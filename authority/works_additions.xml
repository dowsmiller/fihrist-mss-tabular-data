<?xml version="1.0" encoding="UTF-8"?>
<?xml-model href="http://www.tei-c.org/release/xml/tei/custom/schema/relaxng/tei_all.rng" type="application/xml" schematypens="http://relaxng.org/ns/structure/1.0"?>
<?xml-model href="http://www.tei-c.org/release/xml/tei/custom/schema/relaxng/tei_all.rng" type="application/xml" schematypens="http://purl.oclc.org/dsdl/schematron"?>
<?xml-model href="authority-schematron.sch" type="application/xml" schematypens="http://purl.oclc.org/dsdl/schematron"?>
<TEI xmlns="http://www.tei-c.org/ns/1.0">
   <teiHeader>
      <fileDesc>
         <titleStmt>
            <title>Title</title>
         </titleStmt>
         <publicationStmt>
            <p>Publication Information</p>
         </publicationStmt>
         <sourceDesc>
            <p>Information about the source</p>
         </sourceDesc>
      </fileDesc>
   </teiHeader>
   <text>
      <body>
         <listBibl>

            <bibl><!-- Dummy work, just so this file validates, do not delete -->
               <title type="display"/>
            </bibl>

 

            <!-- TODO: Review the following entries, update their key attributes in the TEI files, then cut and paste them into works_base.xml -->

            

<<<<<<< HEAD
            <bibl xml:id="work_21500">
               <title type="uniform">Anvār-i ḥikmat</title>
               <title type="variant">انوار حكمت</title>
               <!-- ../collections/oxford%20university%2FMS_Fraser_70.xml#MS_Fraser_70%2Ditem5 -->
            </bibl>
=======
            

            
>>>>>>> 6410c1bd

            

            
            

            

            <!-- START OF NEW works FROM BRITISH LIBRARY MANUSCRIPTS -->

            <!-- TODO: this file contains the latest titles for all works in works_base.xml (which we expect to contain the POST-data-cleanup list) - with data reselected from the latest manuscript TEI files (again, with the POST-data-cleanup data). That data needs to be used to replace the names data in the latest works_base.xml (since the list of variant titles we originally extracted from the PRE-cleanup data and placed in the remapping db table fihrist_manuscript_items - and later used to regenerate works_base.xml - was not well processed-->

            <bibl xml:id="work_21601">
               <title type="uniform">Risālat al-jihād al-aṣghar</title>
               <title type="variant">رسالة الجهاد الاصغر</title>
               <!-- ../collections/british%20library%2FUk_Delhi_Persian_1020.xml#Uk_Delhi_Persian_1020%2Ditem1 -->
            </bibl>

            <bibl xml:id="work_21602">
               <title type="uniform">Sharḥ-i favāʾid al-vaṣūl</title>
               <title type="variant">شرح فوائد الوصول</title>
               <!-- ../collections/british%20library%2FUk_Delhi_Persian_1020.xml#Uk_Delhi_Persian_1020%2Ditem2 -->
            </bibl>

            <bibl xml:id="work_21603">
               <title type="uniform">Sharḥ-i qiṣṣah-'i ʿawrat-i gul'furūsh</title>
               <title type="variant">شرح قصّهٴ عورت گل فروش</title>
               <!-- ../collections/british%20library%2FUk_Delhi_Persian_1020.xml#Uk_Delhi_Persian_1020%2Ditem3 -->
            </bibl>

            <bibl xml:id="work_21604">
               <title type="uniform">Sharḥ-i qiṣṣah-'i jamāʿah-'i musāfirān</title>
               <title type="variant">شرح قصّهٴ جماعهٴ مسافران</title>
               <!-- ../collections/british%20library%2FUk_Delhi_Persian_1020.xml#Uk_Delhi_Persian_1020%2Ditem4 -->
            </bibl>

            <bibl xml:id="work_21605">
               <title type="uniform">Risālat fī bayān jihād al-akbar</title>
               <title type="variant">رسالة فى بيان جهاد الاكبر</title>
               <!-- ../collections/british%20library%2FUk_Delhi_Persian_1020.xml#Uk_Delhi_Persian_1020%2Ditem5 -->
            </bibl>

            <bibl xml:id="work_21606">
               <title type="uniform">Risālah-'i afsānah-'i dīvānah</title>
               <title type="variant">رسالهٴ افسانهٴ ديوانه</title>
               <!-- ../collections/british%20library%2FUk_Delhi_Persian_1020.xml#Uk_Delhi_Persian_1020%2Ditem6 -->
            </bibl>

            <bibl xml:id="work_21607">
               <title type="uniform">Risālah-'i sharḥ-i daryā-'i shahādat</title>
               <title type="variant">رسالهٴ شرح درياء شهادت</title>
               <!-- ../collections/british%20library%2FUk_Delhi_Persian_1020.xml#Uk_Delhi_Persian_1020%2Ditem7 -->
            </bibl>

            <bibl xml:id="work_21608">
               <title type="uniform">Risālah-'i faz̤l al-kasb</title>
               <title type="variant">رسالهٴ فضل الكسب</title>
               <!-- ../collections/british%20library%2FUk_Delhi_Persian_1020.xml#Uk_Delhi_Persian_1020%2Ditem8 -->
            </bibl>

            <bibl xml:id="work_21609">
               <title type="uniform">Aʿjūbat al-ʿishq dāfiʿat al-fisq</title>
               <title type="variant">اعجوبة العشق دافعة الفسق</title>
               <!-- ../collections/british%20library%2FUk_Delhi_Persian_1020.xml#Uk_Delhi_Persian_1020%2Ditem9 -->
            </bibl>

            <bibl xml:id="work_21610">
               <title type="uniform">Risālat al-khilvat fī al-jilvah</title>
               <title type="variant">رسالة الخلوة فى الجلوة</title>
               <!-- ../collections/british%20library%2FUk_Delhi_Persian_1020.xml#Uk_Delhi_Persian_1020%2Ditem10 -->
            </bibl>

            <bibl xml:id="work_21611">
               <title type="uniform">Risālat al-masjid va al-Kaʿbat va al-Aqṣá</title>
               <title type="variant">رسالة المسجد و الكعبة و الاقصىٰ</title>
               <!-- ../collections/british%20library%2FUk_Delhi_Persian_1020.xml#Uk_Delhi_Persian_1020%2Ditem11 -->
            </bibl>

            <bibl xml:id="work_21612">
               <title type="uniform">Risālat al-ʿilm al-mawrūs̲ min al-Rasūl al-aʿlam</title>
               <title type="variant">رسالة العلم الموروث من الرّسول الاعلم</title>
               <!-- ../collections/british%20library%2FUk_Delhi_Persian_1020.xml#Uk_Delhi_Persian_1020%2Ditem12 -->
            </bibl>

            <bibl xml:id="work_21613">
               <title type="uniform">Risālat al-Qurʾān</title>
               <title type="variant">رسالة القرآن</title>
               <!-- ../collections/british%20library%2FUk_Delhi_Persian_1020.xml#Uk_Delhi_Persian_1020%2Ditem13 -->
            </bibl>

            <bibl xml:id="work_21614">
               <title type="uniform">Vahb-i Zubayr</title>
               <title type="variant">وهب زبير</title>
               <!-- ../collections/british%20library%2FUk_Delhi_Persian_1030A.xml#Uk_Delhi_Persian_1030A%2Ditem1 -->
            </bibl>

            <bibl xml:id="work_21615">
               <title type="uniform">Shajarat ṭayyibat Qādirīyah</title>
               <title type="variant">شجرة طيّبة قادريّة</title>
               <!-- ../collections/british%20library%2FUk_Delhi_Persian_1030A.xml#Uk_Delhi_Persian_1030A%2Ditem3 -->
            </bibl>

            <bibl xml:id="work_21616">
               <title type="uniform">Shajarat muṭahharat Naqshbandīyah</title>
               <title type="variant">شجرة مطهّرة نقشبنديّه</title>
               <!-- ../collections/british%20library%2FUk_Delhi_Persian_1030A.xml#Uk_Delhi_Persian_1030A%2Ditem4 -->
            </bibl>

            <bibl xml:id="work_21617">
               <title type="uniform">Fakhr al-Ḥasan</title>
               <title type="variant">فخر الحسن</title>
               <!-- ../collections/british%20library%2FUk_Delhi_Persian_1073.xml#Uk_Delhi_Persian_1073%2Ditem1 -->
            </bibl>

            <bibl xml:id="work_21618">
               <title type="uniform">Risālah-'i ilhāmāt</title>
               <title type="variant">رسالهٴ الهامات</title>
               <!-- ../collections/british%20library%2FUk_Delhi_Persian_1073.xml#Uk_Delhi_Persian_1073%2Ditem3 -->
            </bibl>

            <bibl xml:id="work_21619">
               <title type="uniform">al-Ṣabr fī al-shiddah mūjib li-al-rifʿah</title>
               <title type="variant">الصّبر فى الشّدّة موجب للرّفعة</title>
               <!-- ../collections/british%20library%2FUk_Delhi_Persian_1073.xml#Uk_Delhi_Persian_1073%2Ditem4 -->
            </bibl>

            <bibl xml:id="work_21620">
               <title type="uniform">Ādāb al-ṭālibīn</title>
               <title type="variant">آداب الطّالبين</title>
               <!-- ../collections/british%20library%2FUk_Delhi_Persian_1073.xml#Uk_Delhi_Persian_1073%2Ditem5 -->
            </bibl>

            <bibl xml:id="work_21621">
               <title type="uniform">Rafīq al-ṭullāb</title>
               <title type="variant">رفيق الطّلّاب</title>
               <!-- ../collections/british%20library%2FUk_Delhi_Persian_1073.xml#Uk_Delhi_Persian_1073%2Ditem6 -->
            </bibl>

            <bibl xml:id="work_21622">
               <title type="uniform">Ṭarīq al-ḥaqīqah</title>
               <title type="variant">طريق الحقيقة</title>
               <!-- ../collections/british%20library%2FUk_Delhi_Persian_1083.xml#Uk_Delhi_Persian_1083%2Ditem1 -->
            </bibl>

            <bibl xml:id="work_21623">
               <title type="uniform">Kashf al-ḥaqāʾiq</title>
               <title type="variant">کشف الحقائق</title>
               <!-- ../collections/british%20library%2FUk_Delhi_Persian_1083.xml#Uk_Delhi_Persian_1083%2Ditem4 -->
            </bibl>

            <bibl xml:id="work_21624">
               <title type="uniform">Makhzan-i vaḥdat</title>
               <title type="variant">مخزن وحدت</title>
               <!-- ../collections/british%20library%2FUk_Delhi_Persian_1095.xml#Uk_Delhi_Persian_1095%2Ditem6 -->
            </bibl>

            <bibl xml:id="work_21625">
               <title type="uniform">Kashf al-qināʿ dar bayān-i ibāḥat al-samāʿ</title>
               <title type="variant">كشف القناع در بيان اباحة السّماع</title>
               <!-- ../collections/british%20library%2FUk_Delhi_Persian_1097.xml#Uk_Delhi_Persian_1097%2Ditem1 -->
            </bibl>

            <bibl xml:id="work_21626">
               <title type="uniform">Radd al-mulāḥidah fī radd al-ghināʾ</title>
               <title type="variant">ردّ الملاحدة فى ردّ الغناء</title>
               <!-- ../collections/british%20library%2FUk_Delhi_Persian_1097.xml#Uk_Delhi_Persian_1097%2Ditem2 -->
            </bibl>

            <bibl xml:id="work_21627">
               <title type="uniform">Favāʾid al-sālikīn</title>
               <title type="variant">فوائد السالكين</title>
               <!-- ../collections/british%20library%2FUk_Delhi_Persian_1135.xml#Uk_Delhi_Persian_1135%2Ditem2 -->
            </bibl>

            <bibl xml:id="work_21628">
               <title type="uniform">Risālah-'i chahārdah khānavādah</title>
               <title type="variant">رسالهٴ چهارده خانواده</title>
               <!-- ../collections/british%20library%2FUk_Delhi_Persian_1135.xml#Uk_Delhi_Persian_1135%2Ditem3 -->
            </bibl>

            <bibl xml:id="work_21629">
               <title type="uniform">Risālah-'i ṭarīq-i tavajjuh-i khvāja'hā</title>
               <title type="variant">رسالهٴ طريق توجّه خواجها</title>
               <!-- ../collections/british%20library%2FUk_Delhi_Persian_1135.xml#Uk_Delhi_Persian_1135%2Ditem5 -->
            </bibl>

            <bibl xml:id="work_21630">
               <title type="uniform">Miṣbāḥ al-ʿāshiqīn</title>
               <title type="variant">مصباح العاشقين</title>
               <!-- ../collections/british%20library%2FUk_Delhi_Persian_1135.xml#Uk_Delhi_Persian_1135%2Ditem7 -->
            </bibl>

            <bibl xml:id="work_21631">
               <title type="uniform">Burhān al-ʿāshiqīn</title>
               <title type="variant">برهان العاشقين</title>
               <title type="variant">برهان العاشقین</title>
               <!-- ../collections/british%20library%2FUk_Delhi_Persian_1083.xml#Uk_Delhi_Persian_1083%2Ditem5 -->
               <!-- ../collections/british%20library%2FUk_Delhi_Persian_1145.xml#Uk_Delhi_Persian_1145%2Ditem4 -->
            </bibl>

            <bibl xml:id="work_21632">
               <title type="uniform">Sharḥ al-kāfīyah</title>
               <title type="variant">شرح الكافيّه</title>
               <!-- ../collections/british%20library%2FUk_Delhi_Persian_1145.xml#Uk_Delhi_Persian_1145%2Ditem5 -->
            </bibl>

            <bibl xml:id="work_21633">
               <title type="uniform">Sharḥ-i duʿāʾ-yi Ḥizb al-baḥr</title>
               <title type="variant">شرح دعاى حزب البحر</title>
               <!-- ../collections/british%20library%2FUk_Delhi_Persian_1145.xml#Uk_Delhi_Persian_1145%2Ditem7 -->
            </bibl>

            <bibl xml:id="work_21634">
               <title type="uniform">Muqaddimat al-ʿilm</title>
               <title type="variant">مقدّمة العلم</title>
               <!-- ../collections/british%20library%2FUk_Delhi_Persian_1145.xml#Uk_Delhi_Persian_1145%2Ditem10 -->
            </bibl>

            <bibl xml:id="work_21635">
               <title type="uniform">Mashārib al-az̲vāq</title>
               <title type="variant">مشارب الاذواق</title>
               <!-- ../collections/british%20library%2FUk_Delhi_Persian_1146.xml#Uk_Delhi_Persian_1146%2Ditem1 -->
            </bibl>

            <bibl xml:id="work_21636">
               <title type="uniform">Risālah-'i durvīshīyah</title>
               <title type="variant">رسالهٴ دُرويشيّه</title>
               <!-- ../collections/british%20library%2FUk_Delhi_Persian_1146.xml#Uk_Delhi_Persian_1146%2Ditem7 -->
            </bibl>

            <bibl xml:id="work_21637">
               <title type="uniform">Risālah-'i fatuvvatīyah</title>
               <title type="variant">رسالهٴ فتوّتيّه</title>
               <!-- ../collections/british%20library%2FUk_Delhi_Persian_1146.xml#Uk_Delhi_Persian_1146%2Ditem8 -->
            </bibl>

            <bibl xml:id="work_21638">
               <title type="uniform">Siyar al-ṭālibīn</title>
               <title type="variant">سير الطّالبين</title>
               <!-- ../collections/british%20library%2FUk_Delhi_Persian_1146.xml#Uk_Delhi_Persian_1146%2Ditem9 -->
            </bibl>

            <bibl xml:id="work_21639">
               <title type="uniform">Dah qāʾidah</title>
               <title type="variant">Risālah-'i dah qāʾidah-'i Amīrīyah</title>
               <title type="variant">رسالهٴ ده قاعدهٴ اميريّه</title>
               <!-- ../collections/british%20library%2FUk_Delhi_Persian_1146.xml#Uk_Delhi_Persian_1146%2Ditem12 -->
               <!-- ../collections/british%20library%2FUk_Delhi_Persian_1129A.xml#Uk_Delhi_Persian_1129A%2Ditem3 -->
            </bibl>

            <bibl xml:id="work_21640">
               <title type="uniform">Risālat al-ʿaqlīyat al-Amīrīyah</title>
               <title type="variant">رسالة العقليّة الاميريّه</title>
               <!-- ../collections/british%20library%2FUk_Delhi_Persian_1146.xml#Uk_Delhi_Persian_1146%2Ditem13 -->
            </bibl>

            <bibl xml:id="work_21641">
               <title type="uniform">Inshāʾ al-quddūsīyat al-Amīrīyah</title>
               <title type="variant">انشاء القدّوسيّة الاميريّه</title>
               <!-- ../collections/british%20library%2FUk_Delhi_Persian_1146.xml#Uk_Delhi_Persian_1146%2Ditem15 -->
            </bibl>

            <bibl xml:id="work_21642">
               <title type="uniform">Risālah-'i z̲ikrīyah</title>
               <title type="variant">رسالهٴ ذكريّه</title>
               <!-- ../collections/british%20library%2FUk_Delhi_Persian_1146.xml#Uk_Delhi_Persian_1146%2Ditem16 -->
            </bibl>

            <bibl xml:id="work_21643">
               <title type="uniform">Arz̤-i āgāhī</title>
               <title type="variant">ارض آگاهى</title>
               <!-- ../collections/british%20library%2FUk_Delhi_Persian_1147.xml#Uk_Delhi_Persian_1147%2Ditem3 -->
            </bibl>

            <bibl xml:id="work_21644">
               <title type="uniform">Ḥavāss-i khamsah</title>
               <title type="variant">حواسّ خمسه</title>
               <!-- ../collections/british%20library%2FUk_Delhi_Persian_1148.xml#Uk_Delhi_Persian_1148%2Ditem1 -->
            </bibl>

            <bibl xml:id="work_21645">
               <title type="uniform">Sulūk-i naṣāʾiḥ</title>
               <title type="variant">سلوك نصائح</title>
               <!-- ../collections/british%20library%2FUk_Delhi_Persian_1148.xml#Uk_Delhi_Persian_1148%2Ditem3 -->
            </bibl>

            <bibl xml:id="work_21646">
               <title type="uniform">Ḥaqīqat-i rūḥ</title>
               <title type="variant">حقيقت روح</title>
               <!-- ../collections/british%20library%2FUk_Delhi_Persian_1148.xml#Uk_Delhi_Persian_1148%2Ditem5 -->
            </bibl>

            <bibl xml:id="work_21647">
               <title type="uniform">Nukāt dar taḥqīq-i vujūd</title>
               <title type="variant">نكات در تحقيق وجود</title>
               <!-- ../collections/british%20library%2FUk_Delhi_Persian_1148.xml#Uk_Delhi_Persian_1148%2Ditem6 -->
            </bibl>

            <bibl xml:id="work_21648">
               <title type="uniform">Risālah-'i nafs</title>
               <title type="variant">رسالهٴ نفس</title>
               <!-- ../collections/british%20library%2FUk_Delhi_Persian_1148.xml#Uk_Delhi_Persian_1148%2Ditem7 -->
            </bibl>

            <bibl xml:id="work_21649">
               <title type="uniform">Risālah-'i rūḥ-i Ādam</title>
               <title type="variant">رسالهٴ روح آدم</title>
               <!-- ../collections/british%20library%2FUk_Delhi_Persian_1148.xml#Uk_Delhi_Persian_1148%2Ditem8 -->
            </bibl>

            <bibl xml:id="work_21650">
               <title type="uniform">Maḥabbat'nāmah</title>
               <title type="variant">محبّت نامه</title>
               <!-- ../collections/british%20library%2FUk_Delhi_Persian_1148.xml#Uk_Delhi_Persian_1148%2Ditem10 -->
            </bibl>

            <bibl xml:id="work_21651">
               <title type="uniform">Fuyūz̤āt</title>
               <title type="variant">فيوضات</title>
               <!-- ../collections/british%20library%2FUk_Delhi_Persian_1148.xml#Uk_Delhi_Persian_1148%2Ditem13 -->
            </bibl>

            <bibl xml:id="work_21652">
               <title type="uniform">Nukāt-i ʿashr</title>
               <title type="variant">نكات عشر</title>
               <!-- ../collections/british%20library%2FUk_Delhi_Persian_1148.xml#Uk_Delhi_Persian_1148%2Ditem14 -->
            </bibl>

            <bibl xml:id="work_21653">
               <title type="uniform">Majmaʿ al-futūḥ</title>
               <title type="variant">مجمع الفتوح</title>
               <!-- ../collections/british%20library%2FUk_Delhi_Persian_1148.xml#Uk_Delhi_Persian_1148%2Ditem15 -->
            </bibl>

            <bibl xml:id="work_21654">
               <title type="uniform">Risālah-'i kashf al-asrār</title>
               <title type="variant">رسالهٴ كشف الاسرار</title>
               <!-- ../collections/british%20library%2FUk_Delhi_Persian_1148.xml#Uk_Delhi_Persian_1148%2Ditem20 -->
            </bibl>

            <bibl xml:id="work_21655">
               <title type="uniform">Risālah-'i barāzikh</title>
               <title type="variant">رسالهٴ برازخ</title>
               <!-- ../collections/british%20library%2FUk_Delhi_Persian_1148.xml#Uk_Delhi_Persian_1148%2Ditem21 -->
            </bibl>

            <bibl xml:id="work_21656">
               <title type="uniform">ʿIshqīyah</title>
               <title type="variant">عشقيّه</title>
               <!-- ../collections/british%20library%2FUk_Delhi_Persian_1150.xml#Uk_Delhi_Persian_1150%2Ditem5 -->
            </bibl>

            <bibl xml:id="work_21657">
               <title type="uniform">Irāʾat al-daqāʾiq fī sharḥ Mirʾāt al-ḥaqāʾiq</title>
               <title type="variant">اراءة الدّقائق فى شرح مرآة الحقائق</title>
               <!-- ../collections/british%20library%2FUk_Delhi_Persian_1150.xml#Uk_Delhi_Persian_1150%2Ditem10 -->
            </bibl>

            <bibl xml:id="work_21658">
               <title type="uniform">Guldastah-'i ḥaqīqat</title>
               <title type="variant">گلدستهٴ حقيقت</title>
               <!-- ../collections/british%20library%2FUk_Delhi_Persian_1150.xml#Uk_Delhi_Persian_1150%2Ditem11 -->
            </bibl>

            <bibl xml:id="work_21659">
               <title type="uniform">Risālat fī īmān Firʿawn</title>
               <title type="variant">رسالة فى ايمان فرعون</title>
               <!-- ../collections/british%20library%2FUk_Delhi_Persian_1150.xml#Uk_Delhi_Persian_1150%2Ditem13 -->
            </bibl>

            <bibl xml:id="work_21660">
               <title type="uniform">Ramz al-ʿāshiqīn</title>
               <title type="variant">رمز العاشقين</title>
               <!-- ../collections/british%20library%2FUk_Delhi_Persian_1151.xml#Uk_Delhi_Persian_1151%2Ditem3 -->
            </bibl>

            <bibl xml:id="work_21661">
               <title type="uniform">Maʿārij al-ʿulá fī manāqib al-Murtaz̤á</title>
               <title type="variant">معارج العلىٰ فى مناقب المرتضىٰ</title>
               <!-- ../collections/british%20library%2FUk_Delhi_Persian_1151.xml#Uk_Delhi_Persian_1151%2Ditem5 -->
            </bibl>

            <bibl xml:id="work_21662">
               <title type="uniform">Qiṣṣah-'i Tamīm Anṣārī</title>
               <title type="variant">قصّهٴ تميم انصارى</title>
               <!-- ../collections/british%20library%2FUk_Delhi_Persian_1151.xml#Uk_Delhi_Persian_1151%2Ditem7 -->
            </bibl>

            <bibl xml:id="work_21663">
               <title type="uniform">Tuḥfat al-mursilah</title>
               <title type="variant">تحفة المرسله</title>
               <!-- ../collections/british%20library%2FUk_Delhi_Persian_1152.xml#Uk_Delhi_Persian_1152%2Ditem1 -->
            </bibl>

            <bibl xml:id="work_21664">
               <title type="uniform">Manāzil al-sāʾirīn</title>
               <title type="variant">منازل السائرين</title>
               <!-- ../collections/british%20library%2FUk_Delhi_Persian_1152.xml#Uk_Delhi_Persian_1152%2Ditem13 -->
            </bibl>

            <bibl xml:id="work_21665">
               <title type="uniform">Khulāṣat al-Kaydānī</title>
               <title type="variant">خلاصة الكيدانى</title>
               <!-- ../collections/british%20library%2FUk_Delhi_Persian_1153.xml#Uk_Delhi_Persian_1153%2Ditem3 -->
            </bibl>

            <bibl xml:id="work_21666">
               <title type="uniform">Īzad shanākht</title>
               <title type="variant">Īzad shinākht</title>
               <title type="variant">ايزد شناخت</title>
               <!-- ../collections/british%20library%2FUk_Delhi_Persian_1147.xml#Uk_Delhi_Persian_1147%2Ditem2 -->
               <!-- ../collections/british%20library%2FUk_Delhi_Persian_1154.xml#Uk_Delhi_Persian_1154%2Ditem3 -->
            </bibl>

            <bibl xml:id="work_21667">
               <title type="uniform">Risālah-'i mushāhadāt</title>
               <title type="variant">رسالهٴ مشاهدات</title>
               <!-- ../collections/british%20library%2FUk_Delhi_Persian_1154.xml#Uk_Delhi_Persian_1154%2Ditem4 -->
            </bibl>

            <bibl xml:id="work_21668">
               <title type="uniform">Vaṣīyat'nāmah</title>
               <title type="variant">وصيّت نامه</title>
               <!-- ../collections/british%20library%2FUk_Delhi_Persian_1135.xml#Uk_Delhi_Persian_1135%2Ditem6 -->
               <!-- ../collections/british%20library%2FUk_Delhi_Persian_1154.xml#Uk_Delhi_Persian_1154%2Ditem9 -->
            </bibl>

            <bibl xml:id="work_21669">
               <title type="uniform">Ṣirāṭ al-mustaqīm</title>
               <title type="variant">صراط المستقیم</title>
               <!-- ../collections/british%20library%2FUk_Delhi_Persian_1154.xml#Uk_Delhi_Persian_1154%2Ditem13 -->
            </bibl>

            <bibl xml:id="work_21670">
               <title type="uniform">Savāniḥ</title>
               <title type="variant">سوانح</title>
               <!-- ../collections/british%20library%2FUk_Delhi_Persian_1154.xml#Uk_Delhi_Persian_1154%2Ditem14 -->
            </bibl>

            <bibl xml:id="work_21671">
               <title type="uniform">Lubb al-daqāʾiq va khalaṣṣ al-ḥaqāʾiq</title>
               <title type="variant">لبّ الدّقائق و خلصّ الحقائق</title>
               <!-- ../collections/british%20library%2FUk_Delhi_Persian_1156.xml#Uk_Delhi_Persian_1156%2Ditem2 -->
            </bibl>

            <bibl xml:id="work_21672">
               <title type="uniform">Maktūbāt-i ʿAbd al-Jalīl</title>
               <title type="variant">مكتوبات عبد الجليل</title>
               <!-- ../collections/british%20library%2FUk_Delhi_Persian_1135.xml#Uk_Delhi_Persian_1135%2Ditem1 -->
               <!-- ../collections/british%20library%2FUk_Delhi_Persian_1156.xml#Uk_Delhi_Persian_1156%2Ditem3 -->
            </bibl>

            <bibl xml:id="work_21673">
               <title type="uniform">S̲amarāt al-ḥayāt</title>
               <title type="variant">ثمراة الحياة</title>
               <!-- ../collections/british%20library%2FUk_Delhi_Persian_1156.xml#Uk_Delhi_Persian_1156%2Ditem4 -->
            </bibl>

            <bibl xml:id="work_21674">
               <title type="uniform">Daqāʾiq al-maʿānī</title>
               <title type="variant">دقائق المعانى</title>
               <!-- ../collections/british%20library%2FUk_Delhi_Persian_1157.xml#Uk_Delhi_Persian_1157%2Ditem2 -->
            </bibl>

            <bibl xml:id="work_21675">
               <title type="uniform">Umm al-ṣaḥāʾif fī ʿayn al-maʿārif</title>
               <title type="variant">امّ الصّحائف فى عين المعارف</title>
               <!-- ../collections/british%20library%2FUk_Delhi_Persian_1157.xml#Uk_Delhi_Persian_1157%2Ditem3 -->
            </bibl>

            <bibl xml:id="work_21676">
               <title type="uniform">Miṣbāḥ al-hidāyat va miftāḥ al-kifāyah</title>
               <title type="variant">مصباح الهداية و مفتاح الكفايه</title>
               <!-- ../collections/british%20library%2FUk_Delhi_Persian_1157.xml#Uk_Delhi_Persian_1157%2Ditem4 -->
            </bibl>

            <bibl xml:id="work_21677">
               <title type="uniform">Risālat al-Ghaws̲īyah</title>
               <title type="variant">رسالة الغوثيّه</title>
               <!-- ../collections/british%20library%2FUk_Delhi_Persian_1158.xml#Uk_Delhi_Persian_1158%2Ditem1 -->
            </bibl>

            <bibl xml:id="work_21678">
               <title type="uniform">Sharḥ-i rubāʿiyāt</title>
               <title type="variant">شرح رباعيات</title>
               <!-- ../collections/british%20library%2FUk_Delhi_Persian_1158.xml#Uk_Delhi_Persian_1158%2Ditem6 -->
            </bibl>

            <bibl xml:id="work_21679">
               <title type="uniform">Mas̲navī-'i ḥaz̤rat Muḥammad al-Bāqī</title>
               <title type="variant">مثنوى حضرت محمّد الباقى</title>
               <!-- ../collections/british%20library%2FUk_Delhi_Persian_1158.xml#Uk_Delhi_Persian_1158%2Ditem7 -->
            </bibl>

            <bibl xml:id="work_21680">
               <title type="uniform">Shavāhid al-tajdīd</title>
               <title type="variant">شواهد التّجديد</title>
               <!-- ../collections/british%20library%2FUk_Delhi_Persian_1158.xml#Uk_Delhi_Persian_1158%2Ditem8 -->
            </bibl>

            <bibl xml:id="work_21681">
               <title type="uniform">Chār mawjah-'i baḥr-i vaḥdat</title>
               <title type="variant">چار موجهٴ بحر وحدت</title>
               <!-- ../collections/british%20library%2FUk_Delhi_Persian_1158.xml#Uk_Delhi_Persian_1158%2Ditem10 -->
            </bibl>

            <bibl xml:id="work_21682">
               <title type="uniform">Makhzan al-vaḥdat</title>
               <title type="variant">مخزن الوحدت</title>
               <!-- ../collections/british%20library%2FUk_Delhi_Persian_1158.xml#Uk_Delhi_Persian_1158%2Ditem12 -->
            </bibl>

            <bibl xml:id="work_21683">
               <title type="uniform">al-Taḥqīq fī kalimat al-tawḥīd</title>
               <title type="variant">التّحقيق فى كلمة التّوحيد</title>
               <!-- ../collections/british%20library%2FUk_Delhi_Persian_1162.xml#Uk_Delhi_Persian_1162%2Ditem1 -->
            </bibl>

            <bibl xml:id="work_21684">
               <title type="uniform">Kalimāt'nāmah</title>
               <title type="variant">كلمات نامه</title>
               <!-- ../collections/british%20library%2FUk_Delhi_Persian_1163.xml#Uk_Delhi_Persian_1163%2Ditem4 -->
            </bibl>

            <bibl xml:id="work_21685">
               <title type="uniform">ʿIshqīyah</title>
               <title type="variant">عشقيّه</title>
               <!-- ../collections/british%20library%2FUk_Delhi_Persian_1163.xml#Uk_Delhi_Persian_1163%2Ditem9 -->
            </bibl>

            <bibl xml:id="work_21686">
               <title type="uniform">Kashf al-ghiṭāʾ ʿan az̲hān al-aghbiyāʾ</title>
               <title type="variant">كشف الغطاء عن اذهان الاغبياء</title>
               <!-- ../collections/british%20library%2FUk_Delhi_Persian_1164.xml#Uk_Delhi_Persian_1164%2Ditem1 -->
            </bibl>

            <bibl xml:id="work_21687">
               <title type="uniform">Anīs al-ghurabāʾ</title>
               <title type="variant">انيس الغرباء</title>
               <!-- ../collections/british%20library%2FUk_Delhi_Persian_1164.xml#Uk_Delhi_Persian_1164%2Ditem2 -->
            </bibl>

            <bibl xml:id="work_21688">
               <title type="uniform">al-Ḥadd al-fāṣil bayna sadīd al-iʿtiqād va bayna al-zindiqat va al-ilḥād</title>
               <title type="variant">الحدّ الفاصل بين سديد الاعتقاد و بين الزّندقة و الالحاد</title>
               <!-- ../collections/british%20library%2FUk_Delhi_Persian_1164.xml#Uk_Delhi_Persian_1164%2Ditem3 -->
            </bibl>

            <bibl xml:id="work_21689">
               <title type="uniform">al-ʿUrvat li-al-ahl al-khalvat va al-jalvah</title>
               <title type="variant">العروة لاهل الخلوة و الجلوة</title>
               <!-- ../collections/british%20library%2FUk_Delhi_Persian_1164.xml#Uk_Delhi_Persian_1164%2Ditem4 -->
            </bibl>

            <bibl xml:id="work_21690">
               <title type="uniform">Fāʾiz̤ al-munībīn</title>
               <title type="variant">فائض المنيبين</title>
               <!-- ../collections/british%20library%2FUk_Delhi_Persian_1164.xml#Uk_Delhi_Persian_1164%2Ditem5 -->
            </bibl>

            <bibl xml:id="work_21691">
               <title type="uniform">Navādir al-lughah</title>
               <title type="variant">نوادر اللّغة</title>
               <!-- ../collections/british%20library%2FUk_Delhi_Persian_1164.xml#Uk_Delhi_Persian_1164%2Ditem6 -->
            </bibl>

            <bibl xml:id="work_21692">
               <title type="uniform">al-Risālat al-vujūdīyat al-sharīfat al-sharīfīyah</title>
               <title type="variant">الرّسالة الوجوديّة الشّريفة الشّريفيّه</title>
               <!-- ../collections/british%20library%2FUk_Delhi_Persian_1166.xml#Uk_Delhi_Persian_1166%2Ditem2 -->
            </bibl>

            <bibl xml:id="work_21693">
               <title type="uniform">Barzakh-i Muḥammadīyah</title>
               <title type="variant">برزخ محمّديّه</title>
               <!-- ../collections/british%20library%2FUk_Delhi_Persian_1166.xml#Uk_Delhi_Persian_1166%2Ditem5 -->
            </bibl>

            <bibl xml:id="work_21694">
               <title type="uniform">Risālah dar khavāriq-i ʿādāt</title>
               <title type="variant">رساله در خوارق عادات</title>
               <!-- ../collections/british%20library%2FUk_Delhi_Persian_1166.xml#Uk_Delhi_Persian_1166%2Ditem8 -->
            </bibl>

            <bibl xml:id="work_21695">
               <title type="uniform">Sharḥ-i Risālat al-tasvīyat bayna al-ifādat va al-qubūl</title>
               <title type="variant">شرح رسالة التسويّة بين الافادة و القبول</title>
               <!-- ../collections/british%20library%2FUk_Delhi_Persian_1166.xml#Uk_Delhi_Persian_1166%2Ditem9 -->
               <!-- ../collections/british%20library%2FUk_Delhi_Persian_1167.xml#Uk_Delhi_Persian_1167%2Ditem2 -->
            </bibl>

            <bibl xml:id="work_21696">
               <title type="uniform">Risālat tajvīzīyat ḥāvīyat li-al-dalāʾil al-ʿaqlīyah</title>
               <title type="variant">رسالة تجويزيّة حاويّة لالدّلائل العقليّة</title>
               <!-- ../collections/british%20library%2FUk_Delhi_Persian_1167.xml#Uk_Delhi_Persian_1167%2Ditem3 -->
            </bibl>

            <bibl xml:id="work_21697">
               <title type="uniform">ʿAqāʾid al-khavāṣṣ</title>
               <title type="variant">عقائد الخواصّ</title>
               <!-- ../collections/british%20library%2FUk_Delhi_Persian_1167.xml#Uk_Delhi_Persian_1167%2Ditem10 -->
            </bibl>

            <bibl xml:id="work_21698">
               <title type="uniform">Tarjumat al-Risālat al-murshidīyah</title>
               <title type="variant">ترجمة الرّسالة المرشديّه</title>
               <!-- ../collections/british%20library%2FUk_Delhi_Persian_1168.xml#Uk_Delhi_Persian_1168%2Ditem2 -->
            </bibl>

            <bibl xml:id="work_21699">
               <title type="uniform">Rāh numā-yi ʿuqdah gushāy</title>
               <title type="variant">راه نماى عقده گشاى</title>
               <!-- ../collections/british%20library%2FUk_Delhi_Persian_1168.xml#Uk_Delhi_Persian_1168%2Ditem4 -->
            </bibl>

            <bibl xml:id="work_21700">
               <title type="uniform">al-Tuḥfat al-mursalat ilá al-Nabī</title>
               <title type="variant">لتّحفة المرسلة الىٰ النّبى</title>
               <!-- ../collections/british%20library%2FUk_Delhi_Persian_1169.xml#Uk_Delhi_Persian_1169%2Ditem1 -->
            </bibl>

            <bibl xml:id="work_21701">
               <title type="uniform">Mavāʿiẓ</title>
               <title type="variant">مواعظ</title>
               <!-- ../collections/british%20library%2FUk_Delhi_Persian_1169.xml#Uk_Delhi_Persian_1169%2Ditem3 -->
            </bibl>

            <bibl xml:id="work_21702">
               <title type="uniform">al-Mabdāʾ va al-maʿād</title>
               <title type="variant">المبداء و المعاد</title>
               <!-- ../collections/british%20library%2FUk_Delhi_Persian_1169.xml#Uk_Delhi_Persian_1169%2Ditem4 -->
               <!-- ../collections/british%20library%2FUk_Delhi_Persian_1169.xml#Uk_Delhi_Persian_1169%2Ditem5 -->
            </bibl>

            <bibl xml:id="work_21703">
               <title type="uniform">al-Risālat al-mabdāʾ va al-maʿād</title>
               <title type="variant">الرّسالة المبداء و المعاد</title>
               <!-- ../collections/british%20library%2FUk_Delhi_Persian_1169.xml#Uk_Delhi_Persian_1169%2Ditem6 -->
            </bibl>

            <bibl xml:id="work_21704">
               <title type="uniform">Tuḥfat al-majāmiʿ va al-nūr al-lāmiʿ</title>
               <title type="variant">تحفة المجامع و النّور اللّامع</title>
               <!-- ../collections/british%20library%2FUk_Delhi_Persian_1169.xml#Uk_Delhi_Persian_1169%2Ditem7 -->
            </bibl>

            <bibl xml:id="work_21705">
               <title type="uniform">Tabṣirah</title>
               <title type="variant">تبصرة</title>
               <!-- ../collections/british%20library%2FUk_Delhi_Persian_1169.xml#Uk_Delhi_Persian_1169%2Ditem9 -->
            </bibl>

            <bibl xml:id="work_21706">
               <title type="uniform">al-Irshād fī saluki al-ṭarīq va al-vuṣūl ilá ʿālam al-sadād</title>
               <title type="variant">الارشاد فى سلوك الطّريق و الوصول الىٰ عالم السّداد</title>
               <!-- ../collections/british%20library%2FUk_Delhi_Persian_1169.xml#Uk_Delhi_Persian_1169%2Ditem12 -->
            </bibl>

            <bibl xml:id="work_21707">
               <title type="uniform">Mirʾāt al-ḥaqāʾiq</title>
               <title type="variant">مرآة الحقائق</title>
               <!-- ../collections/british%20library%2FUk_Delhi_Persian_1171.xml#Uk_Delhi_Persian_1171%2Ditem2 -->
            </bibl>

            <bibl xml:id="work_21708">
               <title type="uniform">Ṭirāzī</title>
               <title type="variant">طرازى</title>
               <!-- ../collections/british%20library%2FUk_Delhi_Persian_1171.xml#Uk_Delhi_Persian_1171%2Ditem6 -->
            </bibl>

            <bibl xml:id="work_21709">
               <title type="uniform">Sharḥ-i Ghaws̲̲īyah</title>
               <title type="variant">شرح غوثيّه</title>
               <!-- ../collections/british%20library%2FUk_Delhi_Persian_1173.xml#Uk_Delhi_Persian_1173%2Ditem3 -->
            </bibl>

            <bibl xml:id="work_21710">
               <title type="uniform">Risālah-'i ḥavāss</title>
               <title type="variant">رسالهٴ حواسّ</title>
               <!-- ../collections/british%20library%2FUk_Delhi_Persian_1176.xml#Uk_Delhi_Persian_1176%2Ditem4 -->
            </bibl>

            <bibl xml:id="work_21711">
               <title type="uniform">Risālah-'i nafsīyah</title>
               <title type="variant">رسالهٴ نفسيّه</title>
               <!-- ../collections/british%20library%2FUk_Delhi_Persian_1176.xml#Uk_Delhi_Persian_1176%2Ditem5 -->
            </bibl>

            <bibl xml:id="work_21712">
               <title type="uniform">Risālah-'i khalvat</title>
               <title type="variant">رسالهٴ خلوت</title>
               <!-- ../collections/british%20library%2FUk_Delhi_Persian_1176.xml#Uk_Delhi_Persian_1176%2Ditem6 -->
            </bibl>

            <bibl xml:id="work_21713">
               <title type="uniform">Risālah-'i Mishkāt</title>
               <title type="variant">رسالهٴ مشكوٰة</title>
               <!-- ../collections/british%20library%2FUk_Delhi_Persian_1176.xml#Uk_Delhi_Persian_1176%2Ditem7 -->
            </bibl>

            <bibl xml:id="work_21714">
               <title type="uniform">Risālah-'i jārūbīyah</title>
               <title type="variant">رسالهٴ جاروبيّه</title>
               <!-- ../collections/british%20library%2FUk_Delhi_Persian_1176.xml#Uk_Delhi_Persian_1176%2Ditem8 -->
            </bibl>

            <bibl xml:id="work_21715">
               <title type="uniform">Risālah-'i vujūdīyah</title>
               <title type="variant">رسالهٴ وجوديّه</title>
               <!-- ../collections/british%20library%2FUk_Delhi_Persian_1176.xml#Uk_Delhi_Persian_1176%2Ditem9 -->
            </bibl>

            <bibl xml:id="work_21716">
               <title type="uniform">Zubdat al-ʿushshāq va al-mushtāqīn</title>
               <title type="variant">زبدة العشّاق و المشتاقين</title>
               <!-- ../collections/british%20library%2FUk_Delhi_Persian_1176.xml#Uk_Delhi_Persian_1176%2Ditem14 -->
            </bibl>

            <bibl xml:id="work_21717">
               <title type="uniform">Asrār al-ʿāshiqīn</title>
               <title type="variant">اسرار العاشقين</title>
               <!-- ../collections/british%20library%2FUk_Delhi_Persian_1176.xml#Uk_Delhi_Persian_1176%2Ditem16 -->
            </bibl>

            <bibl xml:id="work_21718">
               <title type="uniform">Naṣāʾiḥ</title>
               <title type="variant">نصائح</title>
               <!-- ../collections/british%20library%2FUk_Delhi_Persian_1177.xml#Uk_Delhi_Persian_1177%2Ditem5 -->
            </bibl>

            <bibl xml:id="work_21719">
               <title type="uniform">Miftāḥ al-ʿāshiqīn</title>
               <title type="variant">مفتاح العاشقين</title>
               <!-- ../collections/british%20library%2FUk_Delhi_Persian_1178.xml#Uk_Delhi_Persian_1178%2Ditem1 -->
            </bibl>

            <bibl xml:id="work_21720">
               <title type="uniform">Sharḥ-i rubāʿīyāt-i Mullā Jāmī</title>
               <title type="variant">شرح رباعيات ملّا جامى</title>
               <!-- ../collections/british%20library%2FUk_Delhi_Persian_1179.xml#Uk_Delhi_Persian_1179%2Ditem4 -->
            </bibl>

            <bibl xml:id="work_21721">
               <title type="uniform">Mirʾāt al-badāʾiʿ</title>
               <title type="variant">مرآة البدائع</title>
               <!-- ../collections/british%20library%2FUk_Delhi_Persian_1179.xml#Uk_Delhi_Persian_1179%2Ditem8 -->
            </bibl>

            <bibl xml:id="work_21722">
               <title type="uniform">Risālah-'i samāʿīyah</title>
               <title type="variant">رسالهٴ سماعيّه</title>
               <!-- ../collections/british%20library%2FUk_Delhi_Persian_1180.xml#Uk_Delhi_Persian_1180%2Ditem4 -->
            </bibl>

            <bibl xml:id="work_21723">
               <title type="uniform">Risālah-'i vujūdīyah</title>
               <title type="variant">رسالهٴ وجوديّه</title>
               <!-- ../collections/british%20library%2FUk_Delhi_Persian_1180.xml#Uk_Delhi_Persian_1180%2Ditem6 -->
            </bibl>

            <bibl xml:id="work_21724">
               <title type="uniform">Risālat al-sharīfah al-bukāʾīyah</title>
               <title type="variant">رسالة الشّريفة البكائيّه</title>
               <!-- ../collections/british%20library%2FUk_Delhi_Persian_1180.xml#Uk_Delhi_Persian_1180%2Ditem9 -->
            </bibl>

            <bibl xml:id="work_21725">
               <title type="uniform">Ḥavāshī-'i Rashaḥāt</title>
               <title type="variant">حواشى رشحات</title>
               <!-- ../collections/british%20library%2FUk_Delhi_Persian_1181.xml#Uk_Delhi_Persian_1181%2Ditem2 -->
            </bibl>

            <bibl xml:id="work_21726">
               <title type="uniform">Khulāṣat al-tarjumān fī taʾvīl Khuṭbat al-bayān</title>
               <title type="variant">خلاصة الترجمان فى تاٴويل خطبة البيان</title>
               <!-- ../collections/british%20library%2FUk_Delhi_Persian_1181.xml#Uk_Delhi_Persian_1181%2Ditem3 -->
            </bibl>

            <bibl xml:id="work_21727">
               <title type="uniform">Risālah-'i is̲bāt-i vājib</title>
               <title type="variant">رسالهٴ اثبات واجب</title>
               <!-- ../collections/british%20library%2FUk_Delhi_Persian_1181.xml#Uk_Delhi_Persian_1181%2Ditem4 -->
            </bibl>

            <bibl xml:id="work_21728">
               <title type="uniform">Risālah-'i tawḥīd-i vājib</title>
               <title type="variant">Tawḥīd-i vājib</title>
               <title type="variant">توحيد واجب</title>
               <title type="variant">رسالهٴ توحيد واجب</title>
               <!-- ../collections/british%20library%2FUk_Delhi_Persian_1181.xml#Uk_Delhi_Persian_1181%2Ditem5 -->
               <!-- ../collections/british%20library%2FUk_Delhi_Persian_1193.xml#Uk_Delhi_Persian_1193%2Ditem12 -->
            </bibl>

            <bibl xml:id="work_21729">
               <title type="uniform">Risālah-'i istidlāl-i z̲awqī</title>
               <title type="variant">رسالهٴ استدلال ذوقى</title>
               <!-- ../collections/british%20library%2FUk_Delhi_Persian_1181.xml#Uk_Delhi_Persian_1181%2Ditem6 -->
            </bibl>

            <bibl xml:id="work_21730">
               <title type="uniform">Raqāʾiq al-ḥaqāʾiq</title>
               <title type="variant">رقائق الحقائق</title>
               <!-- ../collections/british%20library%2FUk_Delhi_Persian_1181.xml#Uk_Delhi_Persian_1181%2Ditem8 -->
            </bibl>

            <bibl xml:id="work_21731">
               <title type="uniform">Nafāʾis al-arqām</title>
               <title type="variant">نفائس الارقام</title>
               <!-- ../collections/british%20library%2FUk_Delhi_Persian_1181.xml#Uk_Delhi_Persian_1181%2Ditem9 -->
            </bibl>

            <bibl xml:id="work_21732">
               <title type="uniform">Risālah-'i kavākib al-s̲avāqib</title>
               <title type="variant">رسالهٴ كواكب الثّواقب</title>
               <!-- ../collections/british%20library%2FUk_Delhi_Persian_1181.xml#Uk_Delhi_Persian_1181%2Ditem10 -->
            </bibl>

            <bibl xml:id="work_21733">
               <title type="uniform">Ishrāq al-nayyirayn</title>
               <title type="variant">اشراق النّيّرين</title>
               <!-- ../collections/british%20library%2FUk_Delhi_Persian_1181.xml#Uk_Delhi_Persian_1181%2Ditem11 -->
            </bibl>

            <bibl xml:id="work_21734">
               <title type="uniform">Alif al-insānīyah</title>
               <title type="variant">الف الانسانيّه</title>
               <!-- ../collections/british%20library%2FUk_Delhi_Persian_1181.xml#Uk_Delhi_Persian_1181%2Ditem12 -->
            </bibl>

            <bibl xml:id="work_21735">
               <title type="uniform">Risālah-'i z̲awqīyāt</title>
               <title type="variant">رسالهٴ ذوقيّات</title>
               <!-- ../collections/british%20library%2FUk_Delhi_Persian_1181.xml#Uk_Delhi_Persian_1181%2Ditem14 -->
            </bibl>

            <bibl xml:id="work_21736">
               <title type="uniform">Maktūbāt-i Khvājah Muḥammad Dihdār</title>
               <title type="variant">مكتوبات خواجه محمّد دهدار</title>
               <!-- ../collections/british%20library%2FUk_Delhi_Persian_1181.xml#Uk_Delhi_Persian_1181%2Ditem15 -->
            </bibl>

            <bibl xml:id="work_21737">
               <title type="uniform">Vāridāt-i Mīrzā Muḥammad Taqī Dihdār</title>
               <title type="variant">واردات ميرزا محمّد تقى دهدار</title>
               <!-- ../collections/british%20library%2FUk_Delhi_Persian_1181.xml#Uk_Delhi_Persian_1181%2Ditem16 -->
            </bibl>

            <bibl xml:id="work_21738">
               <title type="uniform">Dah qāʿidah</title>
               <title type="variant">ده قائده</title>
               <!-- ../collections/british%20library%2FUk_Delhi_Persian_1183.xml#Uk_Delhi_Persian_1183%2Ditem2 -->
            </bibl>

            <bibl xml:id="work_21739">
               <title type="uniform">Risālah-'i darvīshīyah</title>
               <title type="variant">رسالهٴ درويشيّه</title>
               <!-- ../collections/british%20library%2FUk_Delhi_Persian_1183.xml#Uk_Delhi_Persian_1183%2Ditem3 -->
            </bibl>

            <bibl xml:id="work_21740">
               <title type="uniform">Kanz al-mulūk</title>
               <title type="variant">كنز الملوك</title>
               <!-- ../collections/british%20library%2FUk_Delhi_Persian_1183.xml#Uk_Delhi_Persian_1183%2Ditem8 -->
            </bibl>

            <bibl xml:id="work_21741">
               <title type="uniform">Riyāz̤ al-mutafakkirīn</title>
               <title type="variant">رياض المتفكّرين</title>
               <!-- ../collections/british%20library%2FUk_Delhi_Persian_1183.xml#Uk_Delhi_Persian_1183%2Ditem15 -->
            </bibl>

            <bibl xml:id="work_21742">
               <title type="uniform">Sharḥ-i Āmantu bi-Allāh</title>
               <title type="variant">شرح آمنت بالله</title>
               <!-- ../collections/british%20library%2FUk_Delhi_Persian_1180.xml#Uk_Delhi_Persian_1180%2Ditem11 -->
               <!-- ../collections/british%20library%2FUk_Delhi_Persian_1183.xml#Uk_Delhi_Persian_1183%2Ditem20 -->
            </bibl>

            <bibl xml:id="work_21743">
               <title type="uniform">Kashf al-ʿavāmm</title>
               <title type="variant">كشف العوامّ</title>
               <!-- ../collections/british%20library%2FUk_Delhi_Persian_1183.xml#Uk_Delhi_Persian_1183%2Ditem21 -->
            </bibl>

            <bibl xml:id="work_21744">
               <title type="uniform">Asrārīyah</title>
               <title type="variant">اسراريّه</title>
               <!-- ../collections/british%20library%2FUk_Delhi_Persian_1183.xml#Uk_Delhi_Persian_1183%2Ditem22 -->
            </bibl>

            <bibl xml:id="work_21745">
               <title type="uniform">Durr al-maʿānī</title>
               <title type="variant">درّ المعانى</title>
               <!-- ../collections/british%20library%2FUk_Delhi_Persian_1183.xml#Uk_Delhi_Persian_1183%2Ditem23 -->
            </bibl>

            <bibl xml:id="work_21746">
               <title type="uniform">Sharḥ-i munājāt</title>
               <title type="variant">شرح مناجات</title>
               <!-- ../collections/british%20library%2FUk_Delhi_Persian_1183.xml#Uk_Delhi_Persian_1183%2Ditem25 -->
            </bibl>

            <bibl xml:id="work_21747">
               <title type="uniform">Kashf al-tawḥīd</title>
               <title type="variant">كشف التّوحيد</title>
               <!-- ../collections/british%20library%2FUk_Delhi_Persian_1183.xml#Uk_Delhi_Persian_1183%2Ditem26 -->
            </bibl>

            <bibl xml:id="work_21748">
               <title type="uniform">Bī sar'nāmah</title>
               <title type="variant">بى سر نامه</title>
               <!-- ../collections/british%20library%2FUk_Delhi_Persian_1183.xml#Uk_Delhi_Persian_1183%2Ditem27 -->
            </bibl>

            <bibl xml:id="work_21749">
               <title type="uniform">Risālah-'i unsīyah</title>
               <title type="variant">رسالهٴ انسيّه</title>
               <!-- ../collections/british%20library%2FUk_Delhi_Persian_1183.xml#Uk_Delhi_Persian_1183%2Ditem6 -->
               <!-- ../collections/british%20library%2FUk_Delhi_Persian_1185.xml#Uk_Delhi_Persian_1185%2Ditem4 -->
            </bibl>

            <bibl xml:id="work_21750">
               <title type="uniform">Risālat fī ādāb al-ḥajj va al-ʿumrah</title>
               <title type="variant">رسالة فى آداب الحجّ و العمره</title>
               <!-- ../collections/british%20library%2FUk_Delhi_Persian_1185.xml#Uk_Delhi_Persian_1185%2Ditem5 -->
            </bibl>

            <bibl xml:id="work_21751">
               <title type="uniform">Risālah-'i ṣifat-i Awliyāʾ Allāh</title>
               <title type="variant">رسالهٴ صفت اولياء الله</title>
               <!-- ../collections/british%20library%2FUk_Delhi_Persian_1162.xml#Uk_Delhi_Persian_1162%2Ditem2 -->
               <!-- ../collections/british%20library%2FUk_Delhi_Persian_1185.xml#Uk_Delhi_Persian_1185%2Ditem7 -->
            </bibl>

            <bibl xml:id="work_21752">
               <title type="uniform">Ḥaqīqat-i Muḥammadīyah</title>
               <title type="variant">حقيقت محمّديّه</title>
               <!-- ../collections/british%20library%2FUk_Delhi_Persian_1185.xml#Uk_Delhi_Persian_1185%2Ditem9 -->
            </bibl>

            <bibl xml:id="work_21753">
               <title type="uniform">Risālat al-vajdānīyāt va al-z̲awqīyāt</title>
               <title type="variant">رسالة الوجدانيّات و الذّوقيّات</title>
               <!-- ../collections/british%20library%2FUk_Delhi_Persian_1193.xml#Uk_Delhi_Persian_1193%2Ditem14 -->
            </bibl>

            <bibl xml:id="work_21754">
               <title type="uniform">Manāzil al-sāʾirīn ilá Allāh</title>
               <title type="variant">منازل السّائرين الىٰ الله</title>
               <!-- ../collections/british%20library%2FUk_Delhi_Persian_1198.xml#Uk_Delhi_Persian_1198%2Ditem1 -->
            </bibl>

            <bibl xml:id="work_21755">
               <title type="uniform">Risālah dar aḥādīs̲-i avāʾil</title>
               <title type="variant">رساله در احاديث اوائل</title>
               <!-- ../collections/british%20library%2FUk_Delhi_Persian_1198.xml#Uk_Delhi_Persian_1198%2Ditem5 -->
            </bibl>

            <bibl xml:id="work_21756">
               <title type="uniform">Risālah dar bayān-i ʿishq</title>
               <title type="variant">رساله در بيان عشق</title>
               <!-- ../collections/british%20library%2FUk_Delhi_Persian_1198.xml#Uk_Delhi_Persian_1198%2Ditem18 -->
            </bibl>

            <bibl xml:id="work_21757">
               <title type="uniform">Panj ruqʿah</title>
               <title type="variant">پنج رقعه</title>
               <!-- ../collections/british%20library%2FUk_Delhi_Persian_452.xml#Uk_Delhi_Persian_452%2Ditem1 -->
            </bibl>

            <bibl xml:id="work_21758">
               <title type="uniform">Sharḥ-i Maqāmāt-i Ḥarīrī</title>
               <title type="variant">شرح مقامات حريري</title>
               <!-- ../collections/british%20library%2FUk_Delhi_Persian_453A.xml#Uk_Delhi_Persian_453A%2Ditem1 -->
               <!-- ../collections/british%20library%2FUk_Delhi_Persian_453B.xml#Uk_Delhi_Persian_453B%2Ditem1 -->
               <!-- ../collections/british%20library%2FUk_Delhi_Persian_453C.xml#Uk_Delhi_Persian_453C%2Ditem1 -->
               <!-- ../collections/british%20library%2FUk_Delhi_Persian_453Cx.xml#Uk_Delhi_Persian_453Cx%2Ditem1 -->
            </bibl>

            <bibl xml:id="work_21759">
               <title type="uniform">Riyāz̤ al-inbisāṭ</title>
               <title type="variant">ریاض الانبساط</title>
               <!-- ../collections/british%20library%2FUk_Delhi_Persian_465.xml#Uk_Delhi_Persian_465%2Ditem1 -->
            </bibl>

            <bibl xml:id="work_21760">
               <title type="uniform">ʿInāyat'nāmah-'i nas̲r</title>
               <title type="variant">عنايت نامهٴ نثر</title>
               <!-- ../collections/british%20library%2FUk_Delhi_Persian_466.xml#Uk_Delhi_Persian_466%2Ditem1 -->
            </bibl>

            <bibl xml:id="work_21761">
               <title type="uniform">Qavāʿid al-inshāʾ</title>
               <title type="variant">قواعد الانشاء</title>
               <!-- ../collections/british%20library%2FUk_Delhi_Persian_477.xml#Uk_Delhi_Persian_476%2Ditem1 -->
            </bibl>

            <bibl xml:id="work_21762">
               <title type="uniform">Guldastah-'i Ibrāhīmī</title>
               <title type="variant">گلدستهٴ ابرهيمی</title>
               <!-- ../collections/british%20library%2FUk_Delhi_Persian_481.xml#Uk_Delhi_Persian_481%2Ditem1 -->
            </bibl>

            <bibl xml:id="work_21763">
               <title type="uniform">Mufīd</title>
               <title type="variant">مفيد</title>
               <!-- ../collections/british%20library%2FUk_Delhi_Persian_485.xml#Uk_Delhi_Persian_485%2Ditem1 -->
            </bibl>

            <bibl xml:id="work_21764">
               <title type="uniform">Inshā-yi Munīr</title>
               <title type="variant">انشاى منیر</title>
               <!-- ../collections/british%20library%2FUk_Delhi_Persian_498.xml#Uk_Delhi_Persian_498%2Ditem9 -->
            </bibl>

            <bibl xml:id="work_21765">
               <title type="uniform">Sabʿ sayyārah</title>
               <title type="variant">سبع سیّاره</title>
               <!-- ../collections/british%20library%2FUk_Delhi_Persian_498.xml#Uk_Delhi_Persian_498%2Ditem10 -->
            </bibl>

            <bibl xml:id="work_21766">
               <title type="uniform">Ruqaʿāt</title>
               <title type="variant">رقعات</title>
               <!-- ../collections/british%20library%2FUk_Delhi_Persian_498.xml#Uk_Delhi_Persian_498%2Ditem15 -->
            </bibl>

            <bibl xml:id="work_21767">
               <title type="uniform">Nuskhah-'i sayr-i Kashmīr</title>
               <title type="variant">نسخۀ سير کشمیر</title>
               <!-- ../collections/british%20library%2FUk_Delhi_Persian_498.xml#Uk_Delhi_Persian_498%2Ditem16 -->
            </bibl>

            <bibl xml:id="work_21768">
               <title type="uniform">Pādshāh'nāmah</title>
               <title type="variant">پادشاه نامه</title>
               <!-- ../collections/british%20library%2FUk_Delhi_Persian_498.xml#Uk_Delhi_Persian_498%2Ditem17 -->
            </bibl>

            <bibl xml:id="work_21769">
               <title type="uniform">Tawqīʿāt-i Kisrá</title>
               <title type="variant">توقیعات كسرى</title>
               <!-- ../collections/british%20library%2FUk_Delhi_Persian_498.xml#Uk_Delhi_Persian_498%2Ditem19 -->
            </bibl>

            <bibl xml:id="work_21770">
               <title type="uniform">Dībāchah-'i Naw'ras</title>
               <title type="variant">دیباچه نورس</title>
               <!-- ../collections/british%20library%2FUk_Delhi_Persian_498.xml#Uk_Delhi_Persian_498%2Ditem21 -->
            </bibl>

            <bibl xml:id="work_21771">
               <title type="uniform">Dībāchah-'i Khvān-i Khalīl</title>
               <title type="variant">دیباچه خوان خليل</title>
               <!-- ../collections/british%20library%2FUk_Delhi_Persian_498.xml#Uk_Delhi_Persian_498%2Ditem23 -->
            </bibl>

            <bibl xml:id="work_21772">
               <title type="uniform">Ruqʿah</title>
               <title type="variant">رقعه</title>
               <!-- ../collections/british%20library%2FUk_Delhi_Persian_498.xml#Uk_Delhi_Persian_498%2Ditem24 -->
            </bibl>

            <bibl xml:id="work_21773">
               <title type="uniform">Mīnā bāzār</title>
               <title type="variant">مينا بازار</title>
               <!-- ../collections/british%20library%2FUk_Delhi_Persian_498.xml#Uk_Delhi_Persian_498%2Ditem25 -->
            </bibl>

            <bibl xml:id="work_21774">
               <title type="uniform">Dībāchah-'i muraqqaʿ</title>
               <title type="variant">دیباچه مرقّع</title>
               <!-- ../collections/british%20library%2FUk_Delhi_Persian_498.xml#Uk_Delhi_Persian_498%2Ditem26 -->
            </bibl>

            <bibl xml:id="work_21775">
               <title type="uniform">Dībāchah-'i Dīvān-i Munīr</title>
               <title type="variant">دیباچه ديوان منیر</title>
               <!-- ../collections/british%20library%2FUk_Delhi_Persian_498.xml#Uk_Delhi_Persian_498%2Ditem27 -->
            </bibl>

            <bibl xml:id="work_21776">
               <title type="uniform">Ruqaʿāt-i Īzad Bakhsh Rasā</title>
               <title type="variant">رقعات ايزد بخش رسا</title>
               <!-- ../collections/british%20library%2FUk_Delhi_Persian_498.xml#Uk_Delhi_Persian_498%2Ditem37 -->
            </bibl>

            <bibl xml:id="work_21777">
               <title type="uniform">Ḥirz-i matīn</title>
               <title type="variant">حرز متين</title>
               <!-- ../collections/british%20library%2FUk_Delhi_Persian_59.xml#Uk_Delhi_Persian_59%2Ditem1 -->
            </bibl>

            <bibl xml:id="work_21778">
               <title type="uniform">Madārij al-nabuvvah</title>
               <title type="variant">مدارج النبوّة</title>
               <!-- ../collections/british%20library%2FUk_Delhi_Persian_59x.xml#Uk_Delhi_Persian_59x%2Ditem1 -->
            </bibl>

            <bibl xml:id="work_21779">
               <title type="uniform">Lavāmiʿ</title>
               <title type="variant">لوامع</title>
               <!-- ../collections/british%20library%2FUk_Delhi_Persian_64A.xml#Uk_Delhi_Persian_64A%2Ditem1 -->
            </bibl>

            <bibl xml:id="work_21780">
               <title type="uniform">Kitāb al-muṣaffā</title>
               <title type="variant">كتاب المصفّا</title>
               <title type="variant">كتاب المصفّىٰ</title>
               <!-- ../collections/british%20library%2FUk_Delhi_Persian_65A.xml#Uk_Delhi_Persian_65A%2Ditem1 -->
               <!-- ../collections/british%20library%2FUk_Delhi_Persian_65B.xml#Uk_Delhi_Persian_65B%2Ditem1 -->
            </bibl>

            <bibl xml:id="work_21781">
               <title type="uniform">Kitāb-i qavāʿid bi-ṭarīqah fī al-jamʿ bayn al-sharīʿah va al-ḥaqīqah</title>
               <title type="variant">كتاب قواعد بطريقة فى الجمع بين الشّريعة و الحقيقة</title>
               <!-- ../collections/british%20library%2FUk_Delhi_Persian_65x.xml#Uk_Delhi_Persian_65x%2Ditem1 -->
            </bibl>

            <bibl xml:id="work_21782">
               <title type="uniform">Tanvīr</title>
               <title type="variant">تنوير</title>
               <!-- ../collections/british%20library%2FUk_Delhi_Persian_66Ax.xml#Uk_Delhi_Persian_66Ax%2Ditem1 -->
            </bibl>

            <bibl xml:id="work_21783">
               <title type="uniform">Gushāʾish'nāmah</title>
               <title type="variant">گشائش نامه</title>
               <!-- ../collections/british%20library%2FUk_Delhi_Persian_66Bx.xml#Uk_Delhi_Persian_66Bx%2Ditem1 -->
            </bibl>

            <bibl xml:id="work_21784">
               <title type="uniform">Inshā-'i maṭlūb</title>
               <title type="variant">انشاء مطلوب</title>
               <!-- ../collections/british%20library%2FUk_Delhi_Persian_68x.xml#Uk_Delhi_Persian_68x%2Ditem1 -->
            </bibl>

            <bibl xml:id="work_21785">
               <title type="uniform">Sūrat-i Yūsuf</title>
               <title type="variant">سورة يوسف</title>
               <!-- ../collections/british%20library%2FUk_Delhi_Persian_69Ax.xml#Uk_Delhi_Persian_69Ax%2Ditem1 -->
            </bibl>

            <bibl xml:id="work_21786">
               <title type="uniform">Akhlāq-i Muḥsinīn</title>
               <title type="variant">اخلاق محسنين</title>
               <!-- ../collections/british%20library%2FUk_Delhi_Persian_71.xml#Uk_Delhi_Persian_71%2Dpart2%2Ditem1 -->
            </bibl>

            <bibl xml:id="work_21787">
               <title type="uniform">Laṭāfat'afzā</title>
               <title type="variant">لطافت افزا</title>
               <!-- ../collections/british%20library%2FUk_Delhi_Persian_71.xml#Uk_Delhi_Persian_71%2Dpart5%2Ditem1 -->
            </bibl>

            <bibl xml:id="work_21788">
               <title type="uniform">al-Niṣāb al-Turkī</title>
               <title type="variant">النّصاب التّركى</title>
               <!-- ../collections/british%20library%2FUk_Delhi_Persian_72.xml#Uk_Delhi_Persian_72%2Dpart2%2Ditem1 -->
            </bibl>

            <bibl xml:id="work_21789">
               <title type="uniform">Irshād al-ṭālibīn</title>
               <title type="variant">إرشاد الطالبين</title>
               <!-- ../collections/british%20library%2FUk_Delhi_Persian_73.xml#Uk_Delhi_Persian_73%2Ditem1 -->
            </bibl>

            <bibl xml:id="work_21790">
               <title type="uniform">Jāmiʿ al-ʿulūm</title>
               <title type="variant">جامع العلوم</title>
               <!-- ../collections/british%20library%2FUk_Delhi_Persian_73x.xml#Uk_Delhi_Persian_73x%2Ditem1 -->
            </bibl>

            <bibl xml:id="work_21791">
               <title type="uniform">Miftāḥ al-ṣalāt</title>
               <!-- ../collections/british%20library%2FUk_Delhi_Persian_74x.xml#Uk_Delhi_Persian_74x%2Dpart1%2Ditem1 -->
            </bibl>

            <bibl xml:id="work_21792">
               <title type="uniform">Miʿyār al-ashʿār</title>
               <title type="variant">معيار الاشعار</title>
               <!-- ../collections/british%20library%2FUk_Delhi_Persian_76Ax.xml#Uk_Delhi_Persian_76Ax%2Ditem1 -->
            </bibl>

            <bibl xml:id="work_21793">
               <title type="uniform">Javāhir al-ḥurūf</title>
               <title type="variant">جواهر الحروف</title>
               <!-- ../collections/british%20library%2FUk_Delhi_Persian_76Ax.xml#Uk_Delhi_Persian_76Ax%2Ditem3 -->
            </bibl>

            <bibl xml:id="work_21794">
               <title type="uniform">Zubdat al-bayān</title>
               <title type="variant">زبدة البيان</title>
               <!-- ../collections/british%20library%2FUk_Delhi_Persian_76Ax.xml#Uk_Delhi_Persian_76Ax%2Ditem5 -->
            </bibl>

            <bibl xml:id="work_21795">
               <title type="uniform">Khulāṣat al-badīʿ</title>
               <title type="variant">خلاصة البديع</title>
               <!-- ../collections/british%20library%2FUk_Delhi_Persian_76Ax.xml#Uk_Delhi_Persian_76Ax%2Ditem6 -->
            </bibl>

            <bibl xml:id="work_21796">
               <title type="uniform">Āh-i sard</title>
               <title type="variant">آه سرد</title>
               <!-- ../collections/british%20library%2FUk_Delhi_Persian_954A.xml#Uk_Delhi_Persian_954A%2Ditem1 -->
               <!-- ../collections/british%20library%2FUk_Delhi_Persian_954B.xml#Uk_Delhi_Persian_954B%2Ditem1 -->
            </bibl>

            <bibl xml:id="work_21797">
               <title type="uniform">Uṣūl-i ḥāfiẓīyah</title>
               <title type="variant">اصول حافظيّه</title>
               <!-- ../collections/british%20library%2FUk_Delhi_Persian_956.xml#Uk_Delhi_Persian_956%2Ditem1 -->
            </bibl>

            <bibl xml:id="work_21798">
               <title type="uniform">Khazānat al-asrār</title>
               <title type="variant">خزانة الاسرار</title>
               <!-- ../collections/british%20library%2FUk_Delhi_Persian_956.xml#Uk_Delhi_Persian_956%2Ditem3 -->
            </bibl>

            <bibl xml:id="work_21799">
               <title type="uniform">Dalīl al-ʿārifīn</title>
               <title type="variant">دليل العارفين</title>
               <!-- ../collections/british%20library%2FUk_Delhi_Persian_961.xml#Uk_Delhi_Persian_961%2Ditem2 -->
            </bibl>

            <bibl xml:id="work_21800">
               <title type="uniform">Aqvāl-i buzurgān</title>
               <title type="variant">اقوال بزرگان</title>
               <!-- ../collections/british%20library%2FUk_Delhi_Persian_962.xml#Uk_Delhi_Persian_962%2Ditem2 -->
            </bibl>

            <bibl xml:id="work_21801">
               <title type="uniform">Ādāb al-murīdīn</title>
               <title type="variant">آداب المريدين</title>
               <!-- ../collections/british%20library%2FUk_Delhi_Persian_962.xml#Uk_Delhi_Persian_962%2Ditem1 -->
               <!-- ../collections/british%20library%2FUk_Delhi_Persian_962.xml#Uk_Delhi_Persian_962%2Ditem3 -->
            </bibl>

            <bibl xml:id="work_21802">
               <title type="uniform">al-Irshād</title>
               <title type="variant">الارشاد</title>
               <!-- ../collections/british%20library%2FUk_Delhi_Persian_963.xml#Uk_Delhi_Persian_963%2Ditem1 -->
            </bibl>

            <bibl xml:id="work_21803">
               <title type="uniform">al-Muʿtamad fī al-muʿtaqad</title>
               <title type="variant">المعتمد فى المعتقد</title>
               <!-- ../collections/british%20library%2FUk_Delhi_Persian_963.xml#Uk_Delhi_Persian_963%2Ditem2 -->
            </bibl>

            <bibl xml:id="work_21804">
               <title type="uniform">Ikhtitām-i Mas̤navī-'i maʿnavī</title>
               <title type="variant">اختتام مثنوى معنوى</title>
               <!-- ../collections/british%20library%2FUk_Delhi_Persian_966.xml#Uk_Delhi_Persian_966%2Ditem1 -->
            </bibl>

            <bibl xml:id="work_21805">
               <title type="uniform">Tavārīkh'nāmah-'i ʿursīyāt-i ḥaz̤rat-i mushāʾikh-i kibār va ghayrah</title>
               <title type="variant">تواريخ نامهٴ عرسيات حضرت مشائخ كبار و غيره</title>
               <!-- ../collections/british%20library%2FUk_Delhi_Persian_969.xml#Uk_Delhi_Persian_969%2Ditem6 -->
            </bibl>

            <bibl xml:id="work_21806">
               <title type="uniform">Sharḥ-i Fakhr-i Ḥasan</title>
               <title type="variant">شرح فخر حسن</title>
               <!-- ../collections/british%20library%2FUk_Delhi_Persian_974A.xml#Uk_Delhi_Persian_974A%2Ditem1 -->
            </bibl>

            <bibl xml:id="work_21807">
               <title type="uniform">Jāmiʿ al-favāʾid</title>
               <title type="variant">جامع الفوائد</title>
               <!-- ../collections/british%20library%2FUk_Delhi_Persian_976.xml#Uk_Delhi_Persian_976%2Ditem1 -->
            </bibl>

            <bibl xml:id="work_21808">
               <title type="uniform">Tuḥfat al-majālis</title>
               <title type="variant">تحفة المجالس</title>
               <!-- ../collections/british%20library%2FUk_Delhi_Persian_977.xml#Uk_Delhi_Persian_977%2Ditem1 -->
            </bibl>

            <bibl xml:id="work_21809">
               <title type="uniform">Miṣbāḥ al-hidāyah va miftāḥ al-kafāyah</title>
               <title type="variant">مصباح الهداية و مفتاح الكفاية</title>
               <!-- ../collections/british%20library%2FUk_Delhi_Persian_979.xml#Uk_Delhi_Persian_979%2Ditem1 -->
            </bibl>

            <bibl xml:id="work_21810">
               <title type="uniform">Javāmiʿ al-kilam</title>
               <title type="variant">جوامع الكلم</title>
               <!-- ../collections/british%20library%2FUk_Delhi_Persian_984.xml#Uk_Delhi_Persian_984%2Ditem1 -->
            </bibl>

            <bibl xml:id="work_21811">
               <title type="uniform">Javāmiʿ al-hidāyat</title>
               <title type="variant">جوامع الهدايت</title>
               <!-- ../collections/british%20library%2FUk_Delhi_Persian_985.xml#Uk_Delhi_Persian_985%2Ditem1 -->
            </bibl>

            <bibl xml:id="work_21812">
               <title type="uniform">Ḥasanāt al-ʿārifīn</title>
               <title type="variant">حسنات العارفين</title>
               <!-- ../collections/british%20library%2FUk_Delhi_Persian_993.xml#Uk_Delhi_Persian_993%2Ditem1 -->
            </bibl>

            <bibl xml:id="work_21813">
               <title type="uniform">Fāl'nāmah</title>
               <title type="variant">فال نامه</title>
               <!-- ../collections/british%20library%2FUk_Delhi_Persian_993.xml#Uk_Delhi_Persian_993%2Ditem2 -->
            </bibl>

            <bibl xml:id="work_21814">
               <title type="uniform">ʿArafāt al-ʿāshiqīn va ʿaraṣāt al-ʿārifīn</title>
               <title type="variant">عرفات العاشقين و عرصات العارفين</title>
               <!-- ../collections/british%20library%2FUk_IO_Islamic_3654.xml#Uk_IO_Islamic_3654%2Ditem1 -->
            </bibl>

            <bibl xml:id="work_21815">
               <title type="uniform">Kitāb-i mīzān</title>
               <title type="variant">کتاب ميزان</title>
               <!-- ../collections/british%20library%2FUk_IO_Islamic_3670.xml#Uk_IO_Islamic_3670%2Ditem1 -->
            </bibl>

            <bibl xml:id="work_21816">
               <title type="uniform">Ḥadīqat al-salāṭīn</title>
               <title type="variant">حدیقة السّلاطين</title>
               <!-- ../collections/british%20library%2FUk_IO_Islamic_3676.xml#Uk_IO_Islamic_3676%2Ditem2 -->
            </bibl>

            <bibl xml:id="work_21817">
               <title type="uniform">Muntakhab al-lughāt-i Shāh Jahānī</title>
               <title type="variant">منتخب اللغات شاه جهانی</title>
               <!-- ../collections/british%20library%2FUk_IO_Islamic_3680.xml#Uk_IO_Islamic_3680%2Ditem1 -->
            </bibl>

            <bibl xml:id="work_21818">
               <title type="uniform">Dīvān | Rāghib</title>
               <title type="variant">Dīvān</title>
               <title type="variant">ديوان</title>
               <!-- ../collections/british%20library%2FUk_IO_Islamic_3691.xml#Uk_IO_Islamic_3691%2Ditem1 -->
            </bibl>

            <bibl xml:id="work_21819">
               <title type="uniform">Gul-i raʿnā</title>
               <title type="variant">گل رعنا</title>
               <!-- ../collections/british%20library%2FUk_IO_Islamic_3692.xml#Uk_IO_Islamic_3692%2Ditem1 -->
               <!-- ../collections/british%20library%2FUk_IO_Islamic_3693.xml#Uk_IO_Islamic_3693%2Ditem1 -->
            </bibl>

            <bibl xml:id="work_21820">
               <title type="uniform">Fatḥ'nāmah-'i Muḥammad Ḥasan Khān</title>
               <title type="variant">فتح نامهٔ محمّد حسن خان</title>
               <!-- ../collections/british%20library%2FUk_IO_Islamic_3710.xml#Uk_IO_Islamic_3710%2Ditem1 -->
            </bibl>

            <bibl xml:id="work_21821">
               <title type="uniform">S̲amarat īmān al-anām va al-ḥalāvat al-Islām</title>
               <title type="variant">ثمرة ايمان الانام و الحلاوة الاسلام</title>
               <!-- ../collections/british%20library%2FUk_IO_Islamic_3711.xml#Uk_IO_Islamic_3711%2Ditem1 -->
            </bibl>

            <bibl xml:id="work_21822">
               <title type="uniform">Takmīl al-īmān va taqviyat al-īqān</title>
               <title type="variant">تكميل الايمان و تقويت الايقان</title>
               <!-- ../collections/british%20library%2FUk_IO_Islamic_3712.xml#Uk_IO_Islamic_3712%2Ditem1 -->
            </bibl>

            <bibl xml:id="work_21823">
               <title type="uniform">Haft qulzum</title>
               <title type="variant">هفت قلزم</title>
               <!-- ../collections/british%20library%2FUk_IO_Islamic_3715.xml#Uk_IO_Islamic_3715%2Ditem1 -->
            </bibl>

            <bibl xml:id="work_21824">
               <title type="uniform">Majmūʿah-'i sulṭānī</title>
               <title type="variant">مجموعهٔ سلطانى</title>
               <!-- ../collections/british%20library%2FUk_IO_Islamic_3719.xml#Uk_IO_Islamic_3719%2Ditem1 -->
            </bibl>

            <bibl xml:id="work_21825">
               <title type="uniform">Falak-i aʿẓam</title>
               <title type="variant">فلك اعظم</title>
               <!-- ../collections/british%20library%2FUk_IO_Islamic_3729.xml#Uk_IO_Islamic_3729%2Ditem1 -->
            </bibl>

            <bibl xml:id="work_21826">
               <title type="uniform">Khulāṣat al-ḥikāyāt</title>
               <title type="variant">خلاصة الحكايات</title>
               <!-- ../collections/british%20library%2FUk_IO_Islamic_3730.xml#Uk_IO_Islamic_3730%2Ditem1 -->
            </bibl>

            <bibl xml:id="work_21827">
               <title type="uniform">Tārīkh-i Ḥāfiẓ Raḥmat Khān</title>
               <title type="variant">تٲريخ حافظ رحمت خانى</title>
               <!-- ../collections/british%20library%2FUk_IO_Islamic_3733.xml#Uk_IO_Islamic_3733%2Ditem1 -->
            </bibl>

            <bibl xml:id="work_21828">
               <title type="uniform">Muntakhab al-tavārīkh</title>
               <title type="variant">منتخب التّواريخ</title>
               <!-- ../collections/british%20library%2FUk_IO_Islamic_3734.xml#Uk_IO_Islamic_3734%2Ditem1 -->
            </bibl>

            <bibl xml:id="work_21829">
               <title type="uniform">Taz̲kirat al-mulūk-i ʿālīshāʾn az awlād-i Sadū Mīr-i Afghān</title>
               <title type="variant">تذكرة الملوك عاليشأن از اولاد سدو مير افغان</title>
               <!-- ../collections/british%20library%2FUk_IO_Islamic_3742.xml#Uk_IO_Islamic_3742%2Ditem1 -->
            </bibl>

            <bibl xml:id="work_21830">
               <title type="uniform">Tārīkh-i nisbat-i Afghānī</title>
               <title type="variant">تأريخ نسبت افغانى</title>
               <!-- ../collections/british%20library%2FUk_IO_Islamic_3743.xml#Uk_IO_Islamic_3743%2Ditem1 -->
            </bibl>

            <bibl xml:id="work_21831">
               <title type="uniform">Taz̲kirat al-bilād va al-ḥukkām</title>
               <title type="variant">تذكرة البلاد و الحكّام</title>
               <!-- ../collections/british%20library%2FUk_IO_Islamic_3744.xml#Uk_IO_Islamic_3744%2Ditem1 -->
            </bibl>

            <bibl xml:id="work_21832">
               <title type="uniform">Majmaʿ al-tavārīkh</title>
               <title type="variant">مجمع التّواريخ</title>
               <!-- ../collections/british%20library%2FUk_IO_Islamic_3750.xml#Uk_IO_Islamic_3750%2Ditem1 -->
            </bibl>

            <bibl xml:id="work_21833">
               <title type="uniform">Aḥvāl-i mufarriqah</title>
               <title type="variant">احوال مفرّقه</title>
               <!-- ../collections/british%20library%2FUk_IO_Islamic_3766.xml#Uk_IO_Islamic_3766%2Ditem1 -->
            </bibl>

            <bibl xml:id="work_21834">
               <title type="uniform">Risālah-'i maymūnah-'i mawzūnah</title>
               <title type="variant">رساله ميمونه موزونه</title>
               <!-- ../collections/british%20library%2FUk_IO_Islamic_3768.xml#Uk_IO_Islamic_3768%2Ditem1 -->
            </bibl>

            <bibl xml:id="work_21835">
               <title type="uniform">Aḥvāl-i pādshāh-i Durrānī</title>
               <title type="variant">احوال پادشاه درّانى</title>
               <!-- ../collections/british%20library%2FUk_IO_Islamic_3769.xml#Uk_IO_Islamic_3769%2Ditem1 -->
            </bibl>

            <bibl xml:id="work_21836">
               <title type="uniform">Tārīkh-i Khān Jahānī va makhzan-i Afghānī</title>
               <title type="variant">تٲريخ خان جهانى و مخزن افغانى</title>
               <!-- ../collections/british%20library%2FUk_IO_Islamic_3772.xml#Uk_IO_Islamic_3772%2Ditem1 -->
            </bibl>

            <bibl xml:id="work_21837">
               <title type="uniform">Rawz̤at al-munajjimīn</title>
               <title type="variant">روضة المنجّمين</title>
               <!-- ../collections/british%20library%2FUk_IO_Islamic_3773.xml#Uk_IO_Islamic_3773%2Ditem1 -->
            </bibl>

            <bibl xml:id="work_21838">
               <title type="uniform">Akhbār-i kār'khānajāt-i sarkār-i muʿallá</title>
               <title type="variant">اخبار كارخانجات سركار معلّىٰ</title>
               <!-- ../collections/british%20library%2FUk_IO_Islamic_3783.xml#Uk_IO_Islamic_3783%2Dpart1%2Ditem1 -->
            </bibl>

            <bibl xml:id="work_21839">
               <title type="uniform">Akhbār-i kār'khānajāt-i sarkār-i muʿallá</title>
               <title type="variant">اخبار كارخانجات سركار معلّىٰ</title>
               <!-- ../collections/british%20library%2FUk_IO_Islamic_3783.xml#Uk_IO_Islamic_3783%2Dpart2%2Ditem1 -->
            </bibl>

            <bibl xml:id="work_21840">
               <title type="uniform">Akhbār-i kār'khānajāt-i sarkār-i muʿallá</title>
               <title type="variant">اخبار كارخانجات سركار معلّىٰ</title>
               <!-- ../collections/british%20library%2FUk_IO_Islamic_3783.xml#Uk_IO_Islamic_3783%2Dpart3%2Ditem1 -->
            </bibl>

            <bibl xml:id="work_21841">
               <title type="uniform">Akhbār-i kār'khānajāt-i sarkār-i muʿallá</title>
               <title type="variant">اخبار كارخانجات سركار معلّىٰ</title>
               <!-- ../collections/british%20library%2FUk_IO_Islamic_3783.xml#Uk_IO_Islamic_3783%2Dpart4%2Ditem1 -->
            </bibl>

            <bibl xml:id="work_21842">
               <title type="uniform">Akhbār-i kār'khānajāt-i sarkār-i muʿallá</title>
               <title type="variant">اخبار كارخانجات سركار معلّىٰ</title>
               <!-- ../collections/british%20library%2FUk_IO_Islamic_3783.xml#Uk_IO_Islamic_3783%2Dpart5%2Ditem1 -->
            </bibl>

            <bibl xml:id="work_21843">
               <title type="uniform">Akhbār-i kār'khānajāt-i sarkār-i muʿallá</title>
               <title type="variant">اخبار كارخانجات سركار معلّىٰ</title>
               <!-- ../collections/british%20library%2FUk_IO_Islamic_3783.xml#Uk_IO_Islamic_3783%2Dpart6%2Ditem1 -->
            </bibl>

            <bibl xml:id="work_21844">
               <title type="uniform">Akhbār-i kār'khānajāt-i sarkār-i muʿallá</title>
               <title type="variant">اخبار كارخانجات سركار معلّىٰ</title>
               <!-- ../collections/british%20library%2FUk_IO_Islamic_3783.xml#Uk_IO_Islamic_3783%2Dpart7%2Ditem1 -->
            </bibl>

            <bibl xml:id="work_21845">
               <title type="uniform">Akhbār-i kār'khānajāt-i sarkār-i muʿallá</title>
               <title type="variant">اخبار كارخانجات سركار معلّىٰ</title>
               <!-- ../collections/british%20library%2FUk_IO_Islamic_3783.xml#Uk_IO_Islamic_3783%2Dpart8%2Ditem1 -->
            </bibl>

            <bibl xml:id="work_21846">
               <title type="uniform">Akhbār-i kār'khānajāt-i sarkār-i muʿallá</title>
               <title type="variant">اخبار كارخانجات سركار معلّىٰ</title>
               <!-- ../collections/british%20library%2FUk_IO_Islamic_3783.xml#Uk_IO_Islamic_3783%2Dpart9%2Ditem1 -->
            </bibl>

            <bibl xml:id="work_21847">
               <title type="uniform">Akhbār-i kār'khānajāt-i sarkār-i muʿallá</title>
               <title type="variant">اخبار كارخانجات سركار معلّىٰ</title>
               <!-- ../collections/british%20library%2FUk_IO_Islamic_3783.xml#Uk_IO_Islamic_3783%2Dpart10%2Ditem1 -->
            </bibl>

            <bibl xml:id="work_21848">
               <title type="uniform">Akhbār-i kār'khānajāt-i sarkār-i muʿallá</title>
               <title type="variant">اخبار كارخانجات سركار معلّىٰ</title>
               <!-- ../collections/british%20library%2FUk_IO_Islamic_3783.xml#Uk_IO_Islamic_3783%2Dpart11%2Ditem1 -->
            </bibl>

            <bibl xml:id="work_21849">
               <title type="uniform">Akhbār-i kār'khānajāt-i sarkār-i muʿallá</title>
               <title type="variant">اخبار كارخانجات سركار معلّىٰ</title>
               <!-- ../collections/british%20library%2FUk_IO_Islamic_3783.xml#Uk_IO_Islamic_3783%2Dpart12%2Ditem1 -->
            </bibl>

            <bibl xml:id="work_21850">
               <title type="uniform">Akhbār-i kār'khānajāt-i sarkār-i muʿallá</title>
               <title type="variant">اخبار كارخانجات سركار معلّىٰ</title>
               <!-- ../collections/british%20library%2FUk_IO_Islamic_3783.xml#Uk_IO_Islamic_3783%2Dpart13%2Ditem1 -->
            </bibl>

            <bibl xml:id="work_21851">
               <title type="uniform">Akhbār-i kār'khānajāt-i sarkār-i muʿallá</title>
               <title type="variant">اخبار كارخانجات سركار معلّىٰ</title>
               <!-- ../collections/british%20library%2FUk_IO_Islamic_3783.xml#Uk_IO_Islamic_3783%2Dpart14%2Ditem1 -->
            </bibl>

            <bibl xml:id="work_21852">
               <title type="uniform">Akhbār-i kār'khānajāt-i sarkār-i muʿallá</title>
               <title type="variant">اخبار كارخانجات سركار معلّىٰ</title>
               <!-- ../collections/british%20library%2FUk_IO_Islamic_3783.xml#Uk_IO_Islamic_3783%2Dpart15%2Ditem1 -->
            </bibl>

            <bibl xml:id="work_21853">
               <title type="uniform">ʿArz̤ah dāsht</title>
               <title type="variant">عرضه داشت</title>
               <!-- ../collections/british%20library%2FUk_IO_Islamic_3784.xml#Uk_IO_Islamic_3784%2Dpart1%2Ditem1 -->
            </bibl>

            <bibl xml:id="work_21854">
               <title type="uniform">Naql-i ḥukm'nāmah</title>
               <title type="variant">نقل حكمنامه</title>
               <!-- ../collections/british%20library%2FUk_IO_Islamic_3784.xml#Uk_IO_Islamic_3784%2Dpart2%2Ditem1 -->
            </bibl>

            <bibl xml:id="work_21855">
               <title type="uniform">ʿArz̤ah dāsht</title>
               <title type="variant">عرضه داشت</title>
               <!-- ../collections/british%20library%2FUk_IO_Islamic_3784.xml#Uk_IO_Islamic_3784%2Dpart3%2Ditem1 -->
            </bibl>

            <bibl xml:id="work_21856">
               <title type="uniform">ʿArz̤ah dāsht</title>
               <title type="variant">عرضه داشت</title>
               <!-- ../collections/british%20library%2FUk_IO_Islamic_3784.xml#Uk_IO_Islamic_3784%2Dpart4%2Ditem1 -->
            </bibl>

            <bibl xml:id="work_21857">
               <title type="uniform">ʿArz̤ah dāsht</title>
               <title type="variant">عرضه داشت</title>
               <!-- ../collections/british%20library%2FUk_IO_Islamic_3784.xml#Uk_IO_Islamic_3784%2Dpart5%2Ditem1 -->
            </bibl>

            <bibl xml:id="work_21858">
               <title type="uniform">ʿArz̤ah dāsht</title>
               <title type="variant">عرضه داشت</title>
               <!-- ../collections/british%20library%2FUk_IO_Islamic_3784.xml#Uk_IO_Islamic_3784%2Dpart6%2Ditem1 -->
            </bibl>

            <bibl xml:id="work_21859">
               <title type="uniform">ʿArz̤ah dāsht</title>
               <title type="variant">عرضه داشت</title>
               <!-- ../collections/british%20library%2FUk_IO_Islamic_3784.xml#Uk_IO_Islamic_3784%2Dpart7%2Ditem1 -->
            </bibl>

            <bibl xml:id="work_21860">
               <title type="uniform">ʿArz̤ah dāsht</title>
               <title type="variant">عرضه داشت</title>
               <!-- ../collections/british%20library%2FUk_IO_Islamic_3784.xml#Uk_IO_Islamic_3784%2Dpart9%2Ditem1 -->
            </bibl>

            <bibl xml:id="work_21861">
               <title type="uniform">ʿArz̤ah dāsht</title>
               <title type="variant">عرضه داشت</title>
               <!-- ../collections/british%20library%2FUk_IO_Islamic_3784.xml#Uk_IO_Islamic_3784%2Dpart10%2Ditem1 -->
            </bibl>

            <bibl xml:id="work_21862">
               <title type="uniform">ʿArz̤ah dāsht</title>
               <title type="variant">عرضه داشت</title>
               <!-- ../collections/british%20library%2FUk_IO_Islamic_3785.xml#Uk_IO_Islamic_3785%2Dpart2%2Ditem1 -->
            </bibl>

            <bibl xml:id="work_21863">
               <title type="uniform">ʿArz̤ah dāsht</title>
               <title type="variant">عرضه داشت</title>
               <!-- ../collections/british%20library%2FUk_IO_Islamic_3785.xml#Uk_IO_Islamic_3785%2Dpart3%2Ditem1 -->
            </bibl>

            <bibl xml:id="work_21864">
               <title type="uniform">ʿArz̤ah dāsht</title>
               <title type="variant">عرضه داشت</title>
               <!-- ../collections/british%20library%2FUk_IO_Islamic_3785.xml#Uk_IO_Islamic_3785%2Dpart4%2Ditem1 -->
            </bibl>

            <bibl xml:id="work_21865">
               <title type="uniform">ʿArz̤ah dāsht</title>
               <title type="variant">عرضه داشت</title>
               <!-- ../collections/british%20library%2FUk_IO_Islamic_3785.xml#Uk_IO_Islamic_3785%2Dpart5%2Ditem1 -->
            </bibl>

            <bibl xml:id="work_21866">
               <title type="uniform">ʿArz̤ah dāsht</title>
               <title type="variant">عرضه داشت</title>
               <!-- ../collections/british%20library%2FUk_IO_Islamic_3785.xml#Uk_IO_Islamic_3785%2Dpart6%2Ditem1 -->
            </bibl>

            <bibl xml:id="work_21867">
               <title type="uniform">Naql-i qabz̤'nāmah</title>
               <title type="variant">نقل قبضنامه</title>
               <!-- ../collections/british%20library%2FUk_IO_Islamic_3785.xml#Uk_IO_Islamic_3785%2Dpart7%2Ditem1 -->
            </bibl>

            <bibl xml:id="work_21868">
               <title type="uniform">Naql-i shuqqah</title>
               <title type="variant">نقل شقّه</title>
               <!-- ../collections/british%20library%2FUk_IO_Islamic_3785.xml#Uk_IO_Islamic_3785%2Dpart8%2Ditem1 -->
            </bibl>

            <bibl xml:id="work_21869">
               <title type="uniform">Naql-i ʿarz̤ī</title>
               <title type="variant">نقل عرضى</title>
               <!-- ../collections/british%20library%2FUk_IO_Islamic_3785.xml#Uk_IO_Islamic_3785%2Dpart9%2Ditem1 -->
            </bibl>

            <bibl xml:id="work_21870">
               <title type="uniform">ʿArz̤ah dāsht</title>
               <title type="variant">عرضه داشت</title>
               <!-- ../collections/british%20library%2FUk_IO_Islamic_3785.xml#Uk_IO_Islamic_3785%2Dpart10%2Ditem1 -->
            </bibl>

            <bibl xml:id="work_21871">
               <title type="uniform">ʿArz̤ah dāsht</title>
               <title type="variant">عرضه داشت</title>
               <!-- ../collections/british%20library%2FUk_IO_Islamic_3785.xml#Uk_IO_Islamic_3785%2Dpart11%2Ditem1 -->
            </bibl>

            <bibl xml:id="work_21872">
               <title type="uniform">ʿArz̤ah dāsht</title>
               <title type="variant">عرضه داشت</title>
               <!-- ../collections/british%20library%2FUk_IO_Islamic_3785.xml#Uk_IO_Islamic_3785%2Dpart12%2Ditem1 -->
            </bibl>

            <bibl xml:id="work_21873">
               <title type="uniform">ʿArz̤ah dāsht</title>
               <title type="variant">عرضه داشت</title>
               <!-- ../collections/british%20library%2FUk_IO_Islamic_3785.xml#Uk_IO_Islamic_3785%2Dpart13%2Ditem1 -->
            </bibl>

            <bibl xml:id="work_21874">
               <title type="uniform">ʿArz̤ah dāsht</title>
               <title type="variant">عرضه داشت</title>
               <!-- ../collections/british%20library%2FUk_IO_Islamic_3785.xml#Uk_IO_Islamic_3785%2Dpart14%2Ditem1 -->
            </bibl>

            <bibl xml:id="work_21875">
               <title type="uniform">ʿArz̤ah dāsht</title>
               <title type="variant">عرضه داشت</title>
               <!-- ../collections/british%20library%2FUk_IO_Islamic_3785.xml#Uk_IO_Islamic_3785%2Dpart15%2Ditem1 -->
            </bibl>

            <bibl xml:id="work_21876">
               <title type="uniform">ʿArz̤ah dāsht</title>
               <title type="variant">عرضه داشت</title>
               <!-- ../collections/british%20library%2FUk_IO_Islamic_3785.xml#Uk_IO_Islamic_3785%2Dpart16%2Ditem1 -->
            </bibl>

            <bibl xml:id="work_21877">
               <title type="uniform">ʿArz̤ah dāsht</title>
               <title type="variant">عرضه داشت</title>
               <!-- ../collections/british%20library%2FUk_IO_Islamic_3785.xml#Uk_IO_Islamic_3785%2Dpart17%2Ditem1 -->
            </bibl>

            <bibl xml:id="work_21878">
               <title type="uniform">ʿArz̤ah dāsht</title>
               <title type="variant">عرضه داشت</title>
               <!-- ../collections/british%20library%2FUk_IO_Islamic_3785.xml#Uk_IO_Islamic_3785%2Dpart18%2Ditem1 -->
            </bibl>

            <bibl xml:id="work_21879">
               <title type="uniform">ʿArz̤ah dāsht</title>
               <title type="variant">عرضه داشت</title>
               <!-- ../collections/british%20library%2FUk_IO_Islamic_3785.xml#Uk_IO_Islamic_3785%2Dpart19%2Ditem1 -->
            </bibl>

            <bibl xml:id="work_21880">
               <title type="uniform">ʿArz̤ah dāsht</title>
               <title type="variant">عرضه داشت</title>
               <!-- ../collections/british%20library%2FUk_IO_Islamic_3785.xml#Uk_IO_Islamic_3785%2Dpart20%2Ditem1 -->
            </bibl>

            <bibl xml:id="work_21881">
               <title type="uniform">Mukālimah-'i Mūsá bā Khudā</title>
               <title type="variant">مكالمهٔ موسى با خدا</title>
               <!-- ../collections/british%20library%2FUk_IO_Islamic_3786.xml#Uk_IO_Islamic_3786%2Ditem1 -->
            </bibl>

            <bibl xml:id="work_21882">
               <title type="uniform">Tuḥfat al-vuzarāʾ va al-salāṭīn</title>
               <title type="variant">تحفة الوزرأ و السّلاطين</title>
               <!-- ../collections/british%20library%2FUk_IO_Islamic_3786.xml#Uk_IO_Islamic_3786%2Ditem2 -->
            </bibl>

            <bibl xml:id="work_21883">
               <title type="uniform">Ilāhī'nāmah</title>
               <title type="variant">‏الهى ‌نامه</title>
               <!-- ../collections/british%20library%2FUk_IO_Islamic_3786.xml#Uk_IO_Islamic_3786%2Ditem3 -->
            </bibl>

            <bibl xml:id="work_21884">
               <title type="uniform">ʿAlī maẓhar al-ʿajāʾib</title>
               <title type="variant">علی مظهر العجائب</title>
               <!-- ../collections/british%20library%2FUk_IO_Islamic_3786.xml#Uk_IO_Islamic_3786%2Ditem4 -->
            </bibl>

            <bibl xml:id="work_21885">
               <title type="uniform">Nuzhat al-ʿāshiqīn</title>
               <title type="variant">نزهت العاشقين</title>
               <!-- ../collections/british%20library%2FUk_IO_Islamic_3786.xml#Uk_IO_Islamic_3786%2Ditem5 -->
            </bibl>

            <bibl xml:id="work_21886">
               <title type="uniform">Tuḥfat al-suʿadāʾ</title>
               <title type="variant">تحفة السّعدأ</title>
               <!-- ../collections/british%20library%2FUk_IO_Islamic_3786.xml#Uk_IO_Islamic_3786%2Ditem7 -->
            </bibl>

            <bibl xml:id="work_21887">
               <title type="uniform">al-Risālat al-mansūbah fī al-asʾilat va al-ajvibah</title>
               <title type="variant">الرّسالة المنسوبة فى الاسئلة و الاجوبة</title>
               <!-- ../collections/british%20library%2FUk_IO_Islamic_3786.xml#Uk_IO_Islamic_3786%2Ditem8 -->
            </bibl>

            <bibl xml:id="work_21888">
               <title type="uniform">Risālah dar maʿrifat-i awqāt-i sāʿāt-i ayyām-i asābīʿ</title>
               <title type="variant">رساله در معرفت اوقات ساعات ايّام اسابيع</title>
               <!-- ../collections/british%20library%2FUk_IO_Islamic_3786.xml#Uk_IO_Islamic_3786%2Ditem10 -->
            </bibl>

            <bibl xml:id="work_21889">
               <title type="uniform">Risālat ādāb al-khaṭṭ</title>
               <title type="variant">رسالة آداب الخطّ</title>
               <!-- ../collections/british%20library%2FUk_IO_Islamic_3786.xml#Uk_IO_Islamic_3786%2Ditem13 -->
            </bibl>

            <bibl xml:id="work_21891">
               <title type="uniform">Muhaz̲z̲ab al-asmāʾ fī murattab al-ashyāʾ</title>
               <title type="variant">مهذّب الاسمأ فى مرتّب الاشيأ</title>
               <!-- ../collections/british%20library%2FUk_IO_Islamic_3827.xml#Uk_IO_Islamic_3827%2Ditem1 -->
            </bibl>

            <bibl xml:id="work_21892">
               <title type="uniform">Dīvān | Ṣāliḥ</title>
               <title type="variant">Dīvān</title>
               <title type="variant">ديوان‏</title>
               <!-- ../collections/british%20library%2FUk_IO_Islamic_3831.xml#Uk_IO_Islamic_3831%2Ditem3 -->
            </bibl>

            <bibl xml:id="work_21893">
               <title type="uniform">Rāmāyan</title>
               <title type="variant">راماین</title>
               <!-- ../collections/british%20library%2FUk_IO_Islamic_3837.xml#Uk_IO_Islamic_3837%2Ditem1 -->
            </bibl>

            <bibl xml:id="work_21894">
               <title type="uniform">Tārīkh-i Maḥmūd Shāhī</title>
               <title type="variant">تاريخ محمود شاهى</title>
               <!-- ../collections/british%20library%2FUk_IO_Islamic_3841.xml#Uk_IO_Islamic_3841%2Ditem1 -->
            </bibl>

            <bibl xml:id="work_21895">
               <title type="uniform">Tārīkh-i Muẓaffar Shāhī</title>
               <title type="variant">تاريخ مظفّر شاهى</title>
               <!-- ../collections/british%20library%2FUk_IO_Islamic_3842.xml#Uk_IO_Islamic_3842%2Ditem1 -->
            </bibl>

            <bibl xml:id="work_21896">
               <title type="uniform">Ḥāl'nāmah</title>
               <title type="variant">حال نامه</title>
               <!-- ../collections/british%20library%2FUk_IO_Islamic_3848.xml#Uk_IO_Islamic_3848%2Ditem1 -->
               <!-- ../collections/british%20library%2FUk_IO_Islamic_4069.xml#Uk_IO_Islamic_4069%2Ditem1 -->
            </bibl>

            <bibl xml:id="work_21897">
               <title type="uniform">Khātimah</title>
               <title type="variant">خاتمه</title>
               <!-- ../collections/british%20library%2FUk_IO_Islamic_3868.xml#Uk_IO_Islamic_3868%2Ditem1 -->
            </bibl>

            <bibl xml:id="work_21898">
               <title type="uniform">Majālis al-muʼminīn</title>
               <title type="variant">مجالس المؤمنین</title>
               <!-- ../collections/british%20library%2FUk_IO_Islamic_3834.xml#Uk_IO_Islamic_3834%2Ditem1 -->
               <!-- ../collections/british%20library%2FUk_IO_Islamic_3869.xml#Uk_IO_Islamic_3869%2Ditem1 -->
            </bibl>

            <bibl xml:id="work_21899">
               <title type="uniform">Valad'nāmah</title>
               <title type="variant">ولد نامه</title>
               <!-- ../collections/british%20library%2FUk_IO_Islamic_3870.xml#Uk_IO_Islamic_3870%2Ditem1 -->
            </bibl>

            <bibl xml:id="work_21900">
               <title type="uniform">Tarkhān'nāmah</title>
               <title type="variant">ترخان نامه</title>
               <!-- ../collections/british%20library%2FUk_IO_Islamic_3871.xml#Uk_IO_Islamic_3871%2Ditem1 -->
            </bibl>

            <bibl xml:id="work_21901">
               <title type="uniform">Tūzuk-i Taymūrī</title>
               <title type="variant">توزک تیموری</title>
               <!-- ../collections/british%20library%2FUk_IO_Islamic_3876.xml#Uk_IO_Islamic_3876%2Ditem1 -->
            </bibl>

            <bibl xml:id="work_21902">
               <title type="uniform">Minhāj al-ʿārifīn</title>
               <title type="variant">منهاج العارفين</title>
               <title type="variant">منهاج العارفین</title>
               <!-- ../collections/british%20library%2FUk_Delhi_Persian_1176.xml#Uk_Delhi_Persian_1176%2Ditem12 -->
               <!-- ../collections/british%20library%2FUk_IO_Islamic_3877.xml#Uk_IO_Islamic_3877%2Ditem1 -->
            </bibl>

            <bibl xml:id="work_21903">
               <title type="uniform">Ījāz al-siyar</title>
               <title type="variant">ايجاز السّير</title>
               <!-- ../collections/british%20library%2FUk_IO_Islamic_3886.xml#Uk_IO_Islamic_3886%2Ditem1 -->
            </bibl>

            <bibl xml:id="work_21904">
               <title type="uniform">Savāniḥ-i Dakan</title>
               <title type="variant">سوانح دكن</title>
               <!-- ../collections/british%20library%2FUk_IO_Islamic_3888.xml#Uk_IO_Islamic_3888%2Ditem1 -->
            </bibl>

            <bibl xml:id="work_21905">
               <title type="uniform">Taz̲kirah-'i khāzin al-shuʿarāʾ</title>
               <title type="variant">تذكرهٴ خازن الشّعراٴ</title>
               <!-- ../collections/british%20library%2FUk_IO_Islamic_3899.xml#Uk_IO_Islamic_3899%2Ditem1 -->
            </bibl>

            <bibl xml:id="work_21906">
               <title type="uniform">ʿIbratnāmah</title>
               <title type="variant">عبرت نامه</title>
               <!-- ../collections/british%20library%2FUk_IO_Islamic_3908.xml#Uk_IO_Islamic_3908%2Ditem1 -->
               <!-- ../collections/british%20library%2FUk_IO_Islamic_3909.xml#Uk_IO_Islamic_3909%2Ditem1 -->
               <!-- ../collections/british%20library%2FUk_IO_Islamic_3910.xml#Uk_IO_Islamic_3910%2Ditem1 -->
            </bibl>

            <bibl xml:id="work_21907">
               <title type="uniform">Tabṣirat al-nāz̤irīn</title>
               <title type="variant">تبصرۃ النّاظرين</title>
               <!-- ../collections/british%20library%2FUk_IO_Islamic_3912.xml#Uk_IO_Islamic_3912%2Ditem1 -->
            </bibl>

            <bibl xml:id="work_21908">
               <title type="uniform">Rūznāmchah-yi Shāh ʿĀlam</title>
               <title type="variant">روز نامچهٴ شاه عالم</title>
               <!-- ../collections/british%20library%2FUk_IO_Islamic_3921.xml#Uk_IO_Islamic_3921%2Ditem1 -->
               <!-- ../collections/british%20library%2FUk_IO_Islamic_3922.xml#Uk_IO_Islamic_3922%2Ditem1 -->
            </bibl>

            <bibl xml:id="work_21909">
               <title type="uniform">Maʾās̲ir al-kirām-i tārīkh-i Bilgrām</title>
               <title type="variant">مآثر الكرام تاريخ بلگرام</title>
               <!-- ../collections/british%20library%2FUk_IO_Islamic_3923.xml#Uk_IO_Islamic_3923%2Ditem1 -->
            </bibl>

            <bibl xml:id="work_21910">
               <title type="uniform">Akhbār-i Maḥabbat</title>
               <title type="variant">اخبار محبّت</title>
               <!-- ../collections/british%20library%2FUk_IO_Islamic_3926.xml#Uk_IO_Islamic_3926%2Ditem1 -->
            </bibl>

            <bibl xml:id="work_21911">
               <title type="uniform">Makhzan al-favāʾid</title>
               <title type="variant">مخزن الفوائد</title>
               <!-- ../collections/british%20library%2FUk_IO_Islamic_3929.xml#Uk_IO_Islamic_3929%2Ditem1 -->
            </bibl>

            <bibl xml:id="work_21912">
               <title type="uniform">Vaqāʾiʿ-i Hūlkar</title>
               <title type="variant">وقائع هولكر</title>
               <!-- ../collections/british%20library%2FUk_IO_Islamic_3930.xml#Uk_IO_Islamic_3930%2Ditem1 -->
            </bibl>

            <bibl xml:id="work_21913">
               <title type="uniform">Gawhar-i ʿālam tuḥfatan li-al-Shāh ʿĀlam</title>
               <title type="variant">گوهر عالم تحفۃً للشّاه عالم</title>
               <!-- ../collections/british%20library%2FUk_IO_Islamic_3931.xml#Uk_IO_Islamic_3931%2Ditem1 -->
            </bibl>

            <bibl xml:id="work_21914">
               <title type="uniform">Mirʾāt al-aḥvāl-i jahān numā</title>
               <title type="variant">مرآۃ الاحوال جهان نما</title>
               <!-- ../collections/british%20library%2FUk_IO_Islamic_3941.xml#Uk_IO_Islamic_3941%2Ditem1 -->
            </bibl>

            <bibl xml:id="work_21915">
               <title type="uniform">Tārīkh-i fayz̤bakhsh</title>
               <title type="variant">تاريخ فيض بخش</title>
               <!-- ../collections/british%20library%2FUk_IO_Islamic_3942.xml#Uk_IO_Islamic_3942%2Ditem1 -->
            </bibl>

            <bibl xml:id="work_21916">
               <title type="uniform">Tavārīkh-i Afghānī</title>
               <title type="variant">تواريخ افغانى</title>
               <!-- ../collections/british%20library%2FUk_IO_Islamic_3945.xml#Uk_IO_Islamic_3945%2Ditem1 -->
            </bibl>

            <bibl xml:id="work_21917">
               <title type="uniform">Gavāliyār'nāmah</title>
               <title type="variant">گواليار نامه</title>
               <!-- ../collections/british%20library%2FUk_IO_Islamic_3947.xml#Uk_IO_Islamic_3947%2Ditem1 -->
            </bibl>

            <bibl xml:id="work_21918">
               <title type="uniform">Risālah-'i taʿrīb</title>
               <title type="variant">رسالهٴ تعريب</title>
               <!-- ../collections/british%20library%2FUk_IO_Islamic_3948.xml#Uk_IO_Islamic_3948%2Ditem1 -->
            </bibl>

            <bibl xml:id="work_21919">
               <title type="uniform">Durr-i Najaf</title>
               <title type="variant">درّ نجف</title>
               <!-- ../collections/british%20library%2FUk_IO_Islamic_3949.xml#Uk_IO_Islamic_3949%2Ditem1 -->
            </bibl>

            <bibl xml:id="work_21920">
               <title type="uniform">Nasab nāmah-'i ḥaz̤rat makhdūm Z̤iyāʾ al-Dīn Ṣūfī Chandhawsī murīd-i ḥaz̤rat makhdūm Sharaf al-Dīn va ghayrah</title>
               <title type="variant">نسب نامهٴ حضرت مخدوم ضياٴ الدّين صوفى چندهوسى مريد حضرت مخدوم شرف الدّين وغيره</title>
               <!-- ../collections/british%20library%2FUk_IO_Islamic_3950.xml#Uk_IO_Islamic_3950%2Ditem1 -->
            </bibl>

            <bibl xml:id="work_21921">
               <title type="uniform">Inshā-'i Faz̤āʾil Khānī</title>
               <title type="variant">انشاء فضائل خانى</title>
               <!-- ../collections/british%20library%2FUk_IO_Islamic_3953.xml#Uk_IO_Islamic_3953%2Dpart1%2Ditem1 -->
            </bibl>

            <bibl xml:id="work_21922">
               <title type="uniform">Aḥmad'nāmah</title>
               <title type="variant">احمد نامه</title>
               <!-- ../collections/british%20library%2FUk_IO_Islamic_3964.xml#Uk_IO_Islamic_3964%2Ditem1 -->
            </bibl>

            <bibl xml:id="work_21923">
               <title type="uniform">ʿAzīz al-qulūb</title>
               <title type="variant">عزيز القلوب</title>
               <!-- ../collections/british%20library%2FUk_IO_Islamic_3965.xml#Uk_IO_Islamic_3965%2Ditem1 -->
            </bibl>

            <bibl xml:id="work_21924">
               <title type="uniform">Yad-i bayz̤ā</title>
               <title type="variant">يد بيضا</title>
               <!-- ../collections/british%20library%2FUk_IO_Islamic_3966.xml#Uk_IO_Islamic_3966%2Ditem2 -->
            </bibl>

            <bibl xml:id="work_21925">
               <title type="uniform">Taz̲kirat al-muʿāṣirīn</title>
               <title type="variant">تذكرة المعاصرين</title>
               <!-- ../collections/british%20library%2FUk_IO_Islamic_3967.xml#Uk_IO_Islamic_3967%2Ditem1 -->
            </bibl>

            <bibl xml:id="work_21926">
               <title type="uniform">Gul-i Raḥmat</title>
               <title type="variant">گل رحمت</title>
               <!-- ../collections/british%20library%2FUk_IO_Islamic_3968.xml#Uk_IO_Islamic_3968%2Ditem1 -->
            </bibl>

            <bibl xml:id="work_21927">
               <title type="uniform">Tuḥfat al-ṣibyān</title>
               <title type="variant">تحفة الصّبيان</title>
               <!-- ../collections/british%20library%2FUk_IO_Islamic_3969.xml#Uk_IO_Islamic_3969%2Ditem1 -->
            </bibl>

            <bibl xml:id="work_21928">
               <title type="uniform">Tārīkh-i Shākir Khānī</title>
               <title type="variant">تاريخ شاكر خانى</title>
               <!-- ../collections/british%20library%2FUk_IO_Islamic_3973.xml#Uk_IO_Islamic_3973%2Ditem1 -->
            </bibl>

            <bibl xml:id="work_21929">
               <title type="uniform">Shāh ʿĀlam'nāmah</title>
               <title type="variant">شاه عالم نامه</title>
               <!-- ../collections/british%20library%2FUk_IO_Islamic_3924.xml#Uk_IO_Islamic_3924%2Ditem1 -->
               <!-- ../collections/british%20library%2FUk_IO_Islamic_3976.xml#Uk_IO_Islamic_3976%2Ditem1 -->
            </bibl>

            <bibl xml:id="work_21930">
               <title type="uniform">Savāniḥ-i gharāʾib</title>
               <title type="variant">سوانح غرائب</title>
               <!-- ../collections/british%20library%2FUk_IO_Islamic_3977.xml#Uk_IO_Islamic_3977%2Ditem1 -->
            </bibl>

            <bibl xml:id="work_21931">
               <title type="uniform">Pādāsh-i kirdār</title>
               <title type="variant">پاداش كردار</title>
               <!-- ../collections/british%20library%2FUk_IO_Islamic_3979.xml#Uk_IO_Islamic_3979%2Ditem1 -->
            </bibl>

            <bibl xml:id="work_21932">
               <title type="uniform">ʿIbrat-i arbāb-i baṣar</title>
               <title type="variant">عبرت ارباب بصر</title>
               <!-- ../collections/british%20library%2FUk_IO_Islamic_3984.xml#Uk_IO_Islamic_3984%2Ditem1 -->
            </bibl>

            <bibl xml:id="work_21933">
               <title type="uniform">Imdād fī maʾās̲ir al-ajdād</title>
               <title type="variant">امداد فى مآثر الاجداد</title>
               <!-- ../collections/british%20library%2FUk_IO_Islamic_3985.xml#Uk_IO_Islamic_3985%2Ditem1 -->
            </bibl>

            <bibl xml:id="work_21934">
               <title type="uniform">Haft anjuman</title>
               <title type="variant">هفت انجمن</title>
               <!-- ../collections/british%20library%2FUk_IO_Islamic_3986.xml#Uk_IO_Islamic_3986%2Ditem1 -->
            </bibl>

            <bibl xml:id="work_21935">
               <title type="uniform">Aḥkām-i ʿĀlamgīrī</title>
               <title type="variant">احكام عالم گيرى</title>
               <!-- ../collections/british%20library%2FUk_IO_Islamic_3887.xml#Uk_IO_Islamic_3887%2Ditem1 -->
               <!-- ../collections/british%20library%2FUk_IO_Islamic_3987.xml#Uk_IO_Islamic_3987%2Ditem1 -->
            </bibl>

            <bibl xml:id="work_21936">
               <title type="uniform">Jahāndār Shāh'nāmah</title>
               <title type="variant">جهاندار شاه نامه</title>
               <!-- ../collections/british%20library%2FUk_IO_Islamic_3988.xml#Uk_IO_Islamic_3988%2Ditem1 -->
            </bibl>

            <bibl xml:id="work_21937">
               <title type="uniform">Taz̲kirah-'i umarā-yi Dakkan va Hind</title>
               <title type="variant">تذكرهٔ امراى دكن و هند</title>
               <!-- ../collections/british%20library%2FUk_IO_Islamic_3991.xml#Uk_IO_Islamic_3991%2Ditem1 -->
            </bibl>

            <bibl xml:id="work_21938">
               <title type="uniform">Khulāṣat al-aʿjāb</title>
               <title type="variant">خلاصة الاعجاب</title>
               <!-- ../collections/british%20library%2FUk_IO_Islamic_3993.xml#Uk_IO_Islamic_3993%2Ditem1 -->
            </bibl>

            <bibl xml:id="work_21939">
               <title type="uniform">Bayāz̤-i intiẓām-i salṭanat-i ʿālīyah-'i Tīmūrīyah</title>
               <title type="variant">بياض انتظام سلطنت عاليّهٴ تيموريّه</title>
               <!-- ../collections/british%20library%2FUk_IO_Islamic_3995.xml#Uk_IO_Islamic_3995%2Ditem1 -->
            </bibl>

            <bibl xml:id="work_21940">
               <title type="uniform">ʿAhd'nāmah-'i Awrangzīb ba-Murād Bakhsh</title>
               <title type="variant">عهد نامهٴ اورنگ زيب بمراد بخش</title>
               <!-- ../collections/british%20library%2FUk_IO_Islamic_3997.xml#Uk_IO_Islamic_3997%2Ditem1 -->
            </bibl>

            <bibl xml:id="work_21941">
               <title type="uniform">Intikhāb-i haft iqlīm</title>
               <title type="variant">انتخاب هفت اقليم</title>
               <!-- ../collections/british%20library%2FUk_IO_Islamic_3998.xml#Uk_IO_Islamic_3998%2Ditem1 -->
            </bibl>

            <bibl xml:id="work_21942">
               <title type="uniform">Taz̲kirah-'i tuḥfah</title>
               <title type="variant">تذكرهٴ تحفه</title>
               <!-- ../collections/british%20library%2FUk_IO_Islamic_3999.xml#Uk_IO_Islamic_3999%2Ditem1 -->
            </bibl>

            <bibl xml:id="work_21943">
               <title type="uniform">Tārīkh-i ʿImād al-Mulk</title>
               <title type="variant">تٲريخ عماد الملك</title>
               <!-- ../collections/british%20library%2FUk_IO_Islamic_4000.xml#Uk_IO_Islamic_4000%2Ditem1 -->
               <!-- ../collections/british%20library%2FUk_IO_Islamic_4001.xml#Uk_IO_Islamic_4001%2Ditem1 -->
            </bibl>

            <bibl xml:id="work_21944">
               <title type="uniform">Istīṣāl-i sādāt-i Bārahah</title>
               <title type="variant">استيصال سادات بارهه</title>
               <!-- ../collections/british%20library%2FUk_IO_Islamic_4002.xml#Uk_IO_Islamic_4002%2Ditem1 -->
            </bibl>

            <bibl xml:id="work_21945">
               <title type="uniform">Ḥālāt-i Nādir Shāh</title>
               <title type="variant">حالات نادر شاه</title>
               <!-- ../collections/british%20library%2FUk_IO_Islamic_4008.xml#Uk_IO_Islamic_4008%2Ditem1 -->
            </bibl>

            <bibl xml:id="work_21946">
               <title type="uniform">Inshā-yi rawshan kalām</title>
               <title type="variant">انشاى روشن كلام</title>
               <!-- ../collections/british%20library%2FUk_IO_Islamic_4011.xml#Uk_IO_Islamic_4011%2Ditem1 -->
            </bibl>

            <bibl xml:id="work_21947">
               <title type="uniform">Fayyāz̤ al-qavānīn</title>
               <title type="variant">فيّاض القوانين</title>
               <!-- ../collections/british%20library%2FUk_IO_Islamic_4012.xml#Uk_IO_Islamic_4012%2Ditem1 -->
            </bibl>

            <bibl xml:id="work_21948">
               <title type="uniform">Taz̲kirah-'i Hindī</title>
               <title type="variant">تذكرهٴ هندى</title>
               <!-- ../collections/british%20library%2FUk_IO_Islamic_4013.xml#Uk_IO_Islamic_4013%2Ditem1 -->
            </bibl>

            <bibl xml:id="work_21949">
               <title type="uniform">Intikhāb-i majmaʿ al-nafāʾis</title>
               <title type="variant">انتخاب مجمع النّفائس</title>
               <!-- ../collections/british%20library%2FUk_IO_Islamic_4015.xml#Uk_IO_Islamic_4015%2Ditem1 -->
            </bibl>

            <bibl xml:id="work_21950">
               <title type="uniform">Maktūb</title>
               <title type="variant">مكتوب</title>
               <!-- ../collections/british%20library%2FUk_IO_Islamic_4016.xml#Uk_IO_Islamic_4016%2Ditem1 -->
            </bibl>

            <bibl xml:id="work_21951">
               <title type="uniform">Ruqaʿāt</title>
               <title type="variant">رقعات</title>
               <!-- ../collections/british%20library%2FUk_IO_Islamic_4018.xml#Uk_IO_Islamic_4018%2Ditem1 -->
            </bibl>

            <bibl xml:id="work_21952">
               <title type="uniform">Vaqāʾiʿ-i kūhistān</title>
               <title type="variant">وقائع كوهستان</title>
               <!-- ../collections/british%20library%2FUk_IO_Islamic_4020.xml#Uk_IO_Islamic_4020%2Ditem1 -->
            </bibl>

            <bibl xml:id="work_21953">
               <title type="uniform">Javāhir-i khams</title>
               <title type="variant">Javāhir-i khamsah</title>
               <title type="variant">جواهر خمس</title>
               <title type="variant">جواهر خمسه</title>
               <!-- ../collections/british%20library%2FUk_IO_Islamic_4022.xml#Uk_IO_Islamic_4022%2Ditem1 -->
               <!-- ../collections/british%20library%2FUk_Or_15601.xml#Uk_Or_15601%2Ditem1 -->
            </bibl>

            <bibl xml:id="work_21954">
               <title type="uniform">Safīnah-'i Khvushgū</title>
               <title type="variant">سفينهٴ خوشگو</title>
               <!-- ../collections/british%20library%2FUk_IO_Islamic_4023.xml#Uk_IO_Islamic_4023%2Ditem1 -->
            </bibl>

            <bibl xml:id="work_21955">
               <title type="uniform">Natāʾij al-afkār</title>
               <title type="variant">نتائج الافكار</title>
               <!-- ../collections/british%20library%2FUk_IO_Islamic_4027.xml#Uk_IO_Islamic_4027%2Ditem1 -->
            </bibl>

            <bibl xml:id="work_21956">
               <title type="uniform">Taz̲kirat al-ʿulamāʾ</title>
               <title type="variant">تذكرة العلما</title>
               <!-- ../collections/british%20library%2FUk_IO_Islamic_4028.xml#Uk_IO_Islamic_4028%2Ditem1 -->
            </bibl>

            <bibl xml:id="work_21957">
               <title type="uniform">Jūsh-i fayz̤</title>
               <title type="variant">جوش فيض</title>
               <!-- ../collections/british%20library%2FUk_IO_Islamic_4024.xml#Uk_IO_Islamic_4024%2Ditem1 -->
               <!-- ../collections/british%20library%2FUk_IO_Islamic_4029.xml#Uk_IO_Islamic_4029%2Ditem1 -->
            </bibl>

            <bibl xml:id="work_21958">
               <title type="uniform">Tārīkh-i Irādat Khān</title>
               <title type="variant">تاريخ ارادت خان</title>
               <!-- ../collections/british%20library%2FUk_IO_Islamic_3925%202.xml#Uk_IO_Islamic_3925%2Ditem1 -->
               <!-- ../collections/british%20library%2FUk_IO_Islamic_3925.xml#Uk_IO_Islamic_3925%2Ditem1 -->
               <!-- ../collections/british%20library%2FUk_IO_Islamic_4031.xml#Uk_IO_Islamic_4031%2Ditem1 -->
            </bibl>

            <bibl xml:id="work_21959">
               <title type="uniform">Tārīkh Nāṣir Shāhī</title>
               <title type="variant">تٲريخ ناصر شاهى</title>
               <!-- ../collections/british%20library%2FUk_IO_Islamic_4032.xml#Uk_IO_Islamic_4032%2Ditem1 -->
            </bibl>

            <bibl xml:id="work_21960">
               <title type="uniform">Savāniḥ-i ʿumrī-yi Āshūb</title>
               <title type="variant">سوانح عمرى آشوب</title>
               <!-- ../collections/british%20library%2FUk_IO_Islamic_3938.xml#Uk_IO_Islamic_3938%2Ditem1 -->
               <!-- ../collections/british%20library%2FUk_IO_Islamic_4034.xml#Uk_IO_Islamic_4034%2Ditem1 -->
            </bibl>

            <bibl xml:id="work_21961">
               <title type="uniform">Takmīlah-'i salāṭīn-i Hindūstān</title>
               <title type="variant">تكملهٴ سلاطين هندوستان</title>
               <!-- ../collections/british%20library%2FUk_IO_Islamic_4037.xml#Uk_IO_Islamic_4037%2Ditem1 -->
            </bibl>

            <bibl xml:id="work_21962">
               <title type="uniform">Tārīkh-i nayyirayn-i saʿdayn</title>
               <title type="variant">تٲريخ نيّرين سعدين</title>
               <!-- ../collections/british%20library%2FUk_IO_Islamic_4039.xml#Uk_IO_Islamic_4039%2Ditem1 -->
            </bibl>

            <bibl xml:id="work_21963">
               <title type="uniform">Bhāʾū'nāmah</title>
               <title type="variant">بهاؤ نامه</title>
               <!-- ../collections/british%20library%2FUk_IO_Islamic_4040.xml#Uk_IO_Islamic_4040%2Ditem1 -->
            </bibl>

            <bibl xml:id="work_21964">
               <title type="uniform">Lubb-i albāb</title>
               <title type="variant">لبّ الباب</title>
               <!-- ../collections/british%20library%2FUk_IO_Islamic_4041.xml#Uk_IO_Islamic_4041%2Dpart2%2Ditem1 -->
            </bibl>

            <bibl xml:id="work_21965">
               <title type="uniform">Guldastah-'i Bihār</title>
               <title type="variant">گلدستهٴ بهار</title>
               <!-- ../collections/british%20library%2FUk_IO_Islamic_4043.xml#Uk_IO_Islamic_4043%2Ditem1 -->
            </bibl>

            <bibl xml:id="work_21966">
               <title type="uniform">Inshāʾ-i Harikaran</title>
               <title type="variant">انشاٴ هركرن</title>
               <!-- ../collections/british%20library%2FUk_IO_Islamic_4044.xml#Uk_IO_Islamic_4044%2Ditem1 -->
            </bibl>

            <bibl xml:id="work_21967">
               <title type="uniform">Kalimāt al-shuʿarāʾ</title>
               <title type="variant">كلمات الشّعراٴ</title>
               <!-- ../collections/british%20library%2FUk_IO_Islamic_4046.xml#Uk_IO_Islamic_4046%2Ditem1 -->
            </bibl>

            <bibl xml:id="work_21968">
               <title type="uniform">Fatḥīyah-'i ʿibrīyah</title>
               <title type="variant">فتحيّهٔ عبريّه</title>
               <!-- ../collections/british%20library%2FUk_IO_Islamic_4047.xml#Uk_IO_Islamic_4047%2Ditem1 -->
            </bibl>

            <bibl xml:id="work_21969">
               <title type="uniform">Shabistān-i nikāt va gulistān-i lughāt</title>
               <title type="variant">شبستان نكات و گلستان لغات</title>
               <!-- ../collections/british%20library%2FUk_IO_Islamic_4050.xml#Uk_IO_Islamic_4050%2Dpart1%2Ditem1 -->
            </bibl>

            <bibl xml:id="work_21970">
               <title type="uniform">Mushāriqah-'i jafrīyah</title>
               <title type="variant">مشارقه جفريّه</title>
               <!-- ../collections/british%20library%2FUk_IO_Islamic_4051.xml#Uk_IO_Islamic_4051%2Dpart2%2Ditem1 -->
            </bibl>

            <bibl xml:id="work_21971">
               <title type="uniform">Qalandar shāhī</title>
               <title type="variant">قلندر شاهى</title>
               <!-- ../collections/british%20library%2FUk_IO_Islamic_4052.xml#Uk_IO_Islamic_4052%2Ditem1 -->
            </bibl>

            <bibl xml:id="work_21972">
               <title type="uniform">Saʿādat'nāmah</title>
               <title type="variant">سعادت نامه</title>
               <!-- ../collections/british%20library%2FUk_IO_Islamic_4057.xml#Uk_IO_Islamic_4057%2Ditem2 -->
            </bibl>

            <bibl xml:id="work_21973">
               <title type="uniform">Rubāʿīyāt-i Sarmad</title>
               <title type="variant">رباعيّات سرمد</title>
               <!-- ../collections/british%20library%2FUk_IO_Islamic_4059.xml#Uk_IO_Islamic_4059%2Ditem1 -->
            </bibl>

            <bibl xml:id="work_21974">
               <title type="uniform">Z̤amīmah-yi gulistān-i Raḥmat</title>
               <title type="variant">ضميمهٴ گلستان رحمت</title>
               <!-- ../collections/british%20library%2FUk_IO_Islamic_4060.xml#Uk_IO_Islamic_4060%2Ditem1 -->
            </bibl>

            <bibl xml:id="work_21975">
               <title type="uniform">Gul-i Jaʿfarī</title>
               <title type="variant">گل جعفرى</title>
               <!-- ../collections/british%20library%2FUk_IO_Islamic_4065.xml#Uk_IO_Islamic_4065%2Ditem1 -->
            </bibl>

            <bibl xml:id="work_21976">
               <title type="uniform">Inshāʾ</title>
               <title type="variant">انشا</title>
               <!-- ../collections/british%20library%2FUk_IO_Islamic_4066.xml#Uk_IO_Islamic_4066%2Ditem1 -->
            </bibl>

            <bibl xml:id="work_21977">
               <title type="uniform">Ādāb-i ʿĀlamgīrī</title>
               <title type="variant">آداب عالم گيرى</title>
               <!-- ../collections/british%20library%2FUk_IO_Islamic_4067.xml#Uk_IO_Islamic_4067%2Ditem1 -->
            </bibl>

            <bibl xml:id="work_21978">
               <title type="uniform">Dīvān | Mīrzā Muḥammad</title>
               <title type="variant">Dīvān</title>
               <title type="variant">ديوان</title>
               <!-- ../collections/british%20library%2FUk_IO_Islamic_4070.xml#Uk_IO_Islamic_4070%2Ditem2 -->
            </bibl>

            <bibl xml:id="work_21979">
               <title type="uniform">Vaqāʾiʿ-i Ḥaydar'ābād</title>
               <title type="variant">وقايع حیدرآباد</title>
               <!-- ../collections/british%20library%2FUk_IO_Islamic_4070.xml#Uk_IO_Islamic_4070%2Ditem5 -->
            </bibl>

            <bibl xml:id="work_21980">
               <title type="uniform">Tārīkh-i Nīpāl</title>
               <title type="variant">تٲريخ نيپال</title>
               <!-- ../collections/british%20library%2FUk_IO_Islamic_4071.xml#Uk_IO_Islamic_4071%2Ditem2 -->
            </bibl>

            <bibl xml:id="work_21981">
               <title type="uniform">Muẓaffar'nāmah</title>
               <title type="variant">مظفّر نامه</title>
               <!-- ../collections/british%20library%2FUk_IO_Islamic_4075.xml#Uk_IO_Islamic_4075%2Ditem1 -->
            </bibl>

            <bibl xml:id="work_21982">
               <title type="uniform">Jāmiʿ al-favāʾid</title>
               <title type="variant">جامع الفوائد</title>
               <!-- ../collections/british%20library%2FUk_IO_Islamic_4081.xml#Uk_IO_Islamic_4081%2Ditem1 -->
            </bibl>

            <bibl xml:id="work_21983">
               <title type="uniform">Risālah-'i Nāṣirī</title>
               <title type="variant">رسالهٴ ناصرى</title>
               <!-- ../collections/british%20library%2FUk_IO_Islamic_4082.xml#Uk_IO_Islamic_4082%2Ditem1 -->
            </bibl>

            <bibl xml:id="work_21984">
               <title type="uniform">Safar'nāmah</title>
               <title type="variant">سفر نامه</title>
               <!-- ../collections/british%20library%2FUk_IO_Islamic_4085.xml#Uk_IO_Islamic_4085%2Dpart2%2Ditem1 -->
            </bibl>

            <bibl xml:id="work_21985">
               <title type="uniform">Naql-i kayfiyat-i mulāqāt-i Rājah Nihāl Singh bā Gavarnar Janral</title>
               <title type="variant">نقل كيفيت ملاقات راجه نهال سنگه با گورنر جنرل</title>
               <!-- ../collections/british%20library%2FUk_IO_Islamic_4085.xml#Uk_IO_Islamic_4085%2Dpart3%2Ditem1 -->
            </bibl>

            <bibl xml:id="work_21986">
               <title type="uniform">Shrī Rām Gītā</title>
               <title type="variant">شرى رام گيتا</title>
               <!-- ../collections/british%20library%2FUk_IO_Islamic_4085.xml#Uk_IO_Islamic_4085%2Dpart4%2Ditem1 -->
            </bibl>

            <bibl xml:id="work_21987">
               <title type="uniform">Rūḥ-i mashrūḥ</title>
               <title type="variant">روح مشروح</title>
               <!-- ../collections/british%20library%2FUk_IO_Islamic_4085.xml#Uk_IO_Islamic_4085%2Dpart5%2Ditem1 -->
            </bibl>

            <bibl xml:id="work_21988">
               <title type="uniform">Tārīkh-i Muḥtasham</title>
               <title type="variant">تٲريخ محتشم</title>
               <!-- ../collections/british%20library%2FUk_IO_Islamic_4090.xml#Uk_IO_Islamic_4090%2Ditem1 -->
            </bibl>

            <bibl xml:id="work_21989">
               <title type="uniform">Munāẓirah-'i tīgh va qalam</title>
               <title type="variant">مناظرهٔ تيغ و قلم</title>
               <!-- ../collections/british%20library%2FUk_IO_Islamic_4092.xml#Uk_IO_Islamic_4092%2Ditem1 -->
            </bibl>

            <bibl xml:id="work_21990">
               <title type="uniform">Riyāz̤-i rangīn</title>
               <title type="variant">رياض رنگين</title>
               <!-- ../collections/british%20library%2FUk_IO_Islamic_4093.xml#Uk_IO_Islamic_4093%2Ditem1 -->
            </bibl>

            <bibl xml:id="work_21991">
               <title type="uniform">Murāsilah</title>
               <title type="variant">مراسله</title>
               <!-- ../collections/british%20library%2FUk_IO_Islamic_4225.xml#Uk_IO_Islamic_4225%2Ditem1 -->
            </bibl>

            <bibl xml:id="work_21992">
               <title type="uniform">Murāsilah</title>
               <title type="variant">مراسله</title>
               <!-- ../collections/british%20library%2FUk_IO_Islamic_4227.xml#Uk_IO_Islamic_4227%2Ditem1 -->
            </bibl>

            <bibl xml:id="work_21993">
               <title type="uniform">Translation of a Letter in the Persian Language addressed to The Honorable Jacob Bosanquet Esquire Chairman etc. etc.</title>
               <!-- ../collections/british%20library%2FUk_IO_Islamic_4226.xml#Uk_IO_Islamic_4225%2Ditem1 -->
               <!-- ../collections/british%20library%2FUk_IO_Islamic_4228.xml#Uk_IO_Islamic_4228%2Ditem1 -->
               <!-- ../collections/british%20library%2FUk_IO_Islamic_4230.xml#Uk_IO_Islamic_4230%2Ditem1 -->
               <!-- ../collections/british%20library%2FUk_IO_Islamic_4232.xml#Uk_IO_Islamic_4232%2Ditem1 -->
            </bibl>

            <bibl xml:id="work_21994">
               <title type="uniform">Translation of a Letter in the Persian Language addressed to Jacob Bosanquet Esquire Chairman etc. etc.</title>
               <!-- ../collections/british%20library%2FUk_IO_Islamic_4228B.xml#Uk_IO_Islamic_4228B%2Ditem1 -->
            </bibl>

            <bibl xml:id="work_21995">
               <title type="uniform">Murāsilah</title>
               <title type="variant">مراسله</title>
               <!-- ../collections/british%20library%2FUk_IO_Islamic_4229.xml#Uk_IO_Islamic_4229%2Ditem1 -->
            </bibl>

            <bibl xml:id="work_21996">
               <title type="uniform">Farmān</title>
               <title type="variant">فرمان</title>
               <!-- ../collections/british%20library%2FUk_IO_Islamic_4244.xml#Uk_IO_Islamic_4244%2Ditem1 -->
            </bibl>

            <bibl xml:id="work_21997">
               <title type="uniform">Farmān</title>
               <title type="variant">فرمان</title>
               <!-- ../collections/british%20library%2FUk_IO_Islamic_4245.xml#Uk_IO_Islamic_4245%2Ditem1 -->
            </bibl>

            <bibl xml:id="work_21998">
               <title type="uniform">Farmān</title>
               <title type="variant">فرمان</title>
               <!-- ../collections/british%20library%2FUk_IO_Islamic_4246.xml#Uk_IO_Islamic_4246%2Ditem1 -->
            </bibl>

            <bibl xml:id="work_21999">
               <title type="uniform">Farmān</title>
               <title type="variant">فرمان</title>
               <!-- ../collections/british%20library%2FUk_IO_Islamic_4247.xml#Uk_IO_Islamic_4247%2Ditem1 -->
            </bibl>

            <bibl xml:id="work_22000">
               <title type="uniform">Akhbār</title>
               <title type="variant">اخبار</title>
               <!-- ../collections/british%20library%2FUk_IO_Islamic_4340.xml#Uk_IO_Islamic_4340%2Ditem1 -->
            </bibl>

            <bibl xml:id="work_22001">
               <title type="uniform">Akhbār</title>
               <title type="variant">اخبار</title>
               <!-- ../collections/british%20library%2FUk_IO_Islamic_4341.xml#Uk_IO_Islamic_4341%2Ditem1 -->
            </bibl>

            <bibl xml:id="work_22002">
               <title type="uniform">Akhbār</title>
               <title type="variant">اخبار</title>
               <!-- ../collections/british%20library%2FUk_IO_Islamic_4342.xml#Uk_IO_Islamic_4342%2Ditem1 -->
            </bibl>

            <bibl xml:id="work_22003">
               <title type="uniform">Akhbār</title>
               <title type="variant">اخبار</title>
               <!-- ../collections/british%20library%2FUk_IO_Islamic_4343.xml#Uk_IO_Islamic_4343%2Ditem1 -->
            </bibl>

            <bibl xml:id="work_22004">
               <title type="uniform">Akhbār</title>
               <title type="variant">اخبار</title>
               <!-- ../collections/british%20library%2FUk_IO_Islamic_4344.xml#Uk_IO_Islamic_4344%2Ditem1 -->
            </bibl>

            <bibl xml:id="work_22005">
               <title type="uniform">Akhbār</title>
               <title type="variant">اخبار</title>
               <!-- ../collections/british%20library%2FUk_IO_Islamic_4345.xml#Uk_IO_Islamic_4345%2Ditem1 -->
            </bibl>

            <bibl xml:id="work_22006">
               <title type="uniform">Qaṣīdah-'i madḥīyah va tārīkhīyah dar tahnīyat va mubārak'bād va ḥuṣūl-i khiṭāb-i Qayṣar-i Hind</title>
               <title type="variant">قصيدهٔ مدحيّه و تأريخيّه در تهنيّت و مباركباد و حصول خطاب قيصر هند</title>
               <!-- ../collections/british%20library%2FUk_IO_Islamic_4379.xml#Uk_IO_Islamic_4379%2Ditem1 -->
            </bibl>

            <bibl xml:id="work_22007">
               <title type="uniform">Dīvān | Shādān</title>
               <title type="variant">Dīvān</title>
               <title type="variant">ديوان</title>
               <!-- ../collections/british%20library%2FUk_IO_Islamic_4383.xml#Uk_IO_Islamic_4383%2Ditem1 -->
               <!-- ../collections/british%20library%2FUk_IO_Islamic_4384.xml#Uk_IO_Islamic_4384%2Ditem1 -->
               <!-- ../collections/british%20library%2FUk_IO_Islamic_4385.xml#Uk_IO_Islamic_4385%2Ditem1 -->
            </bibl>

            <bibl xml:id="work_22008">
               <title type="uniform">Mas̲navī-'i sharīf</title>
               <title type="variant">مثنوى شريف</title>
               <!-- ../collections/british%20library%2FUk_IO_Islamic_4383.xml#Uk_IO_Islamic_4383%2Ditem2 -->
            </bibl>

            <bibl xml:id="work_22009">
               <title type="uniform">ʿIshrat kadah-'i āfāq</title>
               <title type="variant">عشرۃ كدهٔ آفاق</title>
               <!-- ../collections/british%20library%2FUk_IO_Islamic_4386.xml#Uk_IO_Islamic_4386%2Ditem1 -->
            </bibl>

            <bibl xml:id="work_22010">
               <title type="uniform">Dīvān | Akram</title>
               <title type="variant">Dīvān</title>
               <title type="variant">ديوان</title>
               <!-- ../collections/british%20library%2FUk_IO_Islamic_4387.xml#Uk_IO_Islamic_4387%2Ditem1 -->
            </bibl>

            <bibl xml:id="work_22011">
               <title type="uniform">Qiṣṣah-'i Laylá va Majnūn</title>
               <title type="variant">قصۀ ليلى و مجنون</title>
               <!-- ../collections/british%20library%2FUk_IO_Islamic_4393.xml#Uk_IO_Islamic_4393%2Ditem1 -->
            </bibl>

            <bibl xml:id="work_22012">
               <title type="uniform">Surūr afzā</title>
               <title type="variant">سرور افزا</title>
               <!-- ../collections/british%20library%2FUk_IO_Islamic_4395.xml#Uk_IO_Islamic_4395%2Ditem1 -->
            </bibl>

            <bibl xml:id="work_22013">
               <title type="uniform">Miʿyār-i sālikān-i ṭarīqat</title>
               <title type="variant">معيار سالكان طريقت</title>
               <!-- ../collections/british%20library%2FUk_IO_Islamic_4396.xml#Uk_IO_Islamic_4396%2Ditem1 -->
            </bibl>

            <bibl xml:id="work_22014">
               <title type="uniform">Maqālāt al-shuʿarāʾ</title>
               <title type="variant">مقالات الشعراء</title>
               <!-- ../collections/british%20library%2FUk_IO_Islamic_4397.xml#Uk_IO_Islamic_4397%2Ditem1 -->
            </bibl>

            <bibl xml:id="work_22015">
               <title type="uniform">Bayglār'nāmah</title>
               <title type="variant">بيگلار نامه</title>
               <!-- ../collections/british%20library%2FUk_IO_Islamic_4398.xml#Uk_IO_Islamic_4398%2Ditem1 -->
            </bibl>

            <bibl xml:id="work_22016">
               <title type="uniform">Ḥadīqat al-awlīyāʾ</title>
               <title type="variant">حديقة الاولياء</title>
               <!-- ../collections/british%20library%2FUk_IO_Islamic_4399.xml#Uk_IO_Islamic_4399%2Ditem1 -->
            </bibl>

            <bibl xml:id="work_22017">
               <title type="uniform">Khiyālāt-i ʿushshāq</title>
               <title type="variant">خیالات عشّاق</title>
               <!-- ../collections/british%20library%2FUk_IO_Islamic_4400.xml#Uk_IO_Islamic_4400%2Ditem1 -->
            </bibl>

            <bibl xml:id="work_22018">
               <title type="uniform">Sharḥ-i muʿammayāt-i Mīr Ḥusayn</title>
               <title type="variant">شرح معمّيات مير حيسن</title>
               <!-- ../collections/british%20library%2FUk_IO_Islamic_4407.xml#Uk_IO_Islamic_4407%2Ditem1 -->
            </bibl>

            <bibl xml:id="work_22019">
               <title type="uniform">Shifāʾ Ilkhānī</title>
               <title type="variant">شفأ الخانى</title>
               <!-- ../collections/british%20library%2FUk_IO_Islamic_4409.xml#Uk_IO_Islamic_4409%2Ditem1 -->
            </bibl>

            <bibl xml:id="work_22020">
               <title type="uniform">Intikhāb-i ratī rahas</title>
               <title type="variant">انتخاب رتى رهس</title>
               <!-- ../collections/british%20library%2FUk_IO_Islamic_4410.xml#Uk_IO_Islamic_4410%2Ditem1 -->
            </bibl>

            <bibl xml:id="work_22021">
               <title type="uniform">Risālah-'i qavānīn-i Fārsī</title>
               <title type="variant">رسالۀ قوانين فارسي</title>
               <!-- ../collections/british%20library%2FUk_IO_Islamic_4411.xml#Uk_IO_Islamic_4411%2Ditem1 -->
            </bibl>

            <bibl xml:id="work_22022">
               <title type="uniform">Mīzān-i manẓūmah</title>
               <title type="variant">ميزان منظومه</title>
               <!-- ../collections/british%20library%2FUk_IO_Islamic_4412.xml#Uk_IO_Islamic_4412%2Ditem1 -->
            </bibl>

            <bibl xml:id="work_22023">
               <title type="uniform">Naẓm-i nīk</title>
               <title type="variant">نظم نيك</title>
               <!-- ../collections/british%20library%2FUk_IO_Islamic_4412.xml#Uk_IO_Islamic_4412%2Ditem2 -->
            </bibl>

            <bibl xml:id="work_22024">
               <title type="uniform">Kitāb al-maṣārif</title>
               <title type="variant">كتاب المصارف</title>
               <!-- ../collections/british%20library%2FUk_IO_Islamic_4412.xml#Uk_IO_Islamic_4412%2Ditem4 -->
            </bibl>

            <bibl xml:id="work_22025">
               <title type="uniform">Kitāb-i Ishaʿyā ibn Amūṣ Nabī</title>
               <title type="variant">كتاب اشعيا ابن اموص نبى</title>
               <!-- ../collections/british%20library%2FUk_IO_Islamic_4413.xml#Uk_IO_Islamic_4413%2Ditem1 -->
            </bibl>

            <bibl xml:id="work_22026">
               <title type="uniform">Fihrist-i kutub-i sarkār-i fayz̤'madār</title>
               <title type="variant">فهرست كتب سركار فيض مدار</title>
               <!-- ../collections/british%20library%2FUk_IO_Islamic_4415.xml#Uk_IO_Islamic_4415%2Ditem1 -->
            </bibl>

            <bibl xml:id="work_22027">
               <title type="uniform">Miftāḥ al-nujūm</title>
               <title type="variant">مفتاح النجوم</title>
               <!-- ../collections/british%20library%2FUk_IO_Islamic_4420.xml#Uk_IO_Islamic_4420%2Ditem1 -->
            </bibl>

            <bibl xml:id="work_22028">
               <title type="uniform">Jāmiʿ al-tavārīkh</title>
               <title type="variant">جامع التواريخ</title>
               <!-- ../collections/british%20library%2FUk_IO_Islamic_4422.xml#Uk_IO_Islamic_4422%2Ditem1 -->
            </bibl>

            <bibl xml:id="work_22029">
               <title type="uniform">Tarjumah-'i Milal va nihal</title>
               <title type="variant">ترجمه ملل و نحل</title>
               <!-- ../collections/british%20library%2FUk_IO_Islamic_4426.xml#Uk_IO_Islamic_4426%2Ditem1 -->
            </bibl>

            <bibl xml:id="work_22030">
               <title type="uniform">Qaṣāʾid</title>
               <title type="variant">قصائد</title>
               <!-- ../collections/british%20library%2FUk_IO_Islamic_4430.xml#Uk_IO_Islamic_4430%2Ditem1 -->
            </bibl>

            <bibl xml:id="work_22031">
               <title type="uniform">Bashārāt-i Maẓharīyah dar faz̤āʾil-i ḥaz̤arāt-i ṭarīqah-'i Mujaddidīyah</title>
               <title type="variant">بشارات مظهريّه در فضائل حضرات طريقهٔ مجدّديّه</title>
               <!-- ../collections/british%20library%2FUk_IO_Islamic_4431.xml#Uk_IO_Islamic_4430%2Ditem1 -->
            </bibl>

            <bibl xml:id="work_22032">
               <title type="uniform">Ḥaqīqat-i tashkhīṣ-i parganāt-i ṣūbah Bihār sanah 1156 faṣlī</title>
               <title type="variant">حقيقت تشخيص پرگنات صوبه بهار سنه ١١٥٦ فصلى</title>
               <!-- ../collections/british%20library%2FUk_IO_Islamic_4448.xml#Uk_IO_Islamic_4448%2Ditem1 -->
            </bibl>

            <bibl xml:id="work_22033">
               <title type="uniform">Ḥaqīqat-i parganāt-i ṣūbah Bihār</title>
               <title type="variant">حقيقت پرگنات صوبه بهار</title>
               <!-- ../collections/british%20library%2FUk_IO_Islamic_4449.xml#Uk_IO_Islamic_4449%2Ditem1 -->
            </bibl>

            <bibl xml:id="work_22034">
               <title type="uniform">Mas̲navī-'i Ṣāḥibān</title>
               <title type="variant">مثنوى صاحبان</title>
               <!-- ../collections/british%20library%2FUk_IO_Islamic_4480.xml#Uk_IO_Islamic_4480%2Ditem1 -->
            </bibl>

            <bibl xml:id="work_22035">
               <title type="uniform">Dastūr-i ʿishq</title>
               <title type="variant">دستور عشق</title>
               <!-- ../collections/british%20library%2FUk_IO_Islamic_4481.xml#Uk_IO_Islamic_4481%2Ditem1 -->
            </bibl>

            <bibl xml:id="work_22036">
               <title type="uniform">Fatḥ al-mujāhidīn</title>
               <title type="variant">فتح المجاهدين</title>
               <!-- ../collections/british%20library%2FUk_IO_Islamic_4510.xml#Uk_IO_Islamic_4510%2Ditem1 -->
            </bibl>

            <bibl xml:id="work_22037">
               <title type="uniform">Ghunchah-'i rūh</title>
               <title type="variant">غنچهٔ روه</title>
               <!-- ../collections/british%20library%2FUk_IO_Islamic_4511.xml#Uk_IO_Islamic_4511%2Ditem1 -->
            </bibl>

            <bibl xml:id="work_22038">
               <title type="uniform">Aḥvāl-i paydāʾish-i qawm-i Kāyast</title>
               <title type="variant">احوال پيدائش قوم كايست</title>
               <!-- ../collections/british%20library%2FUk_IO_Islamic_4515.xml#Uk_IO_Islamic_4515%2Ditem1 -->
            </bibl>

            <bibl xml:id="work_22039">
               <title type="uniform">Muntakhab-i tavārīkh</title>
               <title type="variant">منتخب تواريخ</title>
               <!-- ../collections/british%20library%2FUk_IO_Islamic_4517.xml#Uk_IO_Islamic_4517%2Ditem1 -->
            </bibl>

            <bibl xml:id="work_22040">
               <title type="uniform">Ḥaqāʾiq-i sarkār-i Gāyikvār</title>
               <title type="variant">حقائق سركار گايكوار</title>
               <!-- ../collections/british%20library%2FUk_IO_Islamic_4524.xml#Uk_IO_Islamic_4524%2Ditem1 -->
            </bibl>

            <bibl xml:id="work_22041">
               <title type="uniform">Ḥaqīqat-i sarkār-i Gāyikvār</title>
               <title type="variant">حقیقت سركار گايكوار</title>
               <!-- ../collections/british%20library%2FUk_IO_Islamic_4525.xml#Uk_IO_Islamic_4525%2Ditem1 -->
               <!-- ../collections/british%20library%2FUk_IO_Islamic_4526.xml#Uk_IO_Islamic_4526%2Ditem1 -->
            </bibl>

            <bibl xml:id="work_22042">
               <title type="uniform">Vaqāʾiʿ-i Sawrath</title>
               <title type="variant">وقائع سورته</title>
               <!-- ../collections/british%20library%2FUk_IO_Islamic_4527.xml#Uk_IO_Islamic_4527%2Ditem1 -->
            </bibl>

            <bibl xml:id="work_22043">
               <title type="uniform">Māh'nāmah</title>
               <title type="variant">ماه نامه</title>
               <!-- ../collections/british%20library%2FUk_IO_Islamic_4532.xml#Uk_IO_Islamic_4532%2Ditem1 -->
            </bibl>

            <bibl xml:id="work_22044">
               <title type="uniform">Shihābī</title>
               <title type="variant">شهابى</title>
               <!-- ../collections/british%20library%2FUk_IO_Islamic_4536.xml#Uk_IO_Islamic_4536%2Ditem1 -->
            </bibl>

            <bibl xml:id="work_22045">
               <title type="uniform">Kavāʾif-i z̤ilʿ Gūrakhpūr</title>
               <title type="variant">كوائف ضلع گوركهپور</title>
               <!-- ../collections/british%20library%2FUk_IO_Islamic_4540.xml#Uk_IO_Islamic_4540%2Ditem1 -->
            </bibl>

            <bibl xml:id="work_22046">
               <title type="uniform">Muntakhab-i aḥvāl-i zayn al-bilād Aḥmad'ābād</title>
               <title type="variant">منتخب احوالات زين البلاد احمد آباد</title>
               <!-- ../collections/british%20library%2FUk_IO_Islamic_4545.xml#Uk_IO_Islamic_4545%2Ditem1 -->
            </bibl>

            <bibl xml:id="work_22047">
               <title type="uniform">Paymāʾish-i zamīn-i mutaʿalluqah-'i baldah-'i Aḥmad'ābād</title>
               <title type="variant">پيمائش زمين تعلّقهٔ بلدهٔ احمد آباد</title>
               <!-- ../collections/british%20library%2FUk_IO_Islamic_4549.xml#Uk_IO_Islamic_4549%2Ditem1 -->
            </bibl>

            <bibl xml:id="work_22048">
               <title type="uniform">Taz̲kirat al-aḥvāl</title>
               <title type="variant">تذكرة الاحوال</title>
               <!-- ../collections/british%20library%2FUk_IO_Islamic_3952.xml#Uk_IO_Islamic_3952%2Ditem1 -->
               <!-- ../collections/british%20library%2FUk_IO_Islamic_4636.xml#Uk_IO_Islamic_4636%2Ditem1 -->
            </bibl>

            <bibl xml:id="work_22049">
               <title type="uniform">Lubāb al-ḥiṣāb</title>
               <title type="variant">لباب الحساب</title>
               <!-- ../collections/british%20library%2FUk_IO_Islamic_4642.xml#Uk_IO_Islamic_4642%2Ditem1 -->
            </bibl>

            <bibl xml:id="work_22050">
               <title type="uniform">Akhbār</title>
               <title type="variant">اخبار</title>
               <!-- ../collections/british%20library%2FUk_IO_Islamic_4643.xml#Uk_IO_Islamic_4643%2Ditem1 -->
            </bibl>

            <bibl xml:id="work_22051">
               <title type="uniform">Qiṣṣah-'i qaz̤ā va qadr</title>
               <title type="variant">قصّهٔ قضا و قدر</title>
               <!-- ../collections/british%20library%2FUk_IO_Islamic_4806.xml#Uk_IO_Islamic_4806%2Ditem1 -->
            </bibl>

            <bibl xml:id="work_22052">
               <title type="uniform">Risālah dar inshā’</title>
               <title type="variant">رساله در انشاء</title>
               <!-- ../collections/british%20library%2FUk_Or_15508.xml#Uk_Or_15508%2Ditem1 -->
            </bibl>

            <bibl xml:id="work_22053">
               <title type="uniform">Khazā’in al-zahab</title>
               <title type="variant">خزائن الذهب</title>
               <!-- ../collections/british%20library%2FUk_Or_15508.xml#Uk_Or_15508%2Ditem2 -->
            </bibl>

            <bibl xml:id="work_22054">
               <title type="uniform">Qiṣṣah-ʼi Ḥātim-i Ṭāʼī</title>
               <title type="variant">قصۀ جاتم طائى</title>
               <!-- ../collections/british%20library%2FUk_Or_15511.xml#Uk_Or_15511%2Ditem1 -->
            </bibl>

            <bibl xml:id="work_22055">
               <title type="uniform">Rawz̤at al-vāʻiẓīn</title>
               <title type="variant">روضة الواعظین</title>
               <!-- ../collections/british%20library%2FUk_Or_15582.xml#Uk_Or_15582%2Ditem1 -->
            </bibl>

            <bibl xml:id="work_22056">
               <title type="uniform">Risālah dar ṭibb</title>
               <title type="variant">رساله در طب</title>
               <!-- ../collections/british%20library%2FUk_Or_15589.xml#Uk_Or_15589%2Ditem1 -->
            </bibl>

            <bibl xml:id="work_22057">
               <title type="uniform">Sardārnāmah</title>
               <title type="variant">سردارنامه</title>
               <!-- ../collections/british%20library%2FUk_Or_15599.xml#Uk_Or_15599%2Ditem1 -->
            </bibl>

            <bibl xml:id="work_22058">
               <title type="uniform">Tarjumah-'i Latā’if al-ishārāt fī asrār al-ḥurūf al-‘Arabīyah</title>
               <title type="variant">ترجمهٔ لطائف الاشارات فی اسرار الخروف العربية</title>
               <!-- ../collections/british%20library%2FUk_Or_15600.xml#Uk_Or_15600%2Ditem1 -->
            </bibl>

            <bibl xml:id="work_22059">
               <title type="uniform">Khayr al-mavā‘iẓ</title>
               <title type="variant">خیر المواعظ</title>
               <!-- ../collections/british%20library%2FUk_Or_15638.xml#Uk_Or_15638%2Ditem1 -->
            </bibl>

            <bibl xml:id="work_22060">
               <title type="uniform">Lavā’iḥ al-qamar</title>
               <title type="variant">لوائح القمر</title>
               <!-- ../collections/british%20library%2FUk_Or_15656.xml#Uk_Or_15656%2Ditem1 -->
            </bibl>

            <bibl xml:id="work_22061">
               <title type="uniform">Persian primer</title>
               <!-- ../collections/british%20library%2FUk_Or_15666.xml#Uk_Or_15666%2Ditem1 -->
            </bibl>

            <bibl xml:id="work_22062">
               <title type="uniform">Mir’āt al-kawnayn va kashf al-ẓulam ‘an mu‘ẓilat al-khāfiqayn</title>
               <title type="variant">مرأت الکونین و کشف الظلم عن معظلَة الخافقین</title>
               <!-- ../collections/british%20library%2FUk_Or_15687.xml#Uk_Or_15687%2Ditem1 -->
            </bibl>

            <bibl xml:id="work_22063">
               <title type="uniform">Miscellany</title>
               <!-- ../collections/british%20library%2FUk_Or_15689.xml#Uk_Or_15689%2Ditem1 -->
            </bibl>

            <bibl xml:id="work_22064">
               <title type="uniform">Kashf al-gharā’ib</title>
               <title type="variant">کشف الغرائب</title>
               <!-- ../collections/british%20library%2FUk_Or_15743.xml#Uk_Or_15743%2Ditem1 -->
            </bibl>

            <bibl xml:id="work_22065">
               <title type="uniform">Miftāḥ al-surūr-i ‘Ādilshāhī</title>
               <title type="variant">مفتاح السرور عادلشاهی</title>
               <!-- ../collections/british%20library%2FUk_Or_15867.xml#Uk_Or_15867%2Ditem1 -->
            </bibl>

            <bibl xml:id="work_22066">
               <title type="uniform">Miftāḥ al-abvāb az ‘ilm-i ṭibb</title>
               <title type="variant">مفتاح الابواب از علم طب</title>
               <!-- ../collections/british%20library%2FUk_Or_15868.xml#Uk_Or_15868%2Ditem1 -->
            </bibl>

            <bibl xml:id="work_22067">
               <title type="uniform">Duldulnavāz'nāmah</title>
               <title type="variant">دلدلنواز نامه</title>
               <!-- ../collections/british%20library%2FUk_Or_15874.xml#Uk_Or_15874%2Dpart1%2Ditem1 -->
            </bibl>

            <bibl xml:id="work_22068">
               <title type="uniform">Farasnāmah</title>
               <title type="variant">فرسنامه</title>
               <!-- ../collections/british%20library%2FUk_Or_15874.xml#Uk_Or_15874%2Dpart2%2Ditem1 -->
            </bibl>

            <bibl xml:id="work_22069">
               <title type="uniform">Yād'dāsht-i adviyah'hā-yi aspān</title>
               <title type="variant">یادداشت ادویه های اسپان</title>
               <!-- ../collections/british%20library%2FUk_Or_15874.xml#Uk_Or_15874%2Dpart3%2Ditem1 -->
            </bibl>

            <bibl xml:id="work_22070">
               <title type="uniform">Maṣāliḥ-i asp.</title>
               <title type="variant">مصالح اسپ</title>
               <!-- ../collections/british%20library%2FUk_Or_15874.xml#Uk_Or_15874%2Dpart4%2Ditem1 -->
            </bibl>

            <bibl xml:id="work_22071">
               <title type="uniform">Tuḥfat al-faras.</title>
               <title type="variant">تحفة الفرس</title>
               <!-- ../collections/british%20library%2FUk_Or_15874.xml#Uk_Or_15874%2Dpart5%2Ditem1 -->
            </bibl>

            <bibl xml:id="work_22072">
               <title type="uniform">Adviyah-i barsānī īn ast</title>
               <title type="variant">ادویهٔ برسانی این است</title>
               <!-- ../collections/british%20library%2FUk_Or_15874.xml#Uk_Or_15874%2Dpart6%2Ditem1 -->
            </bibl>

            <bibl xml:id="work_22073">
               <title type="uniform">Naql-i Sālhūtarī kih az zabān-i Hinduvī ba-zabān-i Fārsī tartīb dādah</title>
               <title type="variant">نقل سالهوتری که از زبان هندوی بزبان فارسی ترتیب داده</title>
               <!-- ../collections/british%20library%2FUk_Or_15874.xml#Uk_Or_15874%2Dpart6%2Ditem2 -->
            </bibl>

            <bibl xml:id="work_22074">
               <title type="uniform">Adviyah kih ‘illat-i khūbak bar āvardah bāshad</title>
               <title type="variant">ادویه که علت خوبک بر آورده باشد</title>
               <!-- ../collections/british%20library%2FUk_Or_15874.xml#Uk_Or_15874%2Dpart6%2Ditem3 -->
            </bibl>

            <bibl xml:id="work_22075">
               <title type="uniform">Risālah dar shinākhtan va nigāh'dāsht-i asb</title>
               <title type="variant">رساله در شناختن و نگاه داشت اسب</title>
               <!-- ../collections/british%20library%2FUk_Or_15874.xml#Uk_Or_15874%2Dpart6%2Ditem4 -->
            </bibl>

            <bibl xml:id="work_22076">
               <title type="uniform">Munājāt</title>
               <title type="variant">مناجات</title>
               <!-- ../collections/british%20library%2FUk_Or_15876.xml#Uk_Or_15876%2Ditem2 -->
            </bibl>

            <bibl xml:id="work_22077">
               <title type="uniform">Az maqūlah-’i Ākhūnd Mullā Mu‘īn</title>
               <title type="variant">از مقولۀ آخوند ملا معین</title>
               <!-- ../collections/british%20library%2FUk_Or_15876.xml#Uk_Or_15876%2Ditem3 -->
            </bibl>

            <bibl xml:id="work_22078">
               <title type="uniform">Ashʻār</title>
               <title type="variant">اشعار</title>
               <!-- ../collections/british%20library%2FUk_Or_15876.xml#Uk_Or_15876%2Ditem4 -->
            </bibl>

            <bibl xml:id="work_22079">
               <title type="uniform">Dar sulūk az Farīd al-Dīn ‘Aṭṭār</title>
               <title type="variant">در سلوک از فرید الدین عطار</title>
               <!-- ../collections/british%20library%2FUk_Or_15876.xml#Uk_Or_15876%2Ditem5 -->
            </bibl>

            <bibl xml:id="work_22080">
               <title type="uniform">Zahr al-riyāz̤</title>
               <title type="variant">زهر الریاض</title>
               <!-- ../collections/british%20library%2FUk_Or_15921.xml#Uk_Or_15921%2Ditem1 -->
            </bibl>

            <bibl xml:id="work_22081">
               <title type="uniform">Ṣūrat-i masā’il-i shar‘ī</title>
               <title type="variant">صورة مسائل شرعی</title>
               <!-- ../collections/british%20library%2FUk_Or_15921.xml#Uk_Or_15921%2Ditem2 -->
            </bibl>

            <bibl xml:id="work_22082">
               <title type="uniform">Uṣūl-i khamsah ya‘nī Uṣūl-i Islām va uṣūl-i īmān</title>
               <title type="variant">اصول خمسه یعنی اصول اسلام و اصول ایمان</title>
               <!-- ../collections/british%20library%2FUk_Or_15921.xml#Uk_Or_15921%2Ditem3 -->
            </bibl>

            <bibl xml:id="work_22083">
               <title type="uniform">Majmū‘ah-’i az̲kār</title>
               <title type="variant">مجموعۀ اذکار</title>
               <!-- ../collections/british%20library%2FUk_Or_15956.xml#Uk_Or_15956%2Ditem1 -->
            </bibl>

            <bibl xml:id="work_22084">
               <title type="uniform">Dīvān-i Nishāṭ</title>
               <title type="variant">دیوان نشاط</title>
               <!-- ../collections/british%20library%2FUk_Or_15958.xml#Uk_Or_15958%2Ditem1 -->
            </bibl>

            <bibl xml:id="work_22085">
               <title type="uniform">Ṭibb-i Muḥammad Bāqir</title>
               <title type="variant">طب محمد باقر</title>
               <!-- ../collections/british%20library%2FUk_Or_15961.xml#Uk_Or_15961%2Ditem1 -->
            </bibl>

            <bibl xml:id="work_22086">
               <title type="uniform">Dastūr al-fasd</title>
               <title type="variant">دستور الفسد</title>
               <!-- ../collections/british%20library%2FUk_Or_15961.xml#Uk_Or_15961%2Ditem2 -->
            </bibl>

            <bibl xml:id="work_22087">
               <title type="uniform">Vāfiyah</title>
               <title type="variant">وافیه</title>
               <!-- ../collections/british%20library%2FUk_Or_15963.xml#Uk_Or_15963%2Ditem1 -->
            </bibl>

            <bibl xml:id="work_22088">
               <title type="uniform">Panj ganj</title>
               <title type="variant">پنج گنج</title>
               <!-- ../collections/british%20library%2FUk_Or_15964.xml#Uk_Or_15964%2Ditem1 -->
            </bibl>

            <bibl xml:id="work_22089">
               <title type="uniform">Sī nāmah</title>
               <!-- ../collections/british%20library%2FUk_Or_15964.xml#Uk_Or_15964%2Ditem6 -->
            </bibl>

            <bibl xml:id="work_22090">
               <title type="uniform">Tuḥfat al-afāz̤il fī sharḥ al-manāzil fī ḥasanāt al-ṭāli‘ va ikhtiyārāt al-nujūm.</title>
               <title type="variant">تحفة الافاضل فی شرح المنازل فی حسنات الطالع و اختیارات النجوم</title>
               <!-- ../collections/british%20library%2FUk_Or_15974.xml#Uk_Or_15974%2Ditem1 -->
            </bibl>

            <bibl xml:id="work_22091">
               <title type="uniform">Sharḥ-i Hadā’iq al-favā’id al-ṣamadīyah</title>
               <title type="variant">شرح حدائق الفوائد الصمدیه</title>
               <!-- ../collections/british%20library%2FUk_Or_15983.xml#Uk_Or_15983%2Ditem1 -->
            </bibl>

            <bibl xml:id="work_22092">
               <title type="uniform">Baḥr al-firāsat al-lāfiẓ fī sharḥ Dīvān Ḥāfiẓ</title>
               <title type="variant">بحر الفراسة اللافظ فی شرح دیوان حافظ</title>
               <!-- ../collections/british%20library%2FUk_Or_16039.xml#Uk_Or_16039%2Ditem1 -->
            </bibl>

            <bibl xml:id="work_22093">
               <title type="uniform">Gilūsūz</title>
               <!-- ../collections/british%20library%2FUk_Or_16047.xml#Uk_Or_16047%2Ditem1 -->
            </bibl>

            <bibl xml:id="work_22094">
               <title type="uniform">Mashāriq al-anvār</title>
               <title type="variant">مشارق الانوار</title>
               <!-- ../collections/british%20library%2FUk_Or_16047.xml#Uk_Or_16047%2Ditem2 -->
            </bibl>

            <bibl xml:id="work_22095">
               <title type="uniform">Risālah-'i zirāʿat</title>
               <title type="variant">رسالهٔ زراعت</title>
               <!-- ../collections/british%20library%2FUk_Or_16055.xml#Uk_Or_16055%2Ditem1 -->
            </bibl>

            <bibl xml:id="work_22096">
               <title type="uniform">Nuskhah-'i dastūr al-ʿamal</title>
               <title type="variant">نسخهٔ دستور العمل</title>
               <!-- ../collections/british%20library%2FUk_Or_16143.xml#Uk_Or_16143%2Ditem1 -->
            </bibl>

            <bibl xml:id="work_22097">
               <title type="uniform">Taz̲kirah dar bayān-i khavāṣṣ-i tamām-i Dalāʾil al-khayrāt</title>
               <title type="variant">تذكره در بيان خوّاص تمام دلائل الخيرات</title>
               <!-- ../collections/british%20library%2FUk_Or_16162.xml#Uk_Or_16162%2Ditem1 -->
            </bibl>

            <bibl xml:id="work_22098">
               <title type="uniform">Risālah dar qabz̤ah'hā-yi tīr'andāzī</title>
               <title type="variant">رساله در قبضه های تیر اندازی</title>
               <!-- ../collections/british%20library%2FUk_Or_16166.xml#Uk_Or_16166%2Ditem1 -->
            </bibl>

            <bibl xml:id="work_22099">
               <title type="uniform">Miscellany</title>
               <!-- ../collections/british%20library%2FUk_Or_16166.xml#Uk_Or_16166%2Ditem3 -->
            </bibl>

            <bibl xml:id="work_22100">
               <title type="uniform">Dalīl al-tarkīb</title>
               <title type="variant">دليل التّركيب</title>
               <!-- ../collections/british%20library%2FUk_Or_16167.xml#Uk_Or_16167%2Ditem1 -->
            </bibl>

            <bibl xml:id="work_22101">
               <title type="uniform">Risālah dar bayān-i khvāb taʿbīr az mihtar Yūsuf</title>
               <title type="variant">رساله در بيان خواب تعبير از مهتر يوسف</title>
               <!-- ../collections/british%20library%2FUk_Or_16168.xml#Uk_Or_16168%2Ditem1 -->
            </bibl>

            <bibl xml:id="work_22102">
               <title type="uniform">Dāstān-i Amīr ʿAbd al-Raḥmān</title>
               <title type="variant">داستان امير عبد الرّحمن</title>
               <!-- ../collections/british%20library%2FUk_Or_16169.xml#Uk_Or_16169%2Ditem1 -->
            </bibl>

            <bibl xml:id="work_22103">
               <title type="uniform">Bahār-i Būstān, sharḥ-i Būstān</title>
               <title type="variant">بهار بوستان شرح بوستان</title>
               <!-- ../collections/british%20library%2FUk_Or_16171.xml#Uk_Or_16171%2Ditem1 -->
            </bibl>

            <bibl xml:id="work_22104">
               <title type="uniform">Laylá va Majnūn</title>
               <title type="variant">ليلى ومجنون</title>
               <!-- ../collections/british%20library%2FUk_Or_16172.xml#Uk_Or_16172%2Ditem2 -->
            </bibl>

            <bibl xml:id="work_22105">
               <title type="uniform">al-Maṭlab al-aʿlà fī sharḥ Asmāʾ Allāh al-ḥusnà</title>
               <title type="variant">المطلب الاعلىٰ فى شرح اسماء الله الحسنىٰ</title>
               <!-- ../collections/british%20library%2FUk_Or_16174_20160624_150556.xml#Uk_Or_16174%2Ditem1 -->
            </bibl>

            <bibl xml:id="work_22106">
               <title type="uniform">Risālah-'ī az asrār-i ʿulūm-i muʿjizah-'i Ḥaz̤rat-i Dāniyāl va Idr̛īs</title>
               <title type="variant">رساله اى از اسرار علوم معجزهٔ حضرت دانيال و ادريس</title>
               <!-- ../collections/british%20library%2FUk_Or_16175.xml#Uk_Or_16175%2Ditem1 -->
            </bibl>

            <bibl xml:id="work_22107">
               <title type="uniform">Risālah dar adviyah</title>
               <title type="variant">رساله در ادویه</title>
               <!-- ../collections/british%20library%2FUk_Or_16176.xml#Uk_Or_16176%2Ditem1 -->
            </bibl>

            <bibl xml:id="work_22108">
               <title type="uniform">Risālah</title>
               <title type="variant">رساله</title>
               <!-- ../collections/british%20library%2FUk_Or_16176.xml#Uk_Or_16176%2Ditem2 -->
            </bibl>

            <bibl xml:id="work_22109">
               <title type="uniform">Hidāyat al-ṭarīq</title>
               <title type="variant">هدایة الطریق</title>
               <!-- ../collections/british%20library%2FUk_Or_16176.xml#Uk_Or_16176%2Ditem3 -->
            </bibl>

            <bibl xml:id="work_22110">
               <title type="uniform">Rāḥat al-insān</title>
               <title type="variant">راحة الانسان</title>
               <!-- ../collections/british%20library%2FUk_Or_16175.xml#Uk_Or_16175%2Ditem2 -->
               <!-- ../collections/british%20library%2FUk_Or_16178.xml#Uk_Or_16178%2Ditem1 -->
            </bibl>

            <bibl xml:id="work_22111">
               <title type="uniform">Risālah dar bayān-i aqsām-i sharāb</title>
               <title type="variant">رساله در بيان اقسام شراب</title>
               <!-- ../collections/british%20library%2FUk_Or_16179.xml#Uk_Or_16179%2Ditem1 -->
            </bibl>

            <bibl xml:id="work_22112">
               <title type="uniform">Ravāʾiḥ fī ḥall kamālat al-Lavāʾiḥ</title>
               <title type="variant">روائح فى حلّ كمالة اللّوائح</title>
               <!-- ../collections/british%20library%2FUk_Or_16204.xml#Uk_Or_16204%2Ditem1 -->
            </bibl>

            <bibl xml:id="work_22113">
               <title type="uniform">Majmuʿah-'i āhanghā-yi Īrānī va khārijī-'i kamyāb bā nawt</title>
               <title type="variant">مجموعهٔ آهنگهاى ايرانى و خارجى كمياب با نوت</title>
               <!-- ../collections/british%20library%2FUk_Or_16205.xml#Uk_Or_16205%2Ditem1 -->
            </bibl>

            <bibl xml:id="work_22114">
               <title type="uniform">Miscellaneous texts</title>
               <!-- ../collections/british%20library%2FUk_Or_16210.xml#Uk_Or_16210%2Ditem1 -->
            </bibl>

            <bibl xml:id="work_22115">
               <title type="uniform">Risālah dar faz̤ā’il-i z̲ikr-i Asmā’ Allāh al-ḥusná</title>
               <title type="variant">رساله در فضائل ذکر اسماء الله الحسنى</title>
               <!-- ../collections/british%20library%2FUk_Or_16210.xml#Uk_Or_16210%2Ditem2 -->
            </bibl>

            <bibl xml:id="work_22116">
               <title type="uniform">Aḥvāl-i Ḥaz̤rat-i Quṭb al-Aqṭāb az zabān-i Siyādat-i Ḥaz̤rat-i Ganj-i Shakar</title>
               <title type="variant">احوال حضرت قطب الاقطاب از زبان سیادت حضرت گنج شکر</title>
               <!-- ../collections/british%20library%2FUk_Or_16210.xml#Uk_Or_16210%2Ditem3 -->
            </bibl>

            <bibl xml:id="work_22117">
               <title type="uniform">Qavā‘id al-Qur’ān</title>
               <title type="variant">قوائد القرآن</title>
               <!-- ../collections/british%20library%2FUk_Or_16210.xml#Uk_Or_16210%2Ditem4 -->
            </bibl>

            <bibl xml:id="work_22118">
               <title type="uniform">Tarjumah-’i Chihil Ḥadīs</title>
               <title type="variant">ترجمهٔ چهل حدیث</title>
               <!-- ../collections/british%20library%2FUk_Or_16210.xml#Uk_Or_16210%2Ditem5 -->
            </bibl>

            <bibl xml:id="work_22119">
               <title type="uniform">Javāhir-i s̲amīnah</title>
               <title type="variant">جواهر ثمینه</title>
               <!-- ../collections/british%20library%2FUk_Or_16210.xml#Uk_Or_16210%2Ditem7 -->
            </bibl>

            <bibl xml:id="work_22120">
               <title type="uniform">Tawṣīf-i mujammil al-z̤iddayn</title>
               <title type="variant">توصیف مجمل الضدین</title>
               <!-- ../collections/british%20library%2FUk_Or_16210.xml#Uk_Or_16210%2Ditem8 -->
            </bibl>

            <bibl xml:id="work_22121">
               <title type="uniform">Commentary on a metaphysical treatise</title>
               <!-- ../collections/british%20library%2FUk_Or_16270.xml#Uk_Or_16270%2Ditem1 -->
            </bibl>

            <bibl xml:id="work_22122">
               <title type="uniform">Radd al-‘ayb ‘an Lisān al-Ghayb</title>
               <title type="variant">رد العیب عن لسان الغیب</title>
               <!-- ../collections/british%20library%2FUk_Or_16270.xml#Uk_Or_16270%2Ditem2 -->
            </bibl>

            <bibl xml:id="work_22123">
               <title type="uniform">Kitāb-i tajvīd</title>
               <title type="variant">کتاب التجوید</title>
               <!-- ../collections/british%20library%2FUk_Or_16270.xml#Uk_Or_16270%2Ditem7 -->
            </bibl>

            <bibl xml:id="work_22124">
               <title type="uniform">Extract from a grammatical work in Arabic.</title>
               <!-- ../collections/british%20library%2FUk_Or_16270.xml#Uk_Or_16270%2Ditem8 -->
            </bibl>

            <bibl xml:id="work_22125">
               <title type="uniform">Risālah dar vifq-i a‘dād</title>
               <title type="variant">رساله در وقف اعداد</title>
               <!-- ../collections/british%20library%2FUk_Or_16270.xml#Uk_Or_16270%2Ditem9 -->
            </bibl>

            <bibl xml:id="work_22126">
               <title type="uniform">Majmū‘ah dar ṭibb va ghayr-i ān</title>
               <title type="variant">مجموعه در طب و غیر آن</title>
               <!-- ../collections/british%20library%2FUk_Or_16270.xml#Uk_Or_16270%2Ditem10 -->
            </bibl>

            <bibl xml:id="work_22127">
               <title type="uniform">Risālah mushtamil bar ānchih musāfir va ghayruhu rā z̤arūrat ast dar ḥifẓ-i ṣiḥḥat</title>
               <!-- ../collections/british%20library%2FUk_Or_16271.xml#Uk_Or_16271%2Ditem1 -->
            </bibl>

            <bibl xml:id="work_22128">
               <title type="uniform">Dar z̲ikr-i mulūk-i Furs va mashāhīr-i anbiyāʾ</title>
               <!-- ../collections/british%20library%2FUk_Or_16271.xml#Uk_Or_16271%2Ditem2 -->
            </bibl>

            <bibl xml:id="work_22129">
               <title type="uniform">Majmaʿ al-favāʾid</title>
               <!-- ../collections/british%20library%2FUk_Or_16271.xml#Uk_Or_16271%2Ditem3 -->
            </bibl>

            <bibl xml:id="work_22130">
               <title type="uniform">Ḥaqāʾiq asrār al-aṭibbāʾ</title>
               <!-- ../collections/british%20library%2FUk_Or_16272.xml#Uk_Or_16272%2Ditem2 -->
            </bibl>

            <bibl xml:id="work_22131">
               <title type="uniform">Tuḥfah-'i Amānīyah</title>
               <title type="variant">تحفهٔ امانيّه</title>
               <!-- ../collections/british%20library%2FUk_Or_16274.xml#Uk_Or_16274%2Ditem1 -->
            </bibl>

            <bibl xml:id="work_22132">
               <title type="uniform">Mavārid al-kalim</title>
               <title type="variant">موارد الكلم</title>
               <!-- ../collections/british%20library%2FUk_Or_16284.xml#Uk_Or_16284%2Ditem1 -->
            </bibl>

            <bibl xml:id="work_22133">
               <title type="uniform">Bhopal royal letter</title>
               <!-- ../collections/british%20library%2FUk_Or_16285.xml#Uk_Or_16285%2Ditem1 -->
            </bibl>

            <bibl xml:id="work_22134">
               <title type="uniform">Risālah-'i rijāl al-ghayb</title>
               <!-- ../collections/british%20library%2FUk_Or_16388.xml#Uk_Or_16388%2Ditem1 -->
            </bibl>

            <bibl xml:id="work_22135">
               <title type="uniform">Kitāb tajārib al-insān</title>
               <!-- ../collections/british%20library%2FUk_Or_16388.xml#Uk_Or_16388%2Ditem2 -->
            </bibl>

            <bibl xml:id="work_22136">
               <title type="uniform">Javāmiʿ aḥkām al-nujūm</title>
               <title type="variant">جوامع احكام النّجوم</title>
               <!-- ../collections/british%20library%2FUk_Or_16404.xml#Uk_Or_16404%2Ditem1 -->
            </bibl>

            <bibl xml:id="work_22137">
               <title type="uniform">Ghiyās̲īyah</title>
               <title type="variant">غياثيّه</title>
               <!-- ../collections/british%20library%2FUk_Or_16420.xml#Uk_Or_16420%2Ditem1 -->
            </bibl>

            <bibl xml:id="work_22138">
               <title type="uniform">Dar bayān-i ʿilm-i tashrīḥ</title>
               <title type="variant">در بيان علم تشريح</title>
               <!-- ../collections/british%20library%2FUk_Or_16428.xml#Uk_Or_16428%2Ditem1 -->
            </bibl>

            <bibl xml:id="work_22139">
               <title type="uniform">Tārīkh-i Kirmān</title>
               <title type="variant">تٲريخ كرمان</title>
               <!-- ../collections/british%20library%2FUk_Or_16484.xml#Uk_Or_16484%2Ditem1 -->
            </bibl>

            <bibl xml:id="work_22140">
               <title type="uniform">Anjuman-i Khāqān</title>
               <title type="variant">انجمن خاقان</title>
               <!-- ../collections/british%20library%2FUk_Or_16487.xml#Uk_Or_16487%2Ditem1 -->
            </bibl>

            <bibl xml:id="work_22141">
               <title type="uniform">Dīvān | Farrukhī</title>
               <title type="variant">Dīvān</title>
               <title type="variant">دیوان</title>
               <!-- ../collections/british%20library%2FUk_Or_16490.xml#Uk_Or_16490%2Ditem1 -->
            </bibl>

            <bibl xml:id="work_22142">
               <title type="uniform">Baḥr al-muftīyīn</title>
               <title type="variant">بحر المفتيّين</title>
               <!-- ../collections/british%20library%2FUk_Or_16493.xml#Uk_Or_16493%2Ditem1 -->
            </bibl>

            <bibl xml:id="work_22143">
               <title type="uniform">Tuḥfat al-qurrāʾ</title>
               <!-- ../collections/british%20library%2FUk_Or_16551.xml#Uk_Or_16551%2Ditem1 -->
            </bibl>

            <bibl xml:id="work_22144">
               <title type="uniform">Risālat al-tajvīd</title>
               <!-- ../collections/british%20library%2FUk_Or_16551.xml#Uk_Or_16551%2Ditem3 -->
            </bibl>

            <bibl xml:id="work_22145">
               <title type="uniform">Qavāʿid-i tajvīd</title>
               <!-- ../collections/british%20library%2FUk_Or_16551.xml#Uk_Or_16551%2Ditem4 -->
            </bibl>

            <bibl xml:id="work_22146">
               <title type="uniform">Suʾālāt-i Īrān</title>
               <title type="variant">سٶالات ايران</title>
               <!-- ../collections/british%20library%2FUk_Or_16558.xml#Uk_Or_16558%2Ditem1 -->
            </bibl>

            <bibl xml:id="work_22147">
               <title type="uniform">Jalīs al-mushtāq dar iṣlāḥ-i Anīs al-ʿushshāq</title>
               <title type="variant">جليس المشتاق در اصلاح انيس العشّاق</title>
               <!-- ../collections/british%20library%2FUk_Or_16616.xml#Uk_Or_16616%2Ditem1 -->
            </bibl>

            <bibl xml:id="work_22148">
               <title type="uniform">Ṭuhrīyah</title>
               <title type="variant">طهريّه</title>
               <!-- ../collections/british%20library%2FUk_Or_16617.xml#Uk_Or_16617%2Ditem1 -->
            </bibl>

            <bibl xml:id="work_22149">
               <title type="uniform">Fātiḥ al-abyāt</title>
               <!-- ../collections/british%20library%2FUk_Or_16620.xml#Uk_Or_16620%2Ditem1 -->
            </bibl>

            <bibl xml:id="work_22150">
               <title type="uniform">Sanad-i tamlīk-i pargānah-'i Bāyrasīyah ba-nām-i Riyāsat-i Bhūpāl</title>
               <title type="variant">سند تمليك پرگنهٔ بايرسيّه بنام رياست بهوپال</title>
               <!-- ../collections/british%20library%2FUk_Or_16742_2.xml#Uk_Or_16742_2%2Ditem1 -->
            </bibl>

            <bibl xml:id="work_22151">
               <title type="uniform">Shajarat al-as̲mār</title>
               <title type="variant">شجرة الاثمار</title>
               <!-- ../collections/british%20library%2FUk_Or_16776.xml#Uk_Or_16776%2Ditem1 -->
            </bibl>

            <bibl xml:id="work_22152">
               <title type="uniform">Tārīkh al-khilāfat al-ūlá</title>
               <title type="variant">تٲريخ الخلافة الاولىٰ</title>
               <!-- ../collections/british%20library%2FUk_Or_16781.xml#Uk_Or_16781%2Ditem1 -->
            </bibl>

            <bibl xml:id="work_22153">
               <title type="uniform">Kitāb-i ṣaḥīfah</title>
               <!-- ../collections/british%20library%2FUk_Or_16783.xml#Uk_Or_16783%2Ditem1 -->
            </bibl>

            <bibl xml:id="work_22154">
               <title type="uniform">Zubdat al-maʿānī</title>
               <!-- ../collections/british%20library%2FUk_Or_16783.xml#Uk_Or_16783%2Ditem2 -->
            </bibl>

            <bibl xml:id="work_22155">
               <title type="uniform">Anvār-i raml</title>
               <!-- ../collections/british%20library%2FUk_Or_16813.xml#Uk_Or_16813%2Ditem2 -->
            </bibl>

            <bibl xml:id="work_22156">
               <title type="uniform">Firmān</title>
               <title type="variant">فرمان</title>
               <!-- ../collections/british%20library%2FUk_Or_16844.xml#Uk_Or_16844%2Ditem1 -->
            </bibl>

            <bibl xml:id="work_22157">
               <title type="uniform">ʿArz̤ah dāsht</title>
               <title type="variant">عرضه داشت</title>
               <!-- ../collections/british%20library%2FUk_Or_16933_1.xml#Uk_Or_16933_1%2Ditem1 -->
            </bibl>

            <bibl xml:id="work_22158">
               <title type="uniform">ʿArz̤ī</title>
               <title type="variant">عرضى</title>
               <!-- ../collections/british%20library%2FUk_Or_16933_10.xml#Uk_Or_16933_10%2Ditem1 -->
            </bibl>

            <bibl xml:id="work_22159">
               <title type="uniform">ʿArz̤ah dāsht</title>
               <title type="variant">عرضه داشت</title>
               <!-- ../collections/british%20library%2FUk_Or_16933_11.xml#Uk_Or_16933_11%2Ditem1 -->
            </bibl>

            <bibl xml:id="work_22160">
               <title type="uniform">ʿArz̤ah dāsht</title>
               <title type="variant">عرضه داشت</title>
               <!-- ../collections/british%20library%2FUk_Or_16933_12.xml#Uk_Or_16933_12%2Ditem1 -->
            </bibl>

            <bibl xml:id="work_22161">
               <title type="uniform">ʿArz̤ah dāsht</title>
               <title type="variant">عرضه داشت</title>
               <!-- ../collections/british%20library%2FUk_Or_16933_13.xml#Uk_Or_16933_13%2Ditem1 -->
            </bibl>

            <bibl xml:id="work_22162">
               <title type="uniform">ʿArz̤ah dāsht</title>
               <title type="variant">عرضه داشت</title>
               <!-- ../collections/british%20library%2FUk_Or_16933_14.xml#Uk_Or_16933_14%2Ditem1 -->
            </bibl>

            <bibl xml:id="work_22163">
               <title type="uniform">ʿArz̤ah dāsht</title>
               <title type="variant">عرضه داشت</title>
               <!-- ../collections/british%20library%2FUk_Or_16933_15.xml#Uk_Or_16933_15%2Ditem1 -->
            </bibl>

            <bibl xml:id="work_22164">
               <title type="uniform">ʿArz̤ah dāsht</title>
               <title type="variant">عرضه داشت</title>
               <!-- ../collections/british%20library%2FUk_Or_16933_16.xml#Uk_Or_16933_16%2Ditem1 -->
            </bibl>

            <bibl xml:id="work_22165">
               <title type="uniform">ʿArz̤ah dāsht</title>
               <title type="variant">عرضه داشت</title>
               <!-- ../collections/british%20library%2FUk_Or_16933_17.xml#Uk_Or_16933_17%2Ditem1 -->
            </bibl>

            <bibl xml:id="work_22166">
               <title type="uniform">ʿArz̤ah dāsht</title>
               <title type="variant">عرضه داشت</title>
               <!-- ../collections/british%20library%2FUk_Or_16933_18.xml#Uk_Or_16933_18%2Ditem1 -->
            </bibl>

            <bibl xml:id="work_22167">
               <title type="uniform">ʿArz̤ah dāsht</title>
               <title type="variant">عرضه داشت</title>
               <!-- ../collections/british%20library%2FUk_Or_16933_2.xml#Uk_Or_16933_2%2Ditem1 -->
            </bibl>

            <bibl xml:id="work_22168">
               <title type="uniform">ʿArz̤ah dāsht</title>
               <title type="variant">عرضه داشت</title>
               <!-- ../collections/british%20library%2FUk_Or_16933_3.xml#Uk_Or_16933_3%2Ditem1 -->
            </bibl>

            <bibl xml:id="work_22169">
               <title type="uniform">ʿArz̤ah dāsht</title>
               <title type="variant">عرضه داشت</title>
               <!-- ../collections/british%20library%2FUk_Or_16933_4.xml#Uk_Or_16933_4%2Ditem1 -->
            </bibl>

            <bibl xml:id="work_22170">
               <title type="uniform">ʿArz̤ah dāsht</title>
               <title type="variant">عرضه داشت</title>
               <!-- ../collections/british%20library%2FUk_Or_16933_5.xml#Uk_Or_16933_5%2Ditem1 -->
            </bibl>

            <bibl xml:id="work_22171">
               <title type="uniform">ʿArz̤ah dāsht</title>
               <title type="variant">عرضه داشت</title>
               <!-- ../collections/british%20library%2FUk_Or_16933_6.xml#Uk_Or_16933_6%2Ditem1 -->
            </bibl>

            <bibl xml:id="work_22172">
               <title type="uniform">ʿArz̤ah dāsht</title>
               <title type="variant">عرضه داشت</title>
               <!-- ../collections/british%20library%2FUk_Or_16933_7.xml#Uk_Or_16933_7%2Ditem1 -->
            </bibl>

            <bibl xml:id="work_22173">
               <title type="uniform">ʿArz̤ah dāsht</title>
               <title type="variant">عرضه داشت</title>
               <!-- ../collections/british%20library%2FUk_Or_16933_8.xml#Uk_Or_16933_8%2Ditem1 -->
            </bibl>

            <bibl xml:id="work_22174">
               <title type="uniform">ʿArz̤ī</title>
               <title type="variant">عرضى</title>
               <!-- ../collections/british%20library%2FUk_Or_16933_9.xml#Uk_Or_16933_9%2Ditem1 -->
            </bibl>

            <bibl xml:id="work_22175">
               <title type="uniform">Risālah-'i ḥaqq numā</title>
               <title type="variant">رسالهٴ حقّ نما</title>
               <!-- ../collections/british%20library%2FUk_Delhi_Persian_1004.xml#Uk_Delhi_Persian_1004%2Ditem1 -->
            </bibl>

            <bibl xml:id="work_22176">
               <title type="uniform">Bayān al-iḥsān li-ahl al-ʿirfān</title>
               <title type="variant">بيان الاحسان لاهل العرفان</title>
               <!-- ../collections/british%20library%2FUk_Delhi_Persian_1007.xml#Uk_Delhi_Persian_1007%2Ditem1 -->
            </bibl>

            <bibl xml:id="work_22177">
               <title type="uniform">Taḥqīq-i muqaddas</title>
               <title type="variant">تحقيق مقدّس</title>
               <!-- ../collections/british%20library%2FUk_Delhi_Persian_1008.xml#Uk_Delhi_Persian_1008%2Ditem1 -->
            </bibl>

            <bibl xml:id="work_22178">
               <title type="uniform">Ādāb al-murīdīn</title>
               <title type="variant">آداب المريدين</title>
               <!-- ../collections/british%20library%2FUk_Delhi_Persian_1012.xml#Uk_Delhi_Persian_1012%2Ditem1 -->
            </bibl>

            <bibl xml:id="work_22179">
               <title type="uniform">Shajarah-'i pīrān-i Qādirīyah</title>
               <title type="variant">شجرهٴ پيران قادريّه</title>
               <!-- ../collections/british%20library%2FUk_Delhi_Persian_1012.xml#Uk_Delhi_Persian_1012%2Ditem2 -->
            </bibl>

            <bibl xml:id="work_22180">
               <title type="uniform">Shajarah-'i pīrān-i Chisht ahl-i bihisht</title>
               <title type="variant">شجرهٴ پيران چشت اهل بهشت</title>
               <!-- ../collections/british%20library%2FUk_Delhi_Persian_1012.xml#Uk_Delhi_Persian_1012%2Ditem3 -->
            </bibl>

            <bibl xml:id="work_22181">
               <title type="uniform">Shajarah-'i pīrān-i Suhravardī</title>
               <title type="variant">شجرهٴ پيران سهروردى</title>
               <!-- ../collections/british%20library%2FUk_Delhi_Persian_1012.xml#Uk_Delhi_Persian_1012%2Ditem4 -->
            </bibl>

            <bibl xml:id="work_22182">
               <title type="uniform">Maʿrifat al-nafs</title>
               <title type="variant">معرفة النّفس</title>
               <!-- ../collections/british%20library%2FUk_Delhi_Persian_1013.xml#Uk_Delhi_Persian_1013%2Ditem1 -->
            </bibl>

            <bibl xml:id="work_22183">
               <title type="uniform">Kalimāt-i ṣūfīyah</title>
               <title type="variant">كلمات صوفيّه</title>
               <!-- ../collections/british%20library%2FUk_Delhi_Persian_1016.xml#Uk_Delhi_Persian_1016%2Ditem3 -->
            </bibl>

            <bibl xml:id="work_22184">
               <title type="uniform">Duʿāʾ tunjīnā</title>
               <title type="variant">دعاء تنجينا</title>
               <!-- ../collections/british%20library%2FUk_Delhi_Persian_1016.xml#Uk_Delhi_Persian_1016%2Ditem4 -->
            </bibl>

            <bibl xml:id="work_22185">
               <title type="uniform">Shajah-'i Ḥaz̤rat-i Ghaws̲ al-Aʿẓam</title>
               <title type="variant">شجرهٴ حضرت غوث الاعظم</title>
               <!-- ../collections/british%20library%2FUk_Delhi_Persian_1016.xml#Uk_Delhi_Persian_1016%2Ditem5 -->
            </bibl>

            <bibl xml:id="work_22186">
               <title type="uniform">Hidāyat al-ṭālibīn</title>
               <!-- ../collections/british%20library%2FUk_Delhi_Persian_1019.xml#Uk_Delhi_Persian_1019%2Ditem1 -->
            </bibl>

            <bibl xml:id="work_22187">
               <title type="uniform">Āgāhī'nāmah</title>
               <!-- ../collections/british%20library%2FUk_Delhi_Persian_1022.xml#Uk_Delhi_Persian_1022%2Ditem2 -->
            </bibl>

            <bibl xml:id="work_22188">
               <title type="uniform">Rawz̤at al-maʿārif</title>
               <!-- ../collections/british%20library%2FUk_Delhi_Persian_1023.xml#Uk_Delhi_Persian_1023%2Ditem1 -->
            </bibl>

            <bibl xml:id="work_22189">
               <title type="uniform">Haft aḥkām</title>
               <!-- ../collections/british%20library%2FUk_Delhi_Persian_1024.xml#Uk_Delhi_Persian_1024%2Ditem1 -->
            </bibl>

            <bibl xml:id="work_22190">
               <title type="uniform">Risālah dar bayān-i marātib-i fanāʾ</title>
               <!-- ../collections/british%20library%2FUk_Delhi_Persian_1028.xml#Uk_Delhi_Persian_1028%2Ditem1 -->
            </bibl>

            <bibl xml:id="work_22191">
               <title type="uniform">Mirʾāt al-ʿirfān</title>
               <!-- ../collections/british%20library%2FUk_Delhi_Persian_1028.xml#Uk_Delhi_Persian_1028%2Ditem4 -->
            </bibl>

            <bibl xml:id="work_22192">
               <title type="uniform">Ibṭāl al-bāṭil</title>
               <!-- ../collections/british%20library%2FUk_Delhi_Persian_1028.xml#Uk_Delhi_Persian_1028%2Ditem5 -->
            </bibl>

            <bibl xml:id="work_22193">
               <title type="uniform">Zād al-maʿād</title>
               <title type="variant">زاد المعاد</title>
               <!-- ../collections/british%20library%2FUk_Delhi_Persian_1033.xml#Uk_Delhi_Persian_1033%2Ditem1 -->
            </bibl>

            <bibl xml:id="work_22194">
               <title type="uniform">Zubdat al-sulūk tuḥfatan lil-mulūk min al-ṣuʿlūk</title>
               <title type="variant">زبدة السّلوك تحفةً للملوك من الصّعوك</title>
               <!-- ../collections/british%20library%2FUk_Delhi_Persian_1035.xml#Uk_Delhi_Persian_1035%2Ditem1 -->
            </bibl>

            <bibl xml:id="work_22195">
               <title type="uniform">Sirāj al-hidāyah</title>
               <title type="variant">سراج الهداية</title>
               <!-- ../collections/british%20library%2FUk_Delhi_Persian_1038.xml#Uk_Delhi_Persian_1038%2Ditem1 -->
            </bibl>

            <bibl xml:id="work_22196">
               <title type="uniform">Miftāḥ al-maʿānī</title>
               <title type="variant">مفتاح المعانى</title>
               <!-- ../collections/british%20library%2FUk_Delhi_Persian_1042.xml#Uk_Delhi_Persian_1042%2Ditem1 -->
            </bibl>

            <bibl xml:id="work_22197">
               <title type="uniform">Taṣḥīḥ-i Mas̲navī</title>
               <title type="variant">تصحيح مثنوى</title>
               <!-- ../collections/british%20library%2FUk_Delhi_Persian_1044A.xml#Uk_Delhi_Persian_1044A%2Ditem1 -->
               <!-- ../collections/british%20library%2FUk_Delhi_Persian_1044B.xml#Uk_Delhi_Persian_1044B%2Ditem1 -->
            </bibl>

            <bibl xml:id="work_22198">
               <title type="uniform">Sharḥ-i Mas̲navī</title>
               <title type="variant">شرح مثنوى</title>
               <!-- ../collections/british%20library%2FUk_Delhi_Persian_1053.xml#Uk_Delhi_Persian_1053%2Ditem1 -->
            </bibl>

            <bibl xml:id="work_22199">
               <title type="uniform">ʿAyn al-maʿānī</title>
               <!-- ../collections/british%20library%2FUk_Delhi_Persian_1018.xml#Uk_Delhi_Persian_1018%2Ditem1 -->
               <!-- ../collections/british%20library%2FUk_Delhi_Persian_1087.xml#Uk_Delhi_Persian_1087%2Ditem1 -->
            </bibl>

            <bibl xml:id="work_22200">
               <title type="uniform">Maḥbūbīyah</title>
               <!-- ../collections/british%20library%2FUk_Delhi_Persian_1107.xml#Uk_Delhi_Persian_1107%2Ditem1 -->
            </bibl>

            <bibl xml:id="work_22201">
               <title type="uniform">Sayr'nāmah</title>
               <!-- ../collections/british%20library%2FUk_Delhi_Persian_1107.xml#Uk_Delhi_Persian_1107%2Ditem2 -->
            </bibl>

            <bibl xml:id="work_22202">
               <title type="uniform">Irshād al-sālikīn</title>
               <!-- ../collections/british%20library%2FUk_Delhi_Persian_1129A.xml#Uk_Delhi_Persian_1129A%2Ditem1 -->
            </bibl>

            <bibl xml:id="work_22203">
               <title type="uniform">Ṣad maktūb</title>
               <!-- ../collections/british%20library%2FUk_Delhi_Persian_1129A.xml#Uk_Delhi_Persian_1129A%2Ditem5 -->
            </bibl>

            <bibl xml:id="work_22204">
               <title type="uniform">al-Javāhir al-sittah</title>
               <title type="variant">الجواهر السّتّه</title>
               <!-- ../collections/british%20library%2FUk_Delhi_Persian_1142.xml#Uk_Delhi_Persian_1142%2Ditem1 -->
            </bibl>

            <bibl xml:id="work_22205">
               <title type="uniform">Manāzil-i arbaʿah</title>
               <title type="variant">منازل اربعه</title>
               <!-- ../collections/british%20library%2FUk_Delhi_Persian_1142.xml#Uk_Delhi_Persian_1142%2Ditem2 -->
            </bibl>

            <bibl xml:id="work_22206">
               <title type="uniform">Saṭiʿāt</title>
               <title type="variant">سطعات</title>
               <!-- ../collections/british%20library%2FUk_Delhi_Persian_1159.xml#Uk_Delhi_Persian_1159%2Ditem3 -->
            </bibl>

            <bibl xml:id="work_22207">
               <title type="uniform">Mirʾāt al-tābiʾīn</title>
               <title type="variant">مرآة التّابعين</title>
               <!-- ../collections/british%20library%2FUk_Delhi_Persian_1159.xml#Uk_Delhi_Persian_1159%2Ditem6 -->
            </bibl>

            <bibl xml:id="work_22208">
               <title type="uniform">Risālah dar javāb-i sabb-i shaykhayn</title>
               <title type="variant">رساله در جواب سبّ شيخين</title>
               <!-- ../collections/british%20library%2FUk_Delhi_Persian_1165.xml#Uk_Delhi_Persian_1165%2Ditem2 -->
            </bibl>

            <bibl xml:id="work_22209">
               <title type="uniform">Shajarat al-amānī</title>
               <!-- ../collections/british%20library%2FUk_Delhi_Persian_1174.xml#Uk_Delhi_Persian_1174%2Ditem4 -->
            </bibl>

            <bibl xml:id="work_22210">
               <title type="uniform">Farmān-i Jaʿfarī</title>
               <!-- ../collections/british%20library%2FUk_Delhi_Persian_1174.xml#Uk_Delhi_Persian_1174%2Ditem6 -->
            </bibl>

            <bibl xml:id="work_22211">
               <title type="uniform">Muntakhab-i iṣṭilāḥ-i Vārastah</title>
               <!-- ../collections/british%20library%2FUk_Delhi_Persian_1174.xml#Uk_Delhi_Persian_1174%2Ditem8 -->
            </bibl>

            <bibl xml:id="work_22212">
               <title type="uniform">Risālah vujūdīyah</title>
               <!-- ../collections/british%20library%2FUk_Delhi_Persian_1175.xml#Uk_Delhi_Persian_1175%2Ditem2 -->
            </bibl>

            <bibl xml:id="work_22213">
               <title type="uniform">Fatḥ-i subul</title>
               <title type="variant">فتح سبل</title>
               <!-- ../collections/british%20library%2FUk_Delhi_Persian_1190.xml#Uk_Delhi_Persian_1190%2Ditem1 -->
            </bibl>

            <bibl xml:id="work_22214">
               <title type="uniform">al-Maqāmiʿ al-Ḥaydarīyah</title>
               <title type="variant">المقامع الحيدريّة</title>
               <!-- ../collections/british%20library%2FUk_Delhi_Persian_1190.xml#Uk_Delhi_Persian_1190%2Ditem5 -->
            </bibl>

            <bibl xml:id="work_22215">
               <title type="uniform">Javāmiʿ al-taʿbīr</title>
               <title type="variant">جوامع التّعبير</title>
               <!-- ../collections/british%20library%2FUk_Delhi_Persian_1200.xml#Uk_Delhi_Persian_1200%2Ditem1 -->
            </bibl>

            <bibl xml:id="work_22216">
               <title type="uniform">Risālah dar z̲ikr</title>
               <title type="variant">رساله در ذكر</title>
               <!-- ../collections/british%20library%2FUk_Delhi_Persian_1200.xml#Uk_Delhi_Persian_1200%2Ditem4 -->
            </bibl>

            <bibl xml:id="work_22217">
               <title type="uniform">Risālah-'i nādirah dar muʿammā</title>
               <title type="variant">رسالهٴ نادره در معمّا</title>
               <!-- ../collections/british%20library%2FUk_Delhi_Persian_1212.xml#Uk_Delhi_Persian_1212%2Ditem6 -->
            </bibl>

            <bibl xml:id="work_22218">
               <title type="uniform">Muʿammayāt-i navad va nuh nām-i Bārīʾ taʿālá</title>
               <title type="variant">معمّيات نود و نه نام بارىٴ تعالىٰ</title>
               <!-- ../collections/british%20library%2FUk_Delhi_Persian_1212.xml#Uk_Delhi_Persian_1212%2Ditem7 -->
            </bibl>

            <bibl xml:id="work_22219">
               <title type="uniform">Muʿammayāt-i navad va nuh nām-i Khatmī'panāh</title>
               <title type="variant">معمّيات نود و نه نام ختمى پناه</title>
               <!-- ../collections/british%20library%2FUk_Delhi_Persian_1212.xml#Uk_Delhi_Persian_1212%2Ditem8 -->
            </bibl>

            <bibl xml:id="work_22220">
               <title type="uniform">Muʿammayāt</title>
               <title type="variant">معمّيات</title>
               <!-- ../collections/british%20library%2FUk_Delhi_Persian_1212.xml#Uk_Delhi_Persian_1212%2Ditem9 -->
            </bibl>

            <bibl xml:id="work_22221">
               <title type="uniform">Risālah-'i Mullā Shihāb al-Dīn dar muʿammā</title>
               <title type="variant">رسالهٴ ملّا شهاب الدّين در معمّا</title>
               <!-- ../collections/british%20library%2FUk_Delhi_Persian_1212.xml#Uk_Delhi_Persian_1212%2Ditem12 -->
            </bibl>

            <bibl xml:id="work_22222">
               <title type="uniform">Muʿammā-yi mukhtaṣar</title>
               <title type="variant">معمّاى مختصر</title>
               <!-- ../collections/british%20library%2FUk_Delhi_Persian_1213.xml#Uk_Delhi_Persian_1213%2Ditem1 -->
            </bibl>

            <bibl xml:id="work_22223">
               <title type="uniform">Ḥall-i muʿammā bar qānūn-i Mawlānā</title>
               <title type="variant">حلّ معمّا بر قانون مولانا</title>
               <!-- ../collections/british%20library%2FUk_Delhi_Persian_1213.xml#Uk_Delhi_Persian_1213%2Ditem3 -->
            </bibl>

            <bibl xml:id="work_22224">
               <title type="uniform">Qavāʿid-i Fārsī</title>
               <title type="variant">قواعد فارسى</title>
               <!-- ../collections/british%20library%2FUk_Delhi_Persian_1213.xml#Uk_Delhi_Persian_1213%2Ditem5 -->
            </bibl>

            <bibl xml:id="work_22225">
               <title type="uniform">Z̤avābiṭ-i Fārsī</title>
               <title type="variant">ضوابط فارسى</title>
               <!-- ../collections/british%20library%2FUk_Delhi_Persian_1213.xml#Uk_Delhi_Persian_1213%2Ditem7 -->
            </bibl>

            <bibl xml:id="work_22226">
               <title type="uniform">Muntakhab-i kitāb-i ṭilismāt</title>
               <title type="variant">منتخب كتاب طلسمات</title>
               <!-- ../collections/british%20library%2FUk_Delhi_Persian_1474.xml#Uk_Delhi_Persian_1474%2Ditem1 -->
            </bibl>

            <bibl xml:id="work_22227">
               <title type="uniform">Kitāb-i asrār-i sabʿah-'i kāmilah</title>
               <title type="variant">كتاب اسرار سبعهٴ كامله</title>
               <!-- ../collections/british%20library%2FUk_Delhi_Persian_1474.xml#Uk_Delhi_Persian_1474%2Ditem5 -->
            </bibl>

            <bibl xml:id="work_22228">
               <title type="uniform">Yādgār-i lawḥ-i billawr</title>
               <title type="variant">يادگار لوح بلور</title>
               <!-- ../collections/british%20library%2FUk_Delhi_Persian_1474.xml#Uk_Delhi_Persian_1474%2Ditem6 -->
            </bibl>

            <bibl xml:id="work_22229">
               <title type="uniform">Miftāḥ-i Kanz al-yavāqīt</title>
               <title type="variant">مفتاح كنز اليواقيت</title>
               <!-- ../collections/british%20library%2FUk_Delhi_Persian_1474.xml#Uk_Delhi_Persian_1474%2Ditem10 -->
            </bibl>

            <bibl xml:id="work_22230">
               <title type="uniform">Kanz al-layālī</title>
               <title type="variant">كنز اللّيالى</title>
               <!-- ../collections/british%20library%2FUk_Delhi_Persian_1474.xml#Uk_Delhi_Persian_1474%2Ditem11 -->
            </bibl>

            <bibl xml:id="work_22231">
               <title type="uniform">Tajārib-i Shahriyārī</title>
               <title type="variant">تجارب شهريارى</title>
               <!-- ../collections/british%20library%2FUk_Delhi_Persian_1474.xml#Uk_Delhi_Persian_1474%2Ditem12 -->
            </bibl>

            <bibl xml:id="work_22232">
               <title type="uniform">Hūrī dar kāfī</title>
               <!-- ../collections/british%20library%2FUk_Delhi_Persian_1502.xml#Uk_Delhi_Persian_1502%2Ditem2 -->
            </bibl>

            <bibl xml:id="work_22233">
               <title type="uniform">Sangīt sarāvalī</title>
               <!-- ../collections/british%20library%2FUk_Delhi_Persian_1502.xml#Uk_Delhi_Persian_1502%2Ditem4 -->
            </bibl>

            <bibl xml:id="work_22234">
               <title type="uniform">Risālah-'i rāg mālā</title>
               <!-- ../collections/british%20library%2FUk_Delhi_Persian_1502.xml#Uk_Delhi_Persian_1502%2Ditem6 -->
            </bibl>

            <bibl xml:id="work_22235">
               <title type="uniform">Bāb fī faz̤āʾil Rajab</title>
               <!-- ../collections/british%20library%2FUk_Delhi_Persian_662.xml#Uk_Delhi_Persian_662%2Ditem7 -->
            </bibl>

            <bibl xml:id="work_22236">
               <title type="uniform">Risālah dar bayān-i miʿrāj va faz̤āʾil-i ān shab</title>
               <!-- ../collections/british%20library%2FUk_Delhi_Persian_662.xml#Uk_Delhi_Persian_662%2Ditem13 -->
            </bibl>

            <bibl xml:id="work_22237">
               <title type="uniform">Risālat faz̤āʾil va masāʾil yawm al-Jumʿah</title>
               <!-- ../collections/british%20library%2FUk_Delhi_Persian_662.xml#Uk_Delhi_Persian_662%2Ditem22 -->
            </bibl>

            <bibl xml:id="work_22238">
               <title type="uniform">Risālah fī manṭiq</title>
               <title type="variant">رسالة فى منطق</title>
               <!-- ../collections/british%20library%2FUk_Delhi_Persian_796.xml#Uk_Delhi_Persian_796%2Ditem2 -->
            </bibl>

            <bibl xml:id="work_22239">
               <title type="uniform">Mayz al-nafs</title>
               <title type="variant">ميز النّفس</title>
               <!-- ../collections/british%20library%2FUk_Delhi_Persian_796.xml#Uk_Delhi_Persian_796%2Ditem4 -->
            </bibl>

            <bibl xml:id="work_22240">
               <title type="uniform">Anvār-i ḥikmat</title>
               <title type="variant">انوار حكمت</title>
               <!-- ../collections/british%20library%2FUk_Delhi_Persian_1176.xml#Uk_Delhi_Persian_1176%2Ditem11 -->
               <!-- ../collections/british%20library%2FUk_Delhi_Persian_796.xml#Uk_Delhi_Persian_796%2Ditem5 -->
            </bibl>

            <bibl xml:id="work_22241">
               <title type="uniform">Risālah dar shinākhtan-i chihrah hā</title>
               <title type="variant">رساله در شناختن چهره ها</title>
               <!-- ../collections/british%20library%2FUk_Delhi_Persian_796.xml#Uk_Delhi_Persian_796%2Ditem6 -->
            </bibl>

            <bibl xml:id="work_22242">
               <title type="uniform">Risālah judarī va ḥaṣbah</title>
               <title type="variant">رسالهٴ جدرى و حصبه</title>
               <!-- ../collections/british%20library%2FUk_Delhi_Persian_796.xml#Uk_Delhi_Persian_796%2Ditem7 -->
            </bibl>

            <bibl xml:id="work_22243">
               <title type="uniform">Dar nabz̤</title>
               <title type="variant">در نبض</title>
               <!-- ../collections/british%20library%2FUk_Delhi_Persian_796.xml#Uk_Delhi_Persian_796%2Ditem8 -->
            </bibl>

            <bibl xml:id="work_22244">
               <title type="uniform">Z̤ābiṭah-'i ʿaṭsah</title>
               <title type="variant">ضابطهٴ عطسه</title>
               <!-- ../collections/british%20library%2FUk_Delhi_Persian_796.xml#Uk_Delhi_Persian_796%2Ditem10 -->
            </bibl>

            <bibl xml:id="work_22245">
               <title type="uniform">Qivām al-jasad va niẓām al-anfus</title>
               <title type="variant">قوام الجسد و نظام الانفس</title>
               <!-- ../collections/british%20library%2FUk_Delhi_Persian_796.xml#Uk_Delhi_Persian_796%2Ditem11 -->
            </bibl>

            <bibl xml:id="work_22246">
               <title type="uniform">Jāvidān'nāmah</title>
               <title type="variant">جاودان نامه</title>
               <!-- ../collections/british%20library%2FUk_Delhi_Persian_1193.xml#Uk_Delhi_Persian_1193%2Ditem17 -->
               <!-- ../collections/british%20library%2FUk_Delhi_Persian_805.xml#Uk_Delhi_Persian_805%2Ditem1 -->
            </bibl>

            <bibl xml:id="work_22247">
               <title type="uniform">Kitāb-i nafs</title>
               <title type="variant">كتاب نفس</title>
               <!-- ../collections/british%20library%2FUk_Delhi_Persian_805.xml#Uk_Delhi_Persian_805%2Ditem4 -->
            </bibl>

            <bibl xml:id="work_22248">
               <title type="uniform">Dar-i sukhan</title>
               <title type="variant">در سخن</title>
               <!-- ../collections/british%20library%2FUk_Delhi_Persian_805.xml#Uk_Delhi_Persian_805%2Ditem5 -->
            </bibl>

            <bibl xml:id="work_22249">
               <title type="uniform">ʿArz̤'nāmah</title>
               <title type="variant">عرض نامه</title>
               <!-- ../collections/british%20library%2FUk_Delhi_Persian_1193.xml#Uk_Delhi_Persian_1193%2Ditem18 -->
               <!-- ../collections/british%20library%2FUk_Delhi_Persian_805.xml#Uk_Delhi_Persian_805%2Ditem7 -->
            </bibl>

            <bibl xml:id="work_22250">
               <title type="uniform">Kitāb al-tawḥīd</title>
               <title type="variant">كتاب التّوحيد</title>
               <!-- ../collections/british%20library%2FUk_Delhi_Persian_805.xml#Uk_Delhi_Persian_805%2Ditem33 -->
            </bibl>

            <bibl xml:id="work_22251">
               <title type="uniform">al-Laʾālī</title>
               <title type="variant">اللّآلى</title>
               <!-- ../collections/british%20library%2FUk_Delhi_Persian_805.xml#Uk_Delhi_Persian_805%2Ditem34 -->
            </bibl>

            <bibl xml:id="work_22252">
               <title type="uniform">Taʿbīr al-nūr</title>
               <title type="variant">تعبير النّور</title>
               <!-- ../collections/british%20library%2FUk_Delhi_Persian_853.xml#Uk_Delhi_Persian_853%2Ditem3 -->
            </bibl>

            <bibl xml:id="work_22253">
               <title type="uniform">Taʿbīr'nāmah</title>
               <title type="variant">تعبير نامه</title>
               <!-- ../collections/british%20library%2FUk_Delhi_Persian_853.xml#Uk_Delhi_Persian_853%2Ditem4 -->
            </bibl>

            <bibl xml:id="work_22254">
               <title type="uniform">Mujarrabāt-i Masīḥī</title>
               <title type="variant">مجرّبات مسيحى</title>
               <!-- ../collections/british%20library%2FUk_Delhi_Persian_853.xml#Uk_Delhi_Persian_853%2Ditem5 -->
            </bibl>

            <bibl xml:id="work_22255">
               <title type="uniform">Risālah-'i ṭibb dar muʿālajah-'i hayz̤ah</title>
               <title type="variant">رسالهٴ طبّ در معالجهٴ هيضه</title>
               <!-- ../collections/british%20library%2FUk_Delhi_Persian_853.xml#Uk_Delhi_Persian_853%2Ditem11 -->
            </bibl>

            <bibl xml:id="work_22256">
               <title type="uniform">Qānūn al-ʿilāj</title>
               <title type="variant">قانون العلاج</title>
               <!-- ../collections/british%20library%2FUk_Delhi_Persian_861.xml#Uk_Delhi_Persian_861%2Ditem2 -->
            </bibl>

            <bibl xml:id="work_22257">
               <title type="uniform">Farhang-i ṭibb-i Shihābī</title>
               <title type="variant">فرهنگ طبّ شهابى</title>
               <!-- ../collections/british%20library%2FUk_Delhi_Persian_796.xml#Uk_Delhi_Persian_796%2Ditem3 -->
               <!-- ../collections/british%20library%2FUk_Delhi_Persian_861.xml#Uk_Delhi_Persian_861%2Ditem6 -->
            </bibl>

            <bibl xml:id="work_22258">
               <title type="uniform">Umm al-ʿilāj</title>
               <title type="variant">امّ العلاج</title>
               <!-- ../collections/british%20library%2FUk_Delhi_Persian_861.xml#Uk_Delhi_Persian_861%2Ditem7 -->
            </bibl>

            <bibl xml:id="work_22259">
               <title type="uniform">Qaṣīdah dar asmā-yi ajnās-i adviyah</title>
               <title type="variant">قصيده در اسماى اجناس ادويه</title>
               <!-- ../collections/british%20library%2FUk_Delhi_Persian_866.xml#Uk_Delhi_Persian_866%2Ditem3 -->
            </bibl>

            <bibl xml:id="work_22260">
               <title type="uniform">Miftāḥ al-ḥudūd</title>
               <title type="variant">مفتاح الحدود</title>
               <!-- ../collections/british%20library%2FUk_Delhi_Persian_866.xml#Uk_Delhi_Persian_866%2Ditem8 -->
            </bibl>

            <bibl xml:id="work_22261">
               <title type="uniform">Ḥall al-asāmī</title>
               <title type="variant">حلّ الاسامى</title>
               <!-- ../collections/british%20library%2FUk_Delhi_Persian_866.xml#Uk_Delhi_Persian_866%2Ditem9 -->
            </bibl>

            <!-- END OF NEW works FROM BRITISH LIBRARY MANUSCRIPTS -->

         </listBibl>
      </body>
   </text>
</TEI><|MERGE_RESOLUTION|>--- conflicted
+++ resolved
@@ -30,17 +30,9 @@
 
             
 
-<<<<<<< HEAD
-            <bibl xml:id="work_21500">
-               <title type="uniform">Anvār-i ḥikmat</title>
-               <title type="variant">انوار حكمت</title>
-               <!-- ../collections/oxford%20university%2FMS_Fraser_70.xml#MS_Fraser_70%2Ditem5 -->
-            </bibl>
-=======
             
 
             
->>>>>>> 6410c1bd
 
             
 
