<?xml version="1.0" encoding="UTF-8"?>
<?xml-model href="http://www.tei-c.org/release/xml/tei/custom/schema/relaxng/tei_all.rng" type="application/xml" schematypens="http://relaxng.org/ns/structure/1.0"?>
<?xml-model href="http://www.tei-c.org/release/xml/tei/custom/schema/relaxng/tei_all.rng" type="application/xml" schematypens="http://purl.oclc.org/dsdl/schematron"?>
<?xml-model href="authority-schematron.sch" type="application/xml" schematypens="http://purl.oclc.org/dsdl/schematron"?>
<TEI xmlns="http://www.tei-c.org/ns/1.0">
   <teiHeader>
      <fileDesc>
         <titleStmt>
            <title>Title</title>
         </titleStmt>
         <publicationStmt>
            <p>Publication Information</p>
         </publicationStmt>
         <sourceDesc>
            <p>Information about the source</p>
         </sourceDesc>
      </fileDesc>
   </teiHeader>
   <text>
      <body>
         <listBibl>

            <bibl><!-- Dummy work, just so this file validates, do not delete -->
               <title type="display"/>
            </bibl>

 

            <!-- TODO: Review the following entries, update their key attributes in the TEI files, then cut and paste them into works_base.xml -->

            <bibl xml:id="work_21496">
               <title type="uniform">Afterword to the Ḥadīqat al-Ḥaqīqah</title>
               <!-- ../collections/the%20university%20of%20manchester%2FPersian_MS_13.xml#Persian_MS_13%2Ditem4 -->
            </bibl>

            <bibl xml:id="work_21497">
               <title type="uniform">An album of Turkish and Persian poetry</title>
               <!-- ../collections/oxford%20university%2FMS_Selden_superius_1.xml#MS_Selden_superius_1%2Ditem1 -->
            </bibl>

<<<<<<< HEAD
=======
            

>>>>>>> 55efc24e
            <bibl xml:id="work_21500">
               <title type="uniform">Anvār-i ḥikmat</title>
               <title type="variant">انوار حكمت</title>
               <!-- ../collections/oxford%20university%2FMS_Fraser_70.xml#MS_Fraser_70%2Ditem5 -->
            </bibl>

            <bibl xml:id="work_21499">
               <title type="uniform">Dīvān-i Mīram Siyāh</title>
               <title type="variant">ديوان ميرم سياه</title>
               <!-- ../collections/oxford%20university%2FMS_Fraser_70.xml#MS_Fraser_70%2Ditem1 -->
            </bibl>

            <bibl xml:id="work_21498">
               <title type="uniform">Miftāḥ al-surūd</title>
               <title type="variant">مفتاح السرود</title>
               <!-- ../collections/oxford%20university%2FMS_Pers_c_38.xml#MS_Pers_c_38%2Ditem1 -->
            </bibl>

            <bibl xml:id="work_21495">
               <title type="uniform">Sayr al-‘Ibād ila'l-Ma‘ād</title>
               <title type="variant">سیر العباد الی المعاد</title>
               <!-- ../collections/the%20university%20of%20manchester%2FPersian_MS_13.xml#Persian_MS_13%2Ditem3 -->
            </bibl>

<<<<<<< HEAD
            <!-- START OF NEW works FROM BRITISH LIBRARY MANUSCRIPTS -->
=======
            
>>>>>>> 55efc24e


            

 

            <!-- TODO: this file contains the latest titles for all works in works_base.xml (which we expect to contain the POST-data-cleanup list) - with data reselected from the latest manuscript TEI files (again, with the POST-data-cleanup data). That data needs to be used to replace the names data in the latest works_base.xml (since the list of variant titles we originally extracted from the PRE-cleanup data and placed in the remapping db table fihrist_manuscript_items - and later used to regenerate works_base.xml - was not well processed-->

            <bibl xml:id="work_21601">
               <title type="uniform">Risālat al-jihād al-aṣghar</title>
               <title type="variant">رسالة الجهاد الاصغر</title>
               <!-- ../collections/british%20library%2FUk_Delhi_Persian_1020.xml#Uk_Delhi_Persian_1020%2Ditem1 -->
            </bibl>

            <bibl xml:id="work_21602">
               <title type="uniform">Sharḥ-i favāʾid al-vaṣūl</title>
               <title type="variant">شرح فوائد الوصول</title>
               <!-- ../collections/british%20library%2FUk_Delhi_Persian_1020.xml#Uk_Delhi_Persian_1020%2Ditem2 -->
            </bibl>

            <bibl xml:id="work_21603">
               <title type="uniform">Sharḥ-i qiṣṣah-'i ʿawrat-i gul'furūsh</title>
               <title type="variant">شرح قصّهٴ عورت گل فروش</title>
               <!-- ../collections/british%20library%2FUk_Delhi_Persian_1020.xml#Uk_Delhi_Persian_1020%2Ditem3 -->
            </bibl>

            <bibl xml:id="work_21604">
               <title type="uniform">Sharḥ-i qiṣṣah-'i jamāʿah-'i musāfirān</title>
               <title type="variant">شرح قصّهٴ جماعهٴ مسافران</title>
               <!-- ../collections/british%20library%2FUk_Delhi_Persian_1020.xml#Uk_Delhi_Persian_1020%2Ditem4 -->
            </bibl>

            <bibl xml:id="work_21605">
               <title type="uniform">Risālat fī bayān jihād al-akbar</title>
               <title type="variant">رسالة فى بيان جهاد الاكبر</title>
               <!-- ../collections/british%20library%2FUk_Delhi_Persian_1020.xml#Uk_Delhi_Persian_1020%2Ditem5 -->
            </bibl>

            <bibl xml:id="work_21606">
               <title type="uniform">Risālah-'i afsānah-'i dīvānah</title>
               <title type="variant">رسالهٴ افسانهٴ ديوانه</title>
               <!-- ../collections/british%20library%2FUk_Delhi_Persian_1020.xml#Uk_Delhi_Persian_1020%2Ditem6 -->
            </bibl>

            <bibl xml:id="work_21607">
               <title type="uniform">Risālah-'i sharḥ-i daryā-'i shahādat</title>
               <title type="variant">رسالهٴ شرح درياء شهادت</title>
               <!-- ../collections/british%20library%2FUk_Delhi_Persian_1020.xml#Uk_Delhi_Persian_1020%2Ditem7 -->
            </bibl>

            <bibl xml:id="work_21608">
               <title type="uniform">Risālah-'i faz̤l al-kasb</title>
               <title type="variant">رسالهٴ فضل الكسب</title>
               <!-- ../collections/british%20library%2FUk_Delhi_Persian_1020.xml#Uk_Delhi_Persian_1020%2Ditem8 -->
            </bibl>

            <bibl xml:id="work_21609">
               <title type="uniform">Aʿjūbat al-ʿishq dāfiʿat al-fisq</title>
               <title type="variant">اعجوبة العشق دافعة الفسق</title>
               <!-- ../collections/british%20library%2FUk_Delhi_Persian_1020.xml#Uk_Delhi_Persian_1020%2Ditem9 -->
            </bibl>

            <bibl xml:id="work_21610">
               <title type="uniform">Risālat al-khilvat fī al-jilvah</title>
               <title type="variant">رسالة الخلوة فى الجلوة</title>
               <!-- ../collections/british%20library%2FUk_Delhi_Persian_1020.xml#Uk_Delhi_Persian_1020%2Ditem10 -->
            </bibl>

            <bibl xml:id="work_21611">
               <title type="uniform">Risālat al-masjid va al-Kaʿbat va al-Aqṣá</title>
               <title type="variant">رسالة المسجد و الكعبة و الاقصىٰ</title>
               <!-- ../collections/british%20library%2FUk_Delhi_Persian_1020.xml#Uk_Delhi_Persian_1020%2Ditem11 -->
            </bibl>

            <bibl xml:id="work_21612">
               <title type="uniform">Risālat al-ʿilm al-mawrūs̲ min al-Rasūl al-aʿlam</title>
               <title type="variant">رسالة العلم الموروث من الرّسول الاعلم</title>
               <!-- ../collections/british%20library%2FUk_Delhi_Persian_1020.xml#Uk_Delhi_Persian_1020%2Ditem12 -->
            </bibl>

            <bibl xml:id="work_21613">
               <title type="uniform">Risālat al-Qurʾān</title>
               <title type="variant">رسالة القرآن</title>
               <!-- ../collections/british%20library%2FUk_Delhi_Persian_1020.xml#Uk_Delhi_Persian_1020%2Ditem13 -->
            </bibl>

            <bibl xml:id="work_21614">
               <title type="uniform">Vahb-i Zubayr</title>
               <title type="variant">وهب زبير</title>
               <!-- ../collections/british%20library%2FUk_Delhi_Persian_1030A.xml#Uk_Delhi_Persian_1030A%2Ditem1 -->
            </bibl>

            <bibl xml:id="work_21615">
               <title type="uniform">Shajarat ṭayyibat Qādirīyah</title>
               <title type="variant">شجرة طيّبة قادريّة</title>
               <!-- ../collections/british%20library%2FUk_Delhi_Persian_1030A.xml#Uk_Delhi_Persian_1030A%2Ditem3 -->
            </bibl>

            <bibl xml:id="work_21616">
               <title type="uniform">Shajarat muṭahharat Naqshbandīyah</title>
               <title type="variant">شجرة مطهّرة نقشبنديّه</title>
               <!-- ../collections/british%20library%2FUk_Delhi_Persian_1030A.xml#Uk_Delhi_Persian_1030A%2Ditem4 -->
            </bibl>

            <bibl xml:id="work_21617">
               <title type="uniform">Fakhr al-Ḥasan</title>
               <title type="variant">فخر الحسن</title>
               <!-- ../collections/british%20library%2FUk_Delhi_Persian_1073.xml#Uk_Delhi_Persian_1073%2Ditem1 -->
            </bibl>

            <bibl xml:id="work_21618">
               <title type="uniform">Risālah-'i ilhāmāt</title>
               <title type="variant">رسالهٴ الهامات</title>
               <!-- ../collections/british%20library%2FUk_Delhi_Persian_1073.xml#Uk_Delhi_Persian_1073%2Ditem3 -->
            </bibl>

            <bibl xml:id="work_21619">
               <title type="uniform">al-Ṣabr fī al-shiddah mūjib li-al-rifʿah</title>
               <title type="variant">الصّبر فى الشّدّة موجب للرّفعة</title>
               <!-- ../collections/british%20library%2FUk_Delhi_Persian_1073.xml#Uk_Delhi_Persian_1073%2Ditem4 -->
            </bibl>

            <bibl xml:id="work_21620">
               <title type="uniform">Ādāb al-ṭālibīn</title>
               <title type="variant">آداب الطّالبين</title>
               <!-- ../collections/british%20library%2FUk_Delhi_Persian_1073.xml#Uk_Delhi_Persian_1073%2Ditem5 -->
            </bibl>

            <bibl xml:id="work_21621">
               <title type="uniform">Rafīq al-ṭullāb</title>
               <title type="variant">رفيق الطّلّاب</title>
               <!-- ../collections/british%20library%2FUk_Delhi_Persian_1073.xml#Uk_Delhi_Persian_1073%2Ditem6 -->
            </bibl>

            <bibl xml:id="work_21622">
               <title type="uniform">Ṭarīq al-ḥaqīqah</title>
               <title type="variant">طريق الحقيقة</title>
               <!-- ../collections/british%20library%2FUk_Delhi_Persian_1083.xml#Uk_Delhi_Persian_1083%2Ditem1 -->
            </bibl>

            <bibl xml:id="work_21623">
               <title type="uniform">Kashf al-ḥaqāʾiq</title>
               <title type="variant">کشف الحقائق</title>
               <!-- ../collections/british%20library%2FUk_Delhi_Persian_1083.xml#Uk_Delhi_Persian_1083%2Ditem4 -->
            </bibl>

            <bibl xml:id="work_21624">
               <title type="uniform">Makhzan-i vaḥdat</title>
               <title type="variant">مخزن وحدت</title>
               <!-- ../collections/british%20library%2FUk_Delhi_Persian_1095.xml#Uk_Delhi_Persian_1095%2Ditem6 -->
            </bibl>

            <bibl xml:id="work_21625">
               <title type="uniform">Kashf al-qināʿ dar bayān-i ibāḥat al-samāʿ</title>
               <title type="variant">كشف القناع در بيان اباحة السّماع</title>
               <!-- ../collections/british%20library%2FUk_Delhi_Persian_1097.xml#Uk_Delhi_Persian_1097%2Ditem1 -->
            </bibl>

            <bibl xml:id="work_21626">
               <title type="uniform">Radd al-mulāḥidah fī radd al-ghināʾ</title>
               <title type="variant">ردّ الملاحدة فى ردّ الغناء</title>
               <!-- ../collections/british%20library%2FUk_Delhi_Persian_1097.xml#Uk_Delhi_Persian_1097%2Ditem2 -->
            </bibl>

            <bibl xml:id="work_21627">
               <title type="uniform">Favāʾid al-sālikīn</title>
               <title type="variant">فوائد السالكين</title>
               <!-- ../collections/british%20library%2FUk_Delhi_Persian_1135.xml#Uk_Delhi_Persian_1135%2Ditem2 -->
            </bibl>

            <bibl xml:id="work_21628">
               <title type="uniform">Risālah-'i chahārdah khānavādah</title>
               <title type="variant">رسالهٴ چهارده خانواده</title>
               <!-- ../collections/british%20library%2FUk_Delhi_Persian_1135.xml#Uk_Delhi_Persian_1135%2Ditem3 -->
            </bibl>

            <bibl xml:id="work_21629">
               <title type="uniform">Risālah-'i ṭarīq-i tavajjuh-i khvāja'hā</title>
               <title type="variant">رسالهٴ طريق توجّه خواجها</title>
               <!-- ../collections/british%20library%2FUk_Delhi_Persian_1135.xml#Uk_Delhi_Persian_1135%2Ditem5 -->
            </bibl>

            <bibl xml:id="work_21630">
               <title type="uniform">Miṣbāḥ al-ʿāshiqīn</title>
               <title type="variant">مصباح العاشقين</title>
               <!-- ../collections/british%20library%2FUk_Delhi_Persian_1135.xml#Uk_Delhi_Persian_1135%2Ditem7 -->
            </bibl>

            <bibl xml:id="work_21631">
               <title type="uniform">Burhān al-ʿāshiqīn</title>
               <title type="variant">برهان العاشقين</title>
               <title type="variant">برهان العاشقین</title>
               <!-- ../collections/british%20library%2FUk_Delhi_Persian_1083.xml#Uk_Delhi_Persian_1083%2Ditem5 -->
               <!-- ../collections/british%20library%2FUk_Delhi_Persian_1145.xml#Uk_Delhi_Persian_1145%2Ditem4 -->
            </bibl>

            <bibl xml:id="work_21632">
               <title type="uniform">Sharḥ al-kāfīyah</title>
               <title type="variant">شرح الكافيّه</title>
               <!-- ../collections/british%20library%2FUk_Delhi_Persian_1145.xml#Uk_Delhi_Persian_1145%2Ditem5 -->
            </bibl>

            <bibl xml:id="work_21633">
               <title type="uniform">Sharḥ-i duʿāʾ-yi Ḥizb al-baḥr</title>
               <title type="variant">شرح دعاى حزب البحر</title>
               <!-- ../collections/british%20library%2FUk_Delhi_Persian_1145.xml#Uk_Delhi_Persian_1145%2Ditem7 -->
            </bibl>

            <bibl xml:id="work_21634">
               <title type="uniform">Muqaddimat al-ʿilm</title>
               <title type="variant">مقدّمة العلم</title>
               <!-- ../collections/british%20library%2FUk_Delhi_Persian_1145.xml#Uk_Delhi_Persian_1145%2Ditem10 -->
            </bibl>

            <bibl xml:id="work_21635">
               <title type="uniform">Mashārib al-az̲vāq</title>
               <title type="variant">مشارب الاذواق</title>
               <!-- ../collections/british%20library%2FUk_Delhi_Persian_1146.xml#Uk_Delhi_Persian_1146%2Ditem1 -->
            </bibl>

            <bibl xml:id="work_21636">
               <title type="uniform">Risālah-'i durvīshīyah</title>
               <title type="variant">رسالهٴ دُرويشيّه</title>
               <!-- ../collections/british%20library%2FUk_Delhi_Persian_1146.xml#Uk_Delhi_Persian_1146%2Ditem7 -->
            </bibl>

            <bibl xml:id="work_21637">
               <title type="uniform">Risālah-'i fatuvvatīyah</title>
               <title type="variant">رسالهٴ فتوّتيّه</title>
               <!-- ../collections/british%20library%2FUk_Delhi_Persian_1146.xml#Uk_Delhi_Persian_1146%2Ditem8 -->
            </bibl>

            <bibl xml:id="work_21638">
               <title type="uniform">Siyar al-ṭālibīn</title>
               <title type="variant">سير الطّالبين</title>
               <!-- ../collections/british%20library%2FUk_Delhi_Persian_1146.xml#Uk_Delhi_Persian_1146%2Ditem9 -->
            </bibl>

            <bibl xml:id="work_21639">
               <title type="uniform">Dah qāʾidah</title>
               <title type="variant">Risālah-'i dah qāʾidah-'i Amīrīyah</title>
               <title type="variant">رسالهٴ ده قاعدهٴ اميريّه</title>
               <!-- ../collections/british%20library%2FUk_Delhi_Persian_1146.xml#Uk_Delhi_Persian_1146%2Ditem12 -->
               <!-- ../collections/british%20library%2FUk_Delhi_Persian_1129A.xml#Uk_Delhi_Persian_1129A%2Ditem3 -->
            </bibl>

            <bibl xml:id="work_21640">
               <title type="uniform">Risālat al-ʿaqlīyat al-Amīrīyah</title>
               <title type="variant">رسالة العقليّة الاميريّه</title>
               <!-- ../collections/british%20library%2FUk_Delhi_Persian_1146.xml#Uk_Delhi_Persian_1146%2Ditem13 -->
            </bibl>

            <bibl xml:id="work_21641">
               <title type="uniform">Inshāʾ al-quddūsīyat al-Amīrīyah</title>
               <title type="variant">انشاء القدّوسيّة الاميريّه</title>
               <!-- ../collections/british%20library%2FUk_Delhi_Persian_1146.xml#Uk_Delhi_Persian_1146%2Ditem15 -->
            </bibl>

            <bibl xml:id="work_21642">
               <title type="uniform">Risālah-'i z̲ikrīyah</title>
               <title type="variant">رسالهٴ ذكريّه</title>
               <!-- ../collections/british%20library%2FUk_Delhi_Persian_1146.xml#Uk_Delhi_Persian_1146%2Ditem16 -->
            </bibl>

            <bibl xml:id="work_21643">
               <title type="uniform">Arz̤-i āgāhī</title>
               <title type="variant">ارض آگاهى</title>
               <!-- ../collections/british%20library%2FUk_Delhi_Persian_1147.xml#Uk_Delhi_Persian_1147%2Ditem3 -->
            </bibl>

            <bibl xml:id="work_21644">
               <title type="uniform">Ḥavāss-i khamsah</title>
               <title type="variant">حواسّ خمسه</title>
               <!-- ../collections/british%20library%2FUk_Delhi_Persian_1148.xml#Uk_Delhi_Persian_1148%2Ditem1 -->
            </bibl>

            <bibl xml:id="work_21645">
               <title type="uniform">Sulūk-i naṣāʾiḥ</title>
               <title type="variant">سلوك نصائح</title>
               <!-- ../collections/british%20library%2FUk_Delhi_Persian_1148.xml#Uk_Delhi_Persian_1148%2Ditem3 -->
            </bibl>

            <bibl xml:id="work_21646">
               <title type="uniform">Ḥaqīqat-i rūḥ</title>
               <title type="variant">حقيقت روح</title>
               <!-- ../collections/british%20library%2FUk_Delhi_Persian_1148.xml#Uk_Delhi_Persian_1148%2Ditem5 -->
            </bibl>

            <bibl xml:id="work_21647">
               <title type="uniform">Nukāt dar taḥqīq-i vujūd</title>
               <title type="variant">نكات در تحقيق وجود</title>
               <!-- ../collections/british%20library%2FUk_Delhi_Persian_1148.xml#Uk_Delhi_Persian_1148%2Ditem6 -->
            </bibl>

            <bibl xml:id="work_21648">
               <title type="uniform">Risālah-'i nafs</title>
               <title type="variant">رسالهٴ نفس</title>
               <!-- ../collections/british%20library%2FUk_Delhi_Persian_1148.xml#Uk_Delhi_Persian_1148%2Ditem7 -->
            </bibl>

            <bibl xml:id="work_21649">
               <title type="uniform">Risālah-'i rūḥ-i Ādam</title>
               <title type="variant">رسالهٴ روح آدم</title>
               <!-- ../collections/british%20library%2FUk_Delhi_Persian_1148.xml#Uk_Delhi_Persian_1148%2Ditem8 -->
            </bibl>

            <bibl xml:id="work_21650">
               <title type="uniform">Maḥabbat'nāmah</title>
               <title type="variant">محبّت نامه</title>
               <!-- ../collections/british%20library%2FUk_Delhi_Persian_1148.xml#Uk_Delhi_Persian_1148%2Ditem10 -->
            </bibl>

            <bibl xml:id="work_21651">
               <title type="uniform">Fuyūz̤āt</title>
               <title type="variant">فيوضات</title>
               <!-- ../collections/british%20library%2FUk_Delhi_Persian_1148.xml#Uk_Delhi_Persian_1148%2Ditem13 -->
            </bibl>

            <bibl xml:id="work_21652">
               <title type="uniform">Nukāt-i ʿashr</title>
               <title type="variant">نكات عشر</title>
               <!-- ../collections/british%20library%2FUk_Delhi_Persian_1148.xml#Uk_Delhi_Persian_1148%2Ditem14 -->
            </bibl>

            <bibl xml:id="work_21653">
               <title type="uniform">Majmaʿ al-futūḥ</title>
               <title type="variant">مجمع الفتوح</title>
               <!-- ../collections/british%20library%2FUk_Delhi_Persian_1148.xml#Uk_Delhi_Persian_1148%2Ditem15 -->
            </bibl>

            <bibl xml:id="work_21654">
               <title type="uniform">Risālah-'i kashf al-asrār</title>
               <title type="variant">رسالهٴ كشف الاسرار</title>
               <!-- ../collections/british%20library%2FUk_Delhi_Persian_1148.xml#Uk_Delhi_Persian_1148%2Ditem20 -->
            </bibl>

            <bibl xml:id="work_21655">
               <title type="uniform">Risālah-'i barāzikh</title>
               <title type="variant">رسالهٴ برازخ</title>
               <!-- ../collections/british%20library%2FUk_Delhi_Persian_1148.xml#Uk_Delhi_Persian_1148%2Ditem21 -->
            </bibl>

            <bibl xml:id="work_21656">
               <title type="uniform">ʿIshqīyah</title>
               <title type="variant">عشقيّه</title>
               <!-- ../collections/british%20library%2FUk_Delhi_Persian_1150.xml#Uk_Delhi_Persian_1150%2Ditem5 -->
            </bibl>

            <bibl xml:id="work_21657">
               <title type="uniform">Irāʾat al-daqāʾiq fī sharḥ Mirʾāt al-ḥaqāʾiq</title>
               <title type="variant">اراءة الدّقائق فى شرح مرآة الحقائق</title>
               <!-- ../collections/british%20library%2FUk_Delhi_Persian_1150.xml#Uk_Delhi_Persian_1150%2Ditem10 -->
            </bibl>

            <bibl xml:id="work_21658">
               <title type="uniform">Guldastah-'i ḥaqīqat</title>
               <title type="variant">گلدستهٴ حقيقت</title>
               <!-- ../collections/british%20library%2FUk_Delhi_Persian_1150.xml#Uk_Delhi_Persian_1150%2Ditem11 -->
            </bibl>

            <bibl xml:id="work_21659">
               <title type="uniform">Risālat fī īmān Firʿawn</title>
               <title type="variant">رسالة فى ايمان فرعون</title>
               <!-- ../collections/british%20library%2FUk_Delhi_Persian_1150.xml#Uk_Delhi_Persian_1150%2Ditem13 -->
            </bibl>

            <bibl xml:id="work_21660">
               <title type="uniform">Ramz al-ʿāshiqīn</title>
               <title type="variant">رمز العاشقين</title>
               <!-- ../collections/british%20library%2FUk_Delhi_Persian_1151.xml#Uk_Delhi_Persian_1151%2Ditem3 -->
            </bibl>

            <bibl xml:id="work_21661">
               <title type="uniform">Maʿārij al-ʿulá fī manāqib al-Murtaz̤á</title>
               <title type="variant">معارج العلىٰ فى مناقب المرتضىٰ</title>
               <!-- ../collections/british%20library%2FUk_Delhi_Persian_1151.xml#Uk_Delhi_Persian_1151%2Ditem5 -->
            </bibl>

            <bibl xml:id="work_21662">
               <title type="uniform">Qiṣṣah-'i Tamīm Anṣārī</title>
               <title type="variant">قصّهٴ تميم انصارى</title>
               <!-- ../collections/british%20library%2FUk_Delhi_Persian_1151.xml#Uk_Delhi_Persian_1151%2Ditem7 -->
            </bibl>

            <bibl xml:id="work_21663">
               <title type="uniform">Tuḥfat al-mursilah</title>
               <title type="variant">تحفة المرسله</title>
               <!-- ../collections/british%20library%2FUk_Delhi_Persian_1152.xml#Uk_Delhi_Persian_1152%2Ditem1 -->
            </bibl>

            <bibl xml:id="work_21664">
               <title type="uniform">Manāzil al-sāʾirīn</title>
               <title type="variant">منازل السائرين</title>
               <!-- ../collections/british%20library%2FUk_Delhi_Persian_1152.xml#Uk_Delhi_Persian_1152%2Ditem13 -->
            </bibl>

            <bibl xml:id="work_21665">
               <title type="uniform">Khulāṣat al-Kaydānī</title>
               <title type="variant">خلاصة الكيدانى</title>
               <!-- ../collections/british%20library%2FUk_Delhi_Persian_1153.xml#Uk_Delhi_Persian_1153%2Ditem3 -->
            </bibl>

            <bibl xml:id="work_21666">
               <title type="uniform">Īzad shanākht</title>
               <title type="variant">Īzad shinākht</title>
               <title type="variant">ايزد شناخت</title>
               <!-- ../collections/british%20library%2FUk_Delhi_Persian_1147.xml#Uk_Delhi_Persian_1147%2Ditem2 -->
               <!-- ../collections/british%20library%2FUk_Delhi_Persian_1154.xml#Uk_Delhi_Persian_1154%2Ditem3 -->
            </bibl>

            <bibl xml:id="work_21667">
               <title type="uniform">Risālah-'i mushāhadāt</title>
               <title type="variant">رسالهٴ مشاهدات</title>
               <!-- ../collections/british%20library%2FUk_Delhi_Persian_1154.xml#Uk_Delhi_Persian_1154%2Ditem4 -->
            </bibl>

            <bibl xml:id="work_21668">
               <title type="uniform">Vaṣīyat'nāmah</title>
               <title type="variant">وصيّت نامه</title>
               <!-- ../collections/british%20library%2FUk_Delhi_Persian_1135.xml#Uk_Delhi_Persian_1135%2Ditem6 -->
               <!-- ../collections/british%20library%2FUk_Delhi_Persian_1154.xml#Uk_Delhi_Persian_1154%2Ditem9 -->
            </bibl>

            <bibl xml:id="work_21669">
               <title type="uniform">Ṣirāṭ al-mustaqīm</title>
               <title type="variant">صراط المستقیم</title>
               <!-- ../collections/british%20library%2FUk_Delhi_Persian_1154.xml#Uk_Delhi_Persian_1154%2Ditem13 -->
            </bibl>

            <bibl xml:id="work_21670">
               <title type="uniform">Savāniḥ</title>
               <title type="variant">سوانح</title>
               <!-- ../collections/british%20library%2FUk_Delhi_Persian_1154.xml#Uk_Delhi_Persian_1154%2Ditem14 -->
            </bibl>

            <bibl xml:id="work_21671">
               <title type="uniform">Lubb al-daqāʾiq va khalaṣṣ al-ḥaqāʾiq</title>
               <title type="variant">لبّ الدّقائق و خلصّ الحقائق</title>
               <!-- ../collections/british%20library%2FUk_Delhi_Persian_1156.xml#Uk_Delhi_Persian_1156%2Ditem2 -->
            </bibl>

            <bibl xml:id="work_21672">
               <title type="uniform">Maktūbāt-i ʿAbd al-Jalīl</title>
               <title type="variant">مكتوبات عبد الجليل</title>
               <!-- ../collections/british%20library%2FUk_Delhi_Persian_1135.xml#Uk_Delhi_Persian_1135%2Ditem1 -->
               <!-- ../collections/british%20library%2FUk_Delhi_Persian_1156.xml#Uk_Delhi_Persian_1156%2Ditem3 -->
            </bibl>

            <bibl xml:id="work_21673">
               <title type="uniform">S̲amarāt al-ḥayāt</title>
               <title type="variant">ثمراة الحياة</title>
               <!-- ../collections/british%20library%2FUk_Delhi_Persian_1156.xml#Uk_Delhi_Persian_1156%2Ditem4 -->
            </bibl>

            <bibl xml:id="work_21674">
               <title type="uniform">Daqāʾiq al-maʿānī</title>
               <title type="variant">دقائق المعانى</title>
               <!-- ../collections/british%20library%2FUk_Delhi_Persian_1157.xml#Uk_Delhi_Persian_1157%2Ditem2 -->
            </bibl>

            <bibl xml:id="work_21675">
               <title type="uniform">Umm al-ṣaḥāʾif fī ʿayn al-maʿārif</title>
               <title type="variant">امّ الصّحائف فى عين المعارف</title>
               <!-- ../collections/british%20library%2FUk_Delhi_Persian_1157.xml#Uk_Delhi_Persian_1157%2Ditem3 -->
            </bibl>

            <bibl xml:id="work_21676">
               <title type="uniform">Miṣbāḥ al-hidāyat va miftāḥ al-kifāyah</title>
               <title type="variant">مصباح الهداية و مفتاح الكفايه</title>
               <!-- ../collections/british%20library%2FUk_Delhi_Persian_1157.xml#Uk_Delhi_Persian_1157%2Ditem4 -->
            </bibl>

            <bibl xml:id="work_21677">
               <title type="uniform">Risālat al-Ghaws̲īyah</title>
               <title type="variant">رسالة الغوثيّه</title>
               <!-- ../collections/british%20library%2FUk_Delhi_Persian_1158.xml#Uk_Delhi_Persian_1158%2Ditem1 -->
            </bibl>

            <bibl xml:id="work_21678">
               <title type="uniform">Sharḥ-i rubāʿiyāt</title>
               <title type="variant">شرح رباعيات</title>
               <!-- ../collections/british%20library%2FUk_Delhi_Persian_1158.xml#Uk_Delhi_Persian_1158%2Ditem6 -->
            </bibl>

            <bibl xml:id="work_21679">
               <title type="uniform">Mas̲navī-'i ḥaz̤rat Muḥammad al-Bāqī</title>
               <title type="variant">مثنوى حضرت محمّد الباقى</title>
               <!-- ../collections/british%20library%2FUk_Delhi_Persian_1158.xml#Uk_Delhi_Persian_1158%2Ditem7 -->
            </bibl>

            <bibl xml:id="work_21680">
               <title type="uniform">Shavāhid al-tajdīd</title>
               <title type="variant">شواهد التّجديد</title>
               <!-- ../collections/british%20library%2FUk_Delhi_Persian_1158.xml#Uk_Delhi_Persian_1158%2Ditem8 -->
            </bibl>

            <bibl xml:id="work_21681">
               <title type="uniform">Chār mawjah-'i baḥr-i vaḥdat</title>
               <title type="variant">چار موجهٴ بحر وحدت</title>
               <!-- ../collections/british%20library%2FUk_Delhi_Persian_1158.xml#Uk_Delhi_Persian_1158%2Ditem10 -->
            </bibl>

            <bibl xml:id="work_21682">
               <title type="uniform">Makhzan al-vaḥdat</title>
               <title type="variant">مخزن الوحدت</title>
               <!-- ../collections/british%20library%2FUk_Delhi_Persian_1158.xml#Uk_Delhi_Persian_1158%2Ditem12 -->
            </bibl>

            <bibl xml:id="work_21683">
               <title type="uniform">al-Taḥqīq fī kalimat al-tawḥīd</title>
               <title type="variant">التّحقيق فى كلمة التّوحيد</title>
               <!-- ../collections/british%20library%2FUk_Delhi_Persian_1162.xml#Uk_Delhi_Persian_1162%2Ditem1 -->
            </bibl>

            <bibl xml:id="work_21684">
               <title type="uniform">Kalimāt'nāmah</title>
               <title type="variant">كلمات نامه</title>
               <!-- ../collections/british%20library%2FUk_Delhi_Persian_1163.xml#Uk_Delhi_Persian_1163%2Ditem4 -->
            </bibl>

            <bibl xml:id="work_21685">
               <title type="uniform">ʿIshqīyah</title>
               <title type="variant">عشقيّه</title>
               <!-- ../collections/british%20library%2FUk_Delhi_Persian_1163.xml#Uk_Delhi_Persian_1163%2Ditem9 -->
            </bibl>

            <bibl xml:id="work_21686">
               <title type="uniform">Kashf al-ghiṭāʾ ʿan az̲hān al-aghbiyāʾ</title>
               <title type="variant">كشف الغطاء عن اذهان الاغبياء</title>
               <!-- ../collections/british%20library%2FUk_Delhi_Persian_1164.xml#Uk_Delhi_Persian_1164%2Ditem1 -->
            </bibl>

            <bibl xml:id="work_21687">
               <title type="uniform">Anīs al-ghurabāʾ</title>
               <title type="variant">انيس الغرباء</title>
               <!-- ../collections/british%20library%2FUk_Delhi_Persian_1164.xml#Uk_Delhi_Persian_1164%2Ditem2 -->
            </bibl>

            <bibl xml:id="work_21688">
               <title type="uniform">al-Ḥadd al-fāṣil bayna sadīd al-iʿtiqād va bayna al-zindiqat va al-ilḥād</title>
               <title type="variant">الحدّ الفاصل بين سديد الاعتقاد و بين الزّندقة و الالحاد</title>
               <!-- ../collections/british%20library%2FUk_Delhi_Persian_1164.xml#Uk_Delhi_Persian_1164%2Ditem3 -->
            </bibl>

            <bibl xml:id="work_21689">
               <title type="uniform">al-ʿUrvat li-al-ahl al-khalvat va al-jalvah</title>
               <title type="variant">العروة لاهل الخلوة و الجلوة</title>
               <!-- ../collections/british%20library%2FUk_Delhi_Persian_1164.xml#Uk_Delhi_Persian_1164%2Ditem4 -->
            </bibl>

            <bibl xml:id="work_21690">
               <title type="uniform">Fāʾiz̤ al-munībīn</title>
               <title type="variant">فائض المنيبين</title>
               <!-- ../collections/british%20library%2FUk_Delhi_Persian_1164.xml#Uk_Delhi_Persian_1164%2Ditem5 -->
            </bibl>

            <bibl xml:id="work_21691">
               <title type="uniform">Navādir al-lughah</title>
               <title type="variant">نوادر اللّغة</title>
               <!-- ../collections/british%20library%2FUk_Delhi_Persian_1164.xml#Uk_Delhi_Persian_1164%2Ditem6 -->
            </bibl>

            <bibl xml:id="work_21692">
               <title type="uniform">al-Risālat al-vujūdīyat al-sharīfat al-sharīfīyah</title>
               <title type="variant">الرّسالة الوجوديّة الشّريفة الشّريفيّه</title>
               <!-- ../collections/british%20library%2FUk_Delhi_Persian_1166.xml#Uk_Delhi_Persian_1166%2Ditem2 -->
            </bibl>

            <bibl xml:id="work_21693">
               <title type="uniform">Barzakh-i Muḥammadīyah</title>
               <title type="variant">برزخ محمّديّه</title>
               <!-- ../collections/british%20library%2FUk_Delhi_Persian_1166.xml#Uk_Delhi_Persian_1166%2Ditem5 -->
            </bibl>

            <bibl xml:id="work_21694">
               <title type="uniform">Risālah dar khavāriq-i ʿādāt</title>
               <title type="variant">رساله در خوارق عادات</title>
               <!-- ../collections/british%20library%2FUk_Delhi_Persian_1166.xml#Uk_Delhi_Persian_1166%2Ditem8 -->
            </bibl>

            <bibl xml:id="work_21695">
               <title type="uniform">Sharḥ-i Risālat al-tasvīyat bayna al-ifādat va al-qubūl</title>
               <title type="variant">شرح رسالة التسويّة بين الافادة و القبول</title>
               <!-- ../collections/british%20library%2FUk_Delhi_Persian_1166.xml#Uk_Delhi_Persian_1166%2Ditem9 -->
               <!-- ../collections/british%20library%2FUk_Delhi_Persian_1167.xml#Uk_Delhi_Persian_1167%2Ditem2 -->
            </bibl>

            <bibl xml:id="work_21696">
               <title type="uniform">Risālat tajvīzīyat ḥāvīyat li-al-dalāʾil al-ʿaqlīyah</title>
               <title type="variant">رسالة تجويزيّة حاويّة لالدّلائل العقليّة</title>
               <!-- ../collections/british%20library%2FUk_Delhi_Persian_1167.xml#Uk_Delhi_Persian_1167%2Ditem3 -->
            </bibl>

            <bibl xml:id="work_21697">
               <title type="uniform">ʿAqāʾid al-khavāṣṣ</title>
               <title type="variant">عقائد الخواصّ</title>
               <!-- ../collections/british%20library%2FUk_Delhi_Persian_1167.xml#Uk_Delhi_Persian_1167%2Ditem10 -->
            </bibl>

            <bibl xml:id="work_21698">
               <title type="uniform">Tarjumat al-Risālat al-murshidīyah</title>
               <title type="variant">ترجمة الرّسالة المرشديّه</title>
               <!-- ../collections/british%20library%2FUk_Delhi_Persian_1168.xml#Uk_Delhi_Persian_1168%2Ditem2 -->
            </bibl>

            <bibl xml:id="work_21699">
               <title type="uniform">Rāh numā-yi ʿuqdah gushāy</title>
               <title type="variant">راه نماى عقده گشاى</title>
               <!-- ../collections/british%20library%2FUk_Delhi_Persian_1168.xml#Uk_Delhi_Persian_1168%2Ditem4 -->
            </bibl>

            <bibl xml:id="work_21700">
               <title type="uniform">al-Tuḥfat al-mursalat ilá al-Nabī</title>
               <title type="variant">لتّحفة المرسلة الىٰ النّبى</title>
               <!-- ../collections/british%20library%2FUk_Delhi_Persian_1169.xml#Uk_Delhi_Persian_1169%2Ditem1 -->
            </bibl>

            <bibl xml:id="work_21701">
               <title type="uniform">Mavāʿiẓ</title>
               <title type="variant">مواعظ</title>
               <!-- ../collections/british%20library%2FUk_Delhi_Persian_1169.xml#Uk_Delhi_Persian_1169%2Ditem3 -->
            </bibl>

            <bibl xml:id="work_21702">
               <title type="uniform">al-Mabdāʾ va al-maʿād</title>
               <title type="variant">المبداء و المعاد</title>
               <!-- ../collections/british%20library%2FUk_Delhi_Persian_1169.xml#Uk_Delhi_Persian_1169%2Ditem4 -->
               <!-- ../collections/british%20library%2FUk_Delhi_Persian_1169.xml#Uk_Delhi_Persian_1169%2Ditem5 -->
            </bibl>

            <bibl xml:id="work_21703">
               <title type="uniform">al-Risālat al-mabdāʾ va al-maʿād</title>
               <title type="variant">الرّسالة المبداء و المعاد</title>
               <!-- ../collections/british%20library%2FUk_Delhi_Persian_1169.xml#Uk_Delhi_Persian_1169%2Ditem6 -->
            </bibl>

            <bibl xml:id="work_21704">
               <title type="uniform">Tuḥfat al-majāmiʿ va al-nūr al-lāmiʿ</title>
               <title type="variant">تحفة المجامع و النّور اللّامع</title>
               <!-- ../collections/british%20library%2FUk_Delhi_Persian_1169.xml#Uk_Delhi_Persian_1169%2Ditem7 -->
            </bibl>

            <bibl xml:id="work_21705">
               <title type="uniform">Tabṣirah</title>
               <title type="variant">تبصرة</title>
               <!-- ../collections/british%20library%2FUk_Delhi_Persian_1169.xml#Uk_Delhi_Persian_1169%2Ditem9 -->
            </bibl>

            <bibl xml:id="work_21706">
               <title type="uniform">al-Irshād fī saluki al-ṭarīq va al-vuṣūl ilá ʿālam al-sadād</title>
               <title type="variant">الارشاد فى سلوك الطّريق و الوصول الىٰ عالم السّداد</title>
               <!-- ../collections/british%20library%2FUk_Delhi_Persian_1169.xml#Uk_Delhi_Persian_1169%2Ditem12 -->
            </bibl>

            <bibl xml:id="work_21707">
               <title type="uniform">Mirʾāt al-ḥaqāʾiq</title>
               <title type="variant">مرآة الحقائق</title>
               <!-- ../collections/british%20library%2FUk_Delhi_Persian_1171.xml#Uk_Delhi_Persian_1171%2Ditem2 -->
            </bibl>

            <bibl xml:id="work_21708">
               <title type="uniform">Ṭirāzī</title>
               <title type="variant">طرازى</title>
               <!-- ../collections/british%20library%2FUk_Delhi_Persian_1171.xml#Uk_Delhi_Persian_1171%2Ditem6 -->
            </bibl>

            <bibl xml:id="work_21709">
               <title type="uniform">Sharḥ-i Ghaws̲̲īyah</title>
               <title type="variant">شرح غوثيّه</title>
               <!-- ../collections/british%20library%2FUk_Delhi_Persian_1173.xml#Uk_Delhi_Persian_1173%2Ditem3 -->
            </bibl>

            <bibl xml:id="work_21710">
               <title type="uniform">Risālah-'i ḥavāss</title>
               <title type="variant">رسالهٴ حواسّ</title>
               <!-- ../collections/british%20library%2FUk_Delhi_Persian_1176.xml#Uk_Delhi_Persian_1176%2Ditem4 -->
            </bibl>

            <bibl xml:id="work_21711">
               <title type="uniform">Risālah-'i nafsīyah</title>
               <title type="variant">رسالهٴ نفسيّه</title>
               <!-- ../collections/british%20library%2FUk_Delhi_Persian_1176.xml#Uk_Delhi_Persian_1176%2Ditem5 -->
            </bibl>

            <bibl xml:id="work_21712">
               <title type="uniform">Risālah-'i khalvat</title>
               <title type="variant">رسالهٴ خلوت</title>
               <!-- ../collections/british%20library%2FUk_Delhi_Persian_1176.xml#Uk_Delhi_Persian_1176%2Ditem6 -->
            </bibl>

            <bibl xml:id="work_21713">
               <title type="uniform">Risālah-'i Mishkāt</title>
               <title type="variant">رسالهٴ مشكوٰة</title>
               <!-- ../collections/british%20library%2FUk_Delhi_Persian_1176.xml#Uk_Delhi_Persian_1176%2Ditem7 -->
            </bibl>

            <bibl xml:id="work_21714">
               <title type="uniform">Risālah-'i jārūbīyah</title>
               <title type="variant">رسالهٴ جاروبيّه</title>
               <!-- ../collections/british%20library%2FUk_Delhi_Persian_1176.xml#Uk_Delhi_Persian_1176%2Ditem8 -->
            </bibl>

            <bibl xml:id="work_21715">
               <title type="uniform">Risālah-'i vujūdīyah</title>
               <title type="variant">رسالهٴ وجوديّه</title>
               <!-- ../collections/british%20library%2FUk_Delhi_Persian_1176.xml#Uk_Delhi_Persian_1176%2Ditem9 -->
            </bibl>

            <bibl xml:id="work_21716">
               <title type="uniform">Zubdat al-ʿushshāq va al-mushtāqīn</title>
               <title type="variant">زبدة العشّاق و المشتاقين</title>
               <!-- ../collections/british%20library%2FUk_Delhi_Persian_1176.xml#Uk_Delhi_Persian_1176%2Ditem14 -->
            </bibl>

            <bibl xml:id="work_21717">
               <title type="uniform">Asrār al-ʿāshiqīn</title>
               <title type="variant">اسرار العاشقين</title>
               <!-- ../collections/british%20library%2FUk_Delhi_Persian_1176.xml#Uk_Delhi_Persian_1176%2Ditem16 -->
            </bibl>

            <bibl xml:id="work_21718">
               <title type="uniform">Naṣāʾiḥ</title>
               <title type="variant">نصائح</title>
               <!-- ../collections/british%20library%2FUk_Delhi_Persian_1177.xml#Uk_Delhi_Persian_1177%2Ditem5 -->
            </bibl>

            <bibl xml:id="work_21719">
               <title type="uniform">Miftāḥ al-ʿāshiqīn</title>
               <title type="variant">مفتاح العاشقين</title>
               <!-- ../collections/british%20library%2FUk_Delhi_Persian_1178.xml#Uk_Delhi_Persian_1178%2Ditem1 -->
            </bibl>

            <bibl xml:id="work_21720">
               <title type="uniform">Sharḥ-i rubāʿīyāt-i Mullā Jāmī</title>
               <title type="variant">شرح رباعيات ملّا جامى</title>
               <!-- ../collections/british%20library%2FUk_Delhi_Persian_1179.xml#Uk_Delhi_Persian_1179%2Ditem4 -->
            </bibl>

            <bibl xml:id="work_21721">
               <title type="uniform">Mirʾāt al-badāʾiʿ</title>
               <title type="variant">مرآة البدائع</title>
               <!-- ../collections/british%20library%2FUk_Delhi_Persian_1179.xml#Uk_Delhi_Persian_1179%2Ditem8 -->
            </bibl>

            <bibl xml:id="work_21722">
               <title type="uniform">Risālah-'i samāʿīyah</title>
               <title type="variant">رسالهٴ سماعيّه</title>
               <!-- ../collections/british%20library%2FUk_Delhi_Persian_1180.xml#Uk_Delhi_Persian_1180%2Ditem4 -->
            </bibl>

            <bibl xml:id="work_21723">
               <title type="uniform">Risālah-'i vujūdīyah</title>
               <title type="variant">رسالهٴ وجوديّه</title>
               <!-- ../collections/british%20library%2FUk_Delhi_Persian_1180.xml#Uk_Delhi_Persian_1180%2Ditem6 -->
            </bibl>

            <bibl xml:id="work_21724">
               <title type="uniform">Risālat al-sharīfah al-bukāʾīyah</title>
               <title type="variant">رسالة الشّريفة البكائيّه</title>
               <!-- ../collections/british%20library%2FUk_Delhi_Persian_1180.xml#Uk_Delhi_Persian_1180%2Ditem9 -->
            </bibl>

            <bibl xml:id="work_21725">
               <title type="uniform">Ḥavāshī-'i Rashaḥāt</title>
               <title type="variant">حواشى رشحات</title>
               <!-- ../collections/british%20library%2FUk_Delhi_Persian_1181.xml#Uk_Delhi_Persian_1181%2Ditem2 -->
            </bibl>

            <bibl xml:id="work_21726">
               <title type="uniform">Khulāṣat al-tarjumān fī taʾvīl Khuṭbat al-bayān</title>
               <title type="variant">خلاصة الترجمان فى تاٴويل خطبة البيان</title>
               <!-- ../collections/british%20library%2FUk_Delhi_Persian_1181.xml#Uk_Delhi_Persian_1181%2Ditem3 -->
            </bibl>

            <bibl xml:id="work_21727">
               <title type="uniform">Risālah-'i is̲bāt-i vājib</title>
               <title type="variant">رسالهٴ اثبات واجب</title>
               <!-- ../collections/british%20library%2FUk_Delhi_Persian_1181.xml#Uk_Delhi_Persian_1181%2Ditem4 -->
            </bibl>

            <bibl xml:id="work_21728">
               <title type="uniform">Risālah-'i tawḥīd-i vājib</title>
               <title type="variant">Tawḥīd-i vājib</title>
               <title type="variant">توحيد واجب</title>
               <title type="variant">رسالهٴ توحيد واجب</title>
               <!-- ../collections/british%20library%2FUk_Delhi_Persian_1181.xml#Uk_Delhi_Persian_1181%2Ditem5 -->
               <!-- ../collections/british%20library%2FUk_Delhi_Persian_1193.xml#Uk_Delhi_Persian_1193%2Ditem12 -->
            </bibl>

            <bibl xml:id="work_21729">
               <title type="uniform">Risālah-'i istidlāl-i z̲awqī</title>
               <title type="variant">رسالهٴ استدلال ذوقى</title>
               <!-- ../collections/british%20library%2FUk_Delhi_Persian_1181.xml#Uk_Delhi_Persian_1181%2Ditem6 -->
            </bibl>

            <bibl xml:id="work_21730">
               <title type="uniform">Raqāʾiq al-ḥaqāʾiq</title>
               <title type="variant">رقائق الحقائق</title>
               <!-- ../collections/british%20library%2FUk_Delhi_Persian_1181.xml#Uk_Delhi_Persian_1181%2Ditem8 -->
            </bibl>

            <bibl xml:id="work_21731">
               <title type="uniform">Nafāʾis al-arqām</title>
               <title type="variant">نفائس الارقام</title>
               <!-- ../collections/british%20library%2FUk_Delhi_Persian_1181.xml#Uk_Delhi_Persian_1181%2Ditem9 -->
            </bibl>

            <bibl xml:id="work_21732">
               <title type="uniform">Risālah-'i kavākib al-s̲avāqib</title>
               <title type="variant">رسالهٴ كواكب الثّواقب</title>
               <!-- ../collections/british%20library%2FUk_Delhi_Persian_1181.xml#Uk_Delhi_Persian_1181%2Ditem10 -->
            </bibl>

            <bibl xml:id="work_21733">
               <title type="uniform">Ishrāq al-nayyirayn</title>
               <title type="variant">اشراق النّيّرين</title>
               <!-- ../collections/british%20library%2FUk_Delhi_Persian_1181.xml#Uk_Delhi_Persian_1181%2Ditem11 -->
            </bibl>

            <bibl xml:id="work_21734">
               <title type="uniform">Alif al-insānīyah</title>
               <title type="variant">الف الانسانيّه</title>
               <!-- ../collections/british%20library%2FUk_Delhi_Persian_1181.xml#Uk_Delhi_Persian_1181%2Ditem12 -->
            </bibl>

            <bibl xml:id="work_21735">
               <title type="uniform">Risālah-'i z̲awqīyāt</title>
               <title type="variant">رسالهٴ ذوقيّات</title>
               <!-- ../collections/british%20library%2FUk_Delhi_Persian_1181.xml#Uk_Delhi_Persian_1181%2Ditem14 -->
            </bibl>

            <bibl xml:id="work_21736">
               <title type="uniform">Maktūbāt-i Khvājah Muḥammad Dihdār</title>
               <title type="variant">مكتوبات خواجه محمّد دهدار</title>
               <!-- ../collections/british%20library%2FUk_Delhi_Persian_1181.xml#Uk_Delhi_Persian_1181%2Ditem15 -->
            </bibl>

            <bibl xml:id="work_21737">
               <title type="uniform">Vāridāt-i Mīrzā Muḥammad Taqī Dihdār</title>
               <title type="variant">واردات ميرزا محمّد تقى دهدار</title>
               <!-- ../collections/british%20library%2FUk_Delhi_Persian_1181.xml#Uk_Delhi_Persian_1181%2Ditem16 -->
            </bibl>

            <bibl xml:id="work_21738">
               <title type="uniform">Dah qāʿidah</title>
               <title type="variant">ده قائده</title>
               <!-- ../collections/british%20library%2FUk_Delhi_Persian_1183.xml#Uk_Delhi_Persian_1183%2Ditem2 -->
            </bibl>

            <bibl xml:id="work_21739">
               <title type="uniform">Risālah-'i darvīshīyah</title>
               <title type="variant">رسالهٴ درويشيّه</title>
               <!-- ../collections/british%20library%2FUk_Delhi_Persian_1183.xml#Uk_Delhi_Persian_1183%2Ditem3 -->
            </bibl>

            <bibl xml:id="work_21740">
               <title type="uniform">Kanz al-mulūk</title>
               <title type="variant">كنز الملوك</title>
               <!-- ../collections/british%20library%2FUk_Delhi_Persian_1183.xml#Uk_Delhi_Persian_1183%2Ditem8 -->
            </bibl>

            <bibl xml:id="work_21741">
               <title type="uniform">Riyāz̤ al-mutafakkirīn</title>
               <title type="variant">رياض المتفكّرين</title>
               <!-- ../collections/british%20library%2FUk_Delhi_Persian_1183.xml#Uk_Delhi_Persian_1183%2Ditem15 -->
            </bibl>

            <bibl xml:id="work_21742">
               <title type="uniform">Sharḥ-i Āmantu bi-Allāh</title>
               <title type="variant">شرح آمنت بالله</title>
               <!-- ../collections/british%20library%2FUk_Delhi_Persian_1180.xml#Uk_Delhi_Persian_1180%2Ditem11 -->
               <!-- ../collections/british%20library%2FUk_Delhi_Persian_1183.xml#Uk_Delhi_Persian_1183%2Ditem20 -->
            </bibl>

            <bibl xml:id="work_21743">
               <title type="uniform">Kashf al-ʿavāmm</title>
               <title type="variant">كشف العوامّ</title>
               <!-- ../collections/british%20library%2FUk_Delhi_Persian_1183.xml#Uk_Delhi_Persian_1183%2Ditem21 -->
            </bibl>

            <bibl xml:id="work_21744">
               <title type="uniform">Asrārīyah</title>
               <title type="variant">اسراريّه</title>
               <!-- ../collections/british%20library%2FUk_Delhi_Persian_1183.xml#Uk_Delhi_Persian_1183%2Ditem22 -->
            </bibl>

            <bibl xml:id="work_21745">
               <title type="uniform">Durr al-maʿānī</title>
               <title type="variant">درّ المعانى</title>
               <!-- ../collections/british%20library%2FUk_Delhi_Persian_1183.xml#Uk_Delhi_Persian_1183%2Ditem23 -->
            </bibl>

            <bibl xml:id="work_21746">
               <title type="uniform">Sharḥ-i munājāt</title>
               <title type="variant">شرح مناجات</title>
               <!-- ../collections/british%20library%2FUk_Delhi_Persian_1183.xml#Uk_Delhi_Persian_1183%2Ditem25 -->
            </bibl>

            <bibl xml:id="work_21747">
               <title type="uniform">Kashf al-tawḥīd</title>
               <title type="variant">كشف التّوحيد</title>
               <!-- ../collections/british%20library%2FUk_Delhi_Persian_1183.xml#Uk_Delhi_Persian_1183%2Ditem26 -->
            </bibl>

            <bibl xml:id="work_21748">
               <title type="uniform">Bī sar'nāmah</title>
               <title type="variant">بى سر نامه</title>
               <!-- ../collections/british%20library%2FUk_Delhi_Persian_1183.xml#Uk_Delhi_Persian_1183%2Ditem27 -->
            </bibl>

            <bibl xml:id="work_21749">
               <title type="uniform">Risālah-'i unsīyah</title>
               <title type="variant">رسالهٴ انسيّه</title>
               <!-- ../collections/british%20library%2FUk_Delhi_Persian_1183.xml#Uk_Delhi_Persian_1183%2Ditem6 -->
               <!-- ../collections/british%20library%2FUk_Delhi_Persian_1185.xml#Uk_Delhi_Persian_1185%2Ditem4 -->
            </bibl>

            <bibl xml:id="work_21750">
               <title type="uniform">Risālat fī ādāb al-ḥajj va al-ʿumrah</title>
               <title type="variant">رسالة فى آداب الحجّ و العمره</title>
               <!-- ../collections/british%20library%2FUk_Delhi_Persian_1185.xml#Uk_Delhi_Persian_1185%2Ditem5 -->
            </bibl>

            <bibl xml:id="work_21751">
               <title type="uniform">Risālah-'i ṣifat-i Awliyāʾ Allāh</title>
               <title type="variant">رسالهٴ صفت اولياء الله</title>
               <!-- ../collections/british%20library%2FUk_Delhi_Persian_1162.xml#Uk_Delhi_Persian_1162%2Ditem2 -->
               <!-- ../collections/british%20library%2FUk_Delhi_Persian_1185.xml#Uk_Delhi_Persian_1185%2Ditem7 -->
            </bibl>

            <bibl xml:id="work_21752">
               <title type="uniform">Ḥaqīqat-i Muḥammadīyah</title>
               <title type="variant">حقيقت محمّديّه</title>
               <!-- ../collections/british%20library%2FUk_Delhi_Persian_1185.xml#Uk_Delhi_Persian_1185%2Ditem9 -->
            </bibl>

            <bibl xml:id="work_21753">
               <title type="uniform">Risālat al-vajdānīyāt va al-z̲awqīyāt</title>
               <title type="variant">رسالة الوجدانيّات و الذّوقيّات</title>
               <!-- ../collections/british%20library%2FUk_Delhi_Persian_1193.xml#Uk_Delhi_Persian_1193%2Ditem14 -->
            </bibl>

            <bibl xml:id="work_21754">
               <title type="uniform">Manāzil al-sāʾirīn ilá Allāh</title>
               <title type="variant">منازل السّائرين الىٰ الله</title>
               <!-- ../collections/british%20library%2FUk_Delhi_Persian_1198.xml#Uk_Delhi_Persian_1198%2Ditem1 -->
            </bibl>

            <bibl xml:id="work_21755">
               <title type="uniform">Risālah dar aḥādīs̲-i avāʾil</title>
               <title type="variant">رساله در احاديث اوائل</title>
               <!-- ../collections/british%20library%2FUk_Delhi_Persian_1198.xml#Uk_Delhi_Persian_1198%2Ditem5 -->
            </bibl>

            <bibl xml:id="work_21756">
               <title type="uniform">Risālah dar bayān-i ʿishq</title>
               <title type="variant">رساله در بيان عشق</title>
               <!-- ../collections/british%20library%2FUk_Delhi_Persian_1198.xml#Uk_Delhi_Persian_1198%2Ditem18 -->
            </bibl>

            <bibl xml:id="work_21757">
               <title type="uniform">Panj ruqʿah</title>
               <title type="variant">پنج رقعه</title>
               <!-- ../collections/british%20library%2FUk_Delhi_Persian_452.xml#Uk_Delhi_Persian_452%2Ditem1 -->
            </bibl>

            <bibl xml:id="work_21758">
               <title type="uniform">Sharḥ-i Maqāmāt-i Ḥarīrī</title>
               <title type="variant">شرح مقامات حريري</title>
               <!-- ../collections/british%20library%2FUk_Delhi_Persian_453A.xml#Uk_Delhi_Persian_453A%2Ditem1 -->
               <!-- ../collections/british%20library%2FUk_Delhi_Persian_453B.xml#Uk_Delhi_Persian_453B%2Ditem1 -->
               <!-- ../collections/british%20library%2FUk_Delhi_Persian_453C.xml#Uk_Delhi_Persian_453C%2Ditem1 -->
               <!-- ../collections/british%20library%2FUk_Delhi_Persian_453Cx.xml#Uk_Delhi_Persian_453Cx%2Ditem1 -->
            </bibl>

            <bibl xml:id="work_21759">
               <title type="uniform">Riyāz̤ al-inbisāṭ</title>
               <title type="variant">ریاض الانبساط</title>
               <!-- ../collections/british%20library%2FUk_Delhi_Persian_465.xml#Uk_Delhi_Persian_465%2Ditem1 -->
            </bibl>

            <bibl xml:id="work_21760">
               <title type="uniform">ʿInāyat'nāmah-'i nas̲r</title>
               <title type="variant">عنايت نامهٴ نثر</title>
               <!-- ../collections/british%20library%2FUk_Delhi_Persian_466.xml#Uk_Delhi_Persian_466%2Ditem1 -->
            </bibl>

            <bibl xml:id="work_21761">
               <title type="uniform">Qavāʿid al-inshāʾ</title>
               <title type="variant">قواعد الانشاء</title>
               <!-- ../collections/british%20library%2FUk_Delhi_Persian_477.xml#Uk_Delhi_Persian_476%2Ditem1 -->
            </bibl>

            <bibl xml:id="work_21762">
               <title type="uniform">Guldastah-'i Ibrāhīmī</title>
               <title type="variant">گلدستهٴ ابرهيمی</title>
               <!-- ../collections/british%20library%2FUk_Delhi_Persian_481.xml#Uk_Delhi_Persian_481%2Ditem1 -->
            </bibl>

            <bibl xml:id="work_21763">
               <title type="uniform">Mufīd</title>
               <title type="variant">مفيد</title>
               <!-- ../collections/british%20library%2FUk_Delhi_Persian_485.xml#Uk_Delhi_Persian_485%2Ditem1 -->
            </bibl>

            <bibl xml:id="work_21764">
               <title type="uniform">Inshā-yi Munīr</title>
               <title type="variant">انشاى منیر</title>
               <!-- ../collections/british%20library%2FUk_Delhi_Persian_498.xml#Uk_Delhi_Persian_498%2Ditem9 -->
            </bibl>

            <bibl xml:id="work_21765">
               <title type="uniform">Sabʿ sayyārah</title>
               <title type="variant">سبع سیّاره</title>
               <!-- ../collections/british%20library%2FUk_Delhi_Persian_498.xml#Uk_Delhi_Persian_498%2Ditem10 -->
            </bibl>

            <bibl xml:id="work_21766">
               <title type="uniform">Ruqaʿāt</title>
               <title type="variant">رقعات</title>
               <!-- ../collections/british%20library%2FUk_Delhi_Persian_498.xml#Uk_Delhi_Persian_498%2Ditem15 -->
            </bibl>

            <bibl xml:id="work_21767">
               <title type="uniform">Nuskhah-'i sayr-i Kashmīr</title>
               <title type="variant">نسخۀ سير کشمیر</title>
               <!-- ../collections/british%20library%2FUk_Delhi_Persian_498.xml#Uk_Delhi_Persian_498%2Ditem16 -->
            </bibl>

            <bibl xml:id="work_21768">
               <title type="uniform">Pādshāh'nāmah</title>
               <title type="variant">پادشاه نامه</title>
               <!-- ../collections/british%20library%2FUk_Delhi_Persian_498.xml#Uk_Delhi_Persian_498%2Ditem17 -->
            </bibl>

            <bibl xml:id="work_21769">
               <title type="uniform">Tawqīʿāt-i Kisrá</title>
               <title type="variant">توقیعات كسرى</title>
               <!-- ../collections/british%20library%2FUk_Delhi_Persian_498.xml#Uk_Delhi_Persian_498%2Ditem19 -->
            </bibl>

            <bibl xml:id="work_21770">
               <title type="uniform">Dībāchah-'i Naw'ras</title>
               <title type="variant">دیباچه نورس</title>
               <!-- ../collections/british%20library%2FUk_Delhi_Persian_498.xml#Uk_Delhi_Persian_498%2Ditem21 -->
            </bibl>

            <bibl xml:id="work_21771">
               <title type="uniform">Dībāchah-'i Khvān-i Khalīl</title>
               <title type="variant">دیباچه خوان خليل</title>
               <!-- ../collections/british%20library%2FUk_Delhi_Persian_498.xml#Uk_Delhi_Persian_498%2Ditem23 -->
            </bibl>

            <bibl xml:id="work_21772">
               <title type="uniform">Ruqʿah</title>
               <title type="variant">رقعه</title>
               <!-- ../collections/british%20library%2FUk_Delhi_Persian_498.xml#Uk_Delhi_Persian_498%2Ditem24 -->
            </bibl>

            <bibl xml:id="work_21773">
               <title type="uniform">Mīnā bāzār</title>
               <title type="variant">مينا بازار</title>
               <!-- ../collections/british%20library%2FUk_Delhi_Persian_498.xml#Uk_Delhi_Persian_498%2Ditem25 -->
            </bibl>

            <bibl xml:id="work_21774">
               <title type="uniform">Dībāchah-'i muraqqaʿ</title>
               <title type="variant">دیباچه مرقّع</title>
               <!-- ../collections/british%20library%2FUk_Delhi_Persian_498.xml#Uk_Delhi_Persian_498%2Ditem26 -->
            </bibl>

            <bibl xml:id="work_21775">
               <title type="uniform">Dībāchah-'i Dīvān-i Munīr</title>
               <title type="variant">دیباچه ديوان منیر</title>
               <!-- ../collections/british%20library%2FUk_Delhi_Persian_498.xml#Uk_Delhi_Persian_498%2Ditem27 -->
            </bibl>

            <bibl xml:id="work_21776">
               <title type="uniform">Ruqaʿāt-i Īzad Bakhsh Rasā</title>
               <title type="variant">رقعات ايزد بخش رسا</title>
               <!-- ../collections/british%20library%2FUk_Delhi_Persian_498.xml#Uk_Delhi_Persian_498%2Ditem37 -->
            </bibl>

            <bibl xml:id="work_21777">
               <title type="uniform">Ḥirz-i matīn</title>
               <title type="variant">حرز متين</title>
               <!-- ../collections/british%20library%2FUk_Delhi_Persian_59.xml#Uk_Delhi_Persian_59%2Ditem1 -->
            </bibl>

            <bibl xml:id="work_21778">
               <title type="uniform">Madārij al-nabuvvah</title>
               <title type="variant">مدارج النبوّة</title>
               <!-- ../collections/british%20library%2FUk_Delhi_Persian_59x.xml#Uk_Delhi_Persian_59x%2Ditem1 -->
            </bibl>

            <bibl xml:id="work_21779">
               <title type="uniform">Lavāmiʿ</title>
               <title type="variant">لوامع</title>
               <!-- ../collections/british%20library%2FUk_Delhi_Persian_64A.xml#Uk_Delhi_Persian_64A%2Ditem1 -->
            </bibl>

            <bibl xml:id="work_21780">
               <title type="uniform">Kitāb al-muṣaffā</title>
               <title type="variant">كتاب المصفّا</title>
               <title type="variant">كتاب المصفّىٰ</title>
               <!-- ../collections/british%20library%2FUk_Delhi_Persian_65A.xml#Uk_Delhi_Persian_65A%2Ditem1 -->
               <!-- ../collections/british%20library%2FUk_Delhi_Persian_65B.xml#Uk_Delhi_Persian_65B%2Ditem1 -->
            </bibl>

            <bibl xml:id="work_21781">
               <title type="uniform">Kitāb-i qavāʿid bi-ṭarīqah fī al-jamʿ bayn al-sharīʿah va al-ḥaqīqah</title>
               <title type="variant">كتاب قواعد بطريقة فى الجمع بين الشّريعة و الحقيقة</title>
               <!-- ../collections/british%20library%2FUk_Delhi_Persian_65x.xml#Uk_Delhi_Persian_65x%2Ditem1 -->
            </bibl>

            <bibl xml:id="work_21782">
               <title type="uniform">Tanvīr</title>
               <title type="variant">تنوير</title>
               <!-- ../collections/british%20library%2FUk_Delhi_Persian_66Ax.xml#Uk_Delhi_Persian_66Ax%2Ditem1 -->
            </bibl>

            <bibl xml:id="work_21783">
               <title type="uniform">Gushāʾish'nāmah</title>
               <title type="variant">گشائش نامه</title>
               <!-- ../collections/british%20library%2FUk_Delhi_Persian_66Bx.xml#Uk_Delhi_Persian_66Bx%2Ditem1 -->
            </bibl>

            <bibl xml:id="work_21784">
               <title type="uniform">Inshā-'i maṭlūb</title>
               <title type="variant">انشاء مطلوب</title>
               <!-- ../collections/british%20library%2FUk_Delhi_Persian_68x.xml#Uk_Delhi_Persian_68x%2Ditem1 -->
            </bibl>

            <bibl xml:id="work_21785">
               <title type="uniform">Sūrat-i Yūsuf</title>
               <title type="variant">سورة يوسف</title>
               <!-- ../collections/british%20library%2FUk_Delhi_Persian_69Ax.xml#Uk_Delhi_Persian_69Ax%2Ditem1 -->
            </bibl>

            <bibl xml:id="work_21786">
               <title type="uniform">Akhlāq-i Muḥsinīn</title>
               <title type="variant">اخلاق محسنين</title>
               <!-- ../collections/british%20library%2FUk_Delhi_Persian_71.xml#Uk_Delhi_Persian_71%2Dpart2%2Ditem1 -->
            </bibl>

            <bibl xml:id="work_21787">
               <title type="uniform">Laṭāfat'afzā</title>
               <title type="variant">لطافت افزا</title>
               <!-- ../collections/british%20library%2FUk_Delhi_Persian_71.xml#Uk_Delhi_Persian_71%2Dpart5%2Ditem1 -->
            </bibl>

            <bibl xml:id="work_21788">
               <title type="uniform">al-Niṣāb al-Turkī</title>
               <title type="variant">النّصاب التّركى</title>
               <!-- ../collections/british%20library%2FUk_Delhi_Persian_72.xml#Uk_Delhi_Persian_72%2Dpart2%2Ditem1 -->
            </bibl>

            <bibl xml:id="work_21789">
               <title type="uniform">Irshād al-ṭālibīn</title>
               <title type="variant">إرشاد الطالبين</title>
               <!-- ../collections/british%20library%2FUk_Delhi_Persian_73.xml#Uk_Delhi_Persian_73%2Ditem1 -->
            </bibl>

            <bibl xml:id="work_21790">
               <title type="uniform">Jāmiʿ al-ʿulūm</title>
               <title type="variant">جامع العلوم</title>
               <!-- ../collections/british%20library%2FUk_Delhi_Persian_73x.xml#Uk_Delhi_Persian_73x%2Ditem1 -->
            </bibl>

            <bibl xml:id="work_21791">
               <title type="uniform">Miftāḥ al-ṣalāt</title>
               <!-- ../collections/british%20library%2FUk_Delhi_Persian_74x.xml#Uk_Delhi_Persian_74x%2Dpart1%2Ditem1 -->
            </bibl>

            <bibl xml:id="work_21792">
               <title type="uniform">Miʿyār al-ashʿār</title>
               <title type="variant">معيار الاشعار</title>
               <!-- ../collections/british%20library%2FUk_Delhi_Persian_76Ax.xml#Uk_Delhi_Persian_76Ax%2Ditem1 -->
            </bibl>

            <bibl xml:id="work_21793">
               <title type="uniform">Javāhir al-ḥurūf</title>
               <title type="variant">جواهر الحروف</title>
               <!-- ../collections/british%20library%2FUk_Delhi_Persian_76Ax.xml#Uk_Delhi_Persian_76Ax%2Ditem3 -->
            </bibl>

            <bibl xml:id="work_21794">
               <title type="uniform">Zubdat al-bayān</title>
               <title type="variant">زبدة البيان</title>
               <!-- ../collections/british%20library%2FUk_Delhi_Persian_76Ax.xml#Uk_Delhi_Persian_76Ax%2Ditem5 -->
            </bibl>

            <bibl xml:id="work_21795">
               <title type="uniform">Khulāṣat al-badīʿ</title>
               <title type="variant">خلاصة البديع</title>
               <!-- ../collections/british%20library%2FUk_Delhi_Persian_76Ax.xml#Uk_Delhi_Persian_76Ax%2Ditem6 -->
            </bibl>

            <bibl xml:id="work_21796">
               <title type="uniform">Āh-i sard</title>
               <title type="variant">آه سرد</title>
               <!-- ../collections/british%20library%2FUk_Delhi_Persian_954A.xml#Uk_Delhi_Persian_954A%2Ditem1 -->
               <!-- ../collections/british%20library%2FUk_Delhi_Persian_954B.xml#Uk_Delhi_Persian_954B%2Ditem1 -->
            </bibl>

            <bibl xml:id="work_21797">
               <title type="uniform">Uṣūl-i ḥāfiẓīyah</title>
               <title type="variant">اصول حافظيّه</title>
               <!-- ../collections/british%20library%2FUk_Delhi_Persian_956.xml#Uk_Delhi_Persian_956%2Ditem1 -->
            </bibl>

            <bibl xml:id="work_21798">
               <title type="uniform">Khazānat al-asrār</title>
               <title type="variant">خزانة الاسرار</title>
               <!-- ../collections/british%20library%2FUk_Delhi_Persian_956.xml#Uk_Delhi_Persian_956%2Ditem3 -->
            </bibl>

            <bibl xml:id="work_21799">
               <title type="uniform">Dalīl al-ʿārifīn</title>
               <title type="variant">دليل العارفين</title>
               <!-- ../collections/british%20library%2FUk_Delhi_Persian_961.xml#Uk_Delhi_Persian_961%2Ditem2 -->
            </bibl>

            <bibl xml:id="work_21800">
               <title type="uniform">Aqvāl-i buzurgān</title>
               <title type="variant">اقوال بزرگان</title>
               <!-- ../collections/british%20library%2FUk_Delhi_Persian_962.xml#Uk_Delhi_Persian_962%2Ditem2 -->
            </bibl>

            <bibl xml:id="work_21801">
               <title type="uniform">Ādāb al-murīdīn</title>
               <title type="variant">آداب المريدين</title>
               <!-- ../collections/british%20library%2FUk_Delhi_Persian_962.xml#Uk_Delhi_Persian_962%2Ditem1 -->
               <!-- ../collections/british%20library%2FUk_Delhi_Persian_962.xml#Uk_Delhi_Persian_962%2Ditem3 -->
            </bibl>

            <bibl xml:id="work_21802">
               <title type="uniform">al-Irshād</title>
               <title type="variant">الارشاد</title>
               <!-- ../collections/british%20library%2FUk_Delhi_Persian_963.xml#Uk_Delhi_Persian_963%2Ditem1 -->
            </bibl>

            <bibl xml:id="work_21803">
               <title type="uniform">al-Muʿtamad fī al-muʿtaqad</title>
               <title type="variant">المعتمد فى المعتقد</title>
               <!-- ../collections/british%20library%2FUk_Delhi_Persian_963.xml#Uk_Delhi_Persian_963%2Ditem2 -->
            </bibl>

            <bibl xml:id="work_21804">
               <title type="uniform">Ikhtitām-i Mas̤navī-'i maʿnavī</title>
               <title type="variant">اختتام مثنوى معنوى</title>
               <!-- ../collections/british%20library%2FUk_Delhi_Persian_966.xml#Uk_Delhi_Persian_966%2Ditem1 -->
            </bibl>

            <bibl xml:id="work_21805">
               <title type="uniform">Tavārīkh'nāmah-'i ʿursīyāt-i ḥaz̤rat-i mushāʾikh-i kibār va ghayrah</title>
               <title type="variant">تواريخ نامهٴ عرسيات حضرت مشائخ كبار و غيره</title>
               <!-- ../collections/british%20library%2FUk_Delhi_Persian_969.xml#Uk_Delhi_Persian_969%2Ditem6 -->
            </bibl>

            <bibl xml:id="work_21806">
               <title type="uniform">Sharḥ-i Fakhr-i Ḥasan</title>
               <title type="variant">شرح فخر حسن</title>
               <!-- ../collections/british%20library%2FUk_Delhi_Persian_974A.xml#Uk_Delhi_Persian_974A%2Ditem1 -->
            </bibl>

            <bibl xml:id="work_21807">
               <title type="uniform">Jāmiʿ al-favāʾid</title>
               <title type="variant">جامع الفوائد</title>
               <!-- ../collections/british%20library%2FUk_Delhi_Persian_976.xml#Uk_Delhi_Persian_976%2Ditem1 -->
            </bibl>

            <bibl xml:id="work_21808">
               <title type="uniform">Tuḥfat al-majālis</title>
               <title type="variant">تحفة المجالس</title>
               <!-- ../collections/british%20library%2FUk_Delhi_Persian_977.xml#Uk_Delhi_Persian_977%2Ditem1 -->
            </bibl>

            <bibl xml:id="work_21809">
               <title type="uniform">Miṣbāḥ al-hidāyah va miftāḥ al-kafāyah</title>
               <title type="variant">مصباح الهداية و مفتاح الكفاية</title>
               <!-- ../collections/british%20library%2FUk_Delhi_Persian_979.xml#Uk_Delhi_Persian_979%2Ditem1 -->
            </bibl>

            <bibl xml:id="work_21810">
               <title type="uniform">Javāmiʿ al-kilam</title>
               <title type="variant">جوامع الكلم</title>
               <!-- ../collections/british%20library%2FUk_Delhi_Persian_984.xml#Uk_Delhi_Persian_984%2Ditem1 -->
            </bibl>

            <bibl xml:id="work_21811">
               <title type="uniform">Javāmiʿ al-hidāyat</title>
               <title type="variant">جوامع الهدايت</title>
               <!-- ../collections/british%20library%2FUk_Delhi_Persian_985.xml#Uk_Delhi_Persian_985%2Ditem1 -->
            </bibl>

            <bibl xml:id="work_21812">
               <title type="uniform">Ḥasanāt al-ʿārifīn</title>
               <title type="variant">حسنات العارفين</title>
               <!-- ../collections/british%20library%2FUk_Delhi_Persian_993.xml#Uk_Delhi_Persian_993%2Ditem1 -->
            </bibl>

            <bibl xml:id="work_21813">
               <title type="uniform">Fāl'nāmah</title>
               <title type="variant">فال نامه</title>
               <!-- ../collections/british%20library%2FUk_Delhi_Persian_993.xml#Uk_Delhi_Persian_993%2Ditem2 -->
            </bibl>

            <bibl xml:id="work_21814">
               <title type="uniform">ʿArafāt al-ʿāshiqīn va ʿaraṣāt al-ʿārifīn</title>
               <title type="variant">عرفات العاشقين و عرصات العارفين</title>
               <!-- ../collections/british%20library%2FUk_IO_Islamic_3654.xml#Uk_IO_Islamic_3654%2Ditem1 -->
            </bibl>

            <bibl xml:id="work_21815">
               <title type="uniform">Kitāb-i mīzān</title>
               <title type="variant">کتاب ميزان</title>
               <!-- ../collections/british%20library%2FUk_IO_Islamic_3670.xml#Uk_IO_Islamic_3670%2Ditem1 -->
            </bibl>

            <bibl xml:id="work_21816">
               <title type="uniform">Ḥadīqat al-salāṭīn</title>
               <title type="variant">حدیقة السّلاطين</title>
               <!-- ../collections/british%20library%2FUk_IO_Islamic_3676.xml#Uk_IO_Islamic_3676%2Ditem2 -->
            </bibl>

            <bibl xml:id="work_21817">
               <title type="uniform">Muntakhab al-lughāt-i Shāh Jahānī</title>
               <title type="variant">منتخب اللغات شاه جهانی</title>
               <!-- ../collections/british%20library%2FUk_IO_Islamic_3680.xml#Uk_IO_Islamic_3680%2Ditem1 -->
            </bibl>

            <bibl xml:id="work_21818">
               <title type="uniform">Dīvān</title>
               <title type="variant">ديوان</title>
               <!-- ../collections/british%20library%2FUk_IO_Islamic_3691.xml#Uk_IO_Islamic_3691%2Ditem1 -->
            </bibl>

            <bibl xml:id="work_21819">
               <title type="uniform">Gul-i raʿnā</title>
               <title type="variant">گل رعنا</title>
               <!-- ../collections/british%20library%2FUk_IO_Islamic_3692.xml#Uk_IO_Islamic_3692%2Ditem1 -->
               <!-- ../collections/british%20library%2FUk_IO_Islamic_3693.xml#Uk_IO_Islamic_3693%2Ditem1 -->
            </bibl>

            <bibl xml:id="work_21820">
               <title type="uniform">Fatḥ'nāmah-'i Muḥammad Ḥasan Khān</title>
               <title type="variant">فتح نامهٔ محمّد حسن خان</title>
               <!-- ../collections/british%20library%2FUk_IO_Islamic_3710.xml#Uk_IO_Islamic_3710%2Ditem1 -->
            </bibl>

            <bibl xml:id="work_21821">
               <title type="uniform">S̲amarat īmān al-anām va al-ḥalāvat al-Islām</title>
               <title type="variant">ثمرة ايمان الانام و الحلاوة الاسلام</title>
               <!-- ../collections/british%20library%2FUk_IO_Islamic_3711.xml#Uk_IO_Islamic_3711%2Ditem1 -->
            </bibl>

            <bibl xml:id="work_21822">
               <title type="uniform">Takmīl al-īmān va taqviyat al-īqān</title>
               <title type="variant">تكميل الايمان و تقويت الايقان</title>
               <!-- ../collections/british%20library%2FUk_IO_Islamic_3712.xml#Uk_IO_Islamic_3712%2Ditem1 -->
            </bibl>

            <bibl xml:id="work_21823">
               <title type="uniform">Haft qulzum</title>
               <title type="variant">هفت قلزم</title>
               <!-- ../collections/british%20library%2FUk_IO_Islamic_3715.xml#Uk_IO_Islamic_3715%2Ditem1 -->
            </bibl>

            <bibl xml:id="work_21824">
               <title type="uniform">Majmūʿah-'i sulṭānī</title>
               <title type="variant">مجموعهٔ سلطانى</title>
               <!-- ../collections/british%20library%2FUk_IO_Islamic_3719.xml#Uk_IO_Islamic_3719%2Ditem1 -->
            </bibl>

            <bibl xml:id="work_21825">
               <title type="uniform">Falak-i aʿẓam</title>
               <title type="variant">فلك اعظم</title>
               <!-- ../collections/british%20library%2FUk_IO_Islamic_3729.xml#Uk_IO_Islamic_3729%2Ditem1 -->
            </bibl>

            <bibl xml:id="work_21826">
               <title type="uniform">Khulāṣat al-ḥikāyāt</title>
               <title type="variant">خلاصة الحكايات</title>
               <!-- ../collections/british%20library%2FUk_IO_Islamic_3730.xml#Uk_IO_Islamic_3730%2Ditem1 -->
            </bibl>

            <bibl xml:id="work_21827">
               <title type="uniform">Tārīkh-i Ḥāfiẓ Raḥmat Khān</title>
               <title type="variant">تٲريخ حافظ رحمت خانى</title>
               <!-- ../collections/british%20library%2FUk_IO_Islamic_3733.xml#Uk_IO_Islamic_3733%2Ditem1 -->
            </bibl>

            <bibl xml:id="work_21828">
               <title type="uniform">Muntakhab al-tavārīkh</title>
               <title type="variant">منتخب التّواريخ</title>
               <!-- ../collections/british%20library%2FUk_IO_Islamic_3734.xml#Uk_IO_Islamic_3734%2Ditem1 -->
            </bibl>

            <bibl xml:id="work_21829">
               <title type="uniform">Taz̲kirat al-mulūk-i ʿālīshāʾn az awlād-i Sadū Mīr-i Afghān</title>
               <title type="variant">تذكرة الملوك عاليشأن از اولاد سدو مير افغان</title>
               <!-- ../collections/british%20library%2FUk_IO_Islamic_3742.xml#Uk_IO_Islamic_3742%2Ditem1 -->
            </bibl>

            <bibl xml:id="work_21830">
               <title type="uniform">Tārīkh-i nisbat-i Afghānī</title>
               <title type="variant">تأريخ نسبت افغانى</title>
               <!-- ../collections/british%20library%2FUk_IO_Islamic_3743.xml#Uk_IO_Islamic_3743%2Ditem1 -->
            </bibl>

            <bibl xml:id="work_21831">
               <title type="uniform">Taz̲kirat al-bilād va al-ḥukkām</title>
               <title type="variant">تذكرة البلاد و الحكّام</title>
               <!-- ../collections/british%20library%2FUk_IO_Islamic_3744.xml#Uk_IO_Islamic_3744%2Ditem1 -->
            </bibl>

            <bibl xml:id="work_21832">
               <title type="uniform">Majmaʿ al-tavārīkh</title>
               <title type="variant">مجمع التّواريخ</title>
               <!-- ../collections/british%20library%2FUk_IO_Islamic_3750.xml#Uk_IO_Islamic_3750%2Ditem1 -->
            </bibl>

            <bibl xml:id="work_21833">
               <title type="uniform">Aḥvāl-i mufarriqah</title>
               <title type="variant">احوال مفرّقه</title>
               <!-- ../collections/british%20library%2FUk_IO_Islamic_3766.xml#Uk_IO_Islamic_3766%2Ditem1 -->
            </bibl>

            <bibl xml:id="work_21834">
               <title type="uniform">Risālah-'i maymūnah-'i mawzūnah</title>
               <title type="variant">رساله ميمونه موزونه</title>
               <!-- ../collections/british%20library%2FUk_IO_Islamic_3768.xml#Uk_IO_Islamic_3768%2Ditem1 -->
            </bibl>

            <bibl xml:id="work_21835">
               <title type="uniform">Aḥvāl-i pādshāh-i Durrānī</title>
               <title type="variant">احوال پادشاه درّانى</title>
               <!-- ../collections/british%20library%2FUk_IO_Islamic_3769.xml#Uk_IO_Islamic_3769%2Ditem1 -->
            </bibl>

            <bibl xml:id="work_21836">
               <title type="uniform">Tārīkh-i Khān Jahānī va makhzan-i Afghānī</title>
               <title type="variant">تٲريخ خان جهانى و مخزن افغانى</title>
               <!-- ../collections/british%20library%2FUk_IO_Islamic_3772.xml#Uk_IO_Islamic_3772%2Ditem1 -->
            </bibl>

            <bibl xml:id="work_21837">
               <title type="uniform">Rawz̤at al-munajjimīn</title>
               <title type="variant">روضة المنجّمين</title>
               <!-- ../collections/british%20library%2FUk_IO_Islamic_3773.xml#Uk_IO_Islamic_3773%2Ditem1 -->
            </bibl>

            <bibl xml:id="work_21838">
               <title type="uniform">Akhbār-i kār'khānajāt-i sarkār-i muʿallá</title>
               <title type="variant">اخبار كارخانجات سركار معلّىٰ</title>
               <!-- ../collections/british%20library%2FUk_IO_Islamic_3783.xml#Uk_IO_Islamic_3783%2Dpart1%2Ditem1 -->
            </bibl>

            <bibl xml:id="work_21839">
               <title type="uniform">Akhbār-i kār'khānajāt-i sarkār-i muʿallá</title>
               <title type="variant">اخبار كارخانجات سركار معلّىٰ</title>
               <!-- ../collections/british%20library%2FUk_IO_Islamic_3783.xml#Uk_IO_Islamic_3783%2Dpart2%2Ditem1 -->
            </bibl>

            <bibl xml:id="work_21840">
               <title type="uniform">Akhbār-i kār'khānajāt-i sarkār-i muʿallá</title>
               <title type="variant">اخبار كارخانجات سركار معلّىٰ</title>
               <!-- ../collections/british%20library%2FUk_IO_Islamic_3783.xml#Uk_IO_Islamic_3783%2Dpart3%2Ditem1 -->
            </bibl>

            <bibl xml:id="work_21841">
               <title type="uniform">Akhbār-i kār'khānajāt-i sarkār-i muʿallá</title>
               <title type="variant">اخبار كارخانجات سركار معلّىٰ</title>
               <!-- ../collections/british%20library%2FUk_IO_Islamic_3783.xml#Uk_IO_Islamic_3783%2Dpart4%2Ditem1 -->
            </bibl>

            <bibl xml:id="work_21842">
               <title type="uniform">Akhbār-i kār'khānajāt-i sarkār-i muʿallá</title>
               <title type="variant">اخبار كارخانجات سركار معلّىٰ</title>
               <!-- ../collections/british%20library%2FUk_IO_Islamic_3783.xml#Uk_IO_Islamic_3783%2Dpart5%2Ditem1 -->
            </bibl>

            <bibl xml:id="work_21843">
               <title type="uniform">Akhbār-i kār'khānajāt-i sarkār-i muʿallá</title>
               <title type="variant">اخبار كارخانجات سركار معلّىٰ</title>
               <!-- ../collections/british%20library%2FUk_IO_Islamic_3783.xml#Uk_IO_Islamic_3783%2Dpart6%2Ditem1 -->
            </bibl>

            <bibl xml:id="work_21844">
               <title type="uniform">Akhbār-i kār'khānajāt-i sarkār-i muʿallá</title>
               <title type="variant">اخبار كارخانجات سركار معلّىٰ</title>
               <!-- ../collections/british%20library%2FUk_IO_Islamic_3783.xml#Uk_IO_Islamic_3783%2Dpart7%2Ditem1 -->
            </bibl>

            <bibl xml:id="work_21845">
               <title type="uniform">Akhbār-i kār'khānajāt-i sarkār-i muʿallá</title>
               <title type="variant">اخبار كارخانجات سركار معلّىٰ</title>
               <!-- ../collections/british%20library%2FUk_IO_Islamic_3783.xml#Uk_IO_Islamic_3783%2Dpart8%2Ditem1 -->
            </bibl>

            <bibl xml:id="work_21846">
               <title type="uniform">Akhbār-i kār'khānajāt-i sarkār-i muʿallá</title>
               <title type="variant">اخبار كارخانجات سركار معلّىٰ</title>
               <!-- ../collections/british%20library%2FUk_IO_Islamic_3783.xml#Uk_IO_Islamic_3783%2Dpart9%2Ditem1 -->
            </bibl>

            <bibl xml:id="work_21847">
               <title type="uniform">Akhbār-i kār'khānajāt-i sarkār-i muʿallá</title>
               <title type="variant">اخبار كارخانجات سركار معلّىٰ</title>
               <!-- ../collections/british%20library%2FUk_IO_Islamic_3783.xml#Uk_IO_Islamic_3783%2Dpart10%2Ditem1 -->
            </bibl>

            <bibl xml:id="work_21848">
               <title type="uniform">Akhbār-i kār'khānajāt-i sarkār-i muʿallá</title>
               <title type="variant">اخبار كارخانجات سركار معلّىٰ</title>
               <!-- ../collections/british%20library%2FUk_IO_Islamic_3783.xml#Uk_IO_Islamic_3783%2Dpart11%2Ditem1 -->
            </bibl>

            <bibl xml:id="work_21849">
               <title type="uniform">Akhbār-i kār'khānajāt-i sarkār-i muʿallá</title>
               <title type="variant">اخبار كارخانجات سركار معلّىٰ</title>
               <!-- ../collections/british%20library%2FUk_IO_Islamic_3783.xml#Uk_IO_Islamic_3783%2Dpart12%2Ditem1 -->
            </bibl>

            <bibl xml:id="work_21850">
               <title type="uniform">Akhbār-i kār'khānajāt-i sarkār-i muʿallá</title>
               <title type="variant">اخبار كارخانجات سركار معلّىٰ</title>
               <!-- ../collections/british%20library%2FUk_IO_Islamic_3783.xml#Uk_IO_Islamic_3783%2Dpart13%2Ditem1 -->
            </bibl>

            <bibl xml:id="work_21851">
               <title type="uniform">Akhbār-i kār'khānajāt-i sarkār-i muʿallá</title>
               <title type="variant">اخبار كارخانجات سركار معلّىٰ</title>
               <!-- ../collections/british%20library%2FUk_IO_Islamic_3783.xml#Uk_IO_Islamic_3783%2Dpart14%2Ditem1 -->
            </bibl>

            <bibl xml:id="work_21852">
               <title type="uniform">Akhbār-i kār'khānajāt-i sarkār-i muʿallá</title>
               <title type="variant">اخبار كارخانجات سركار معلّىٰ</title>
               <!-- ../collections/british%20library%2FUk_IO_Islamic_3783.xml#Uk_IO_Islamic_3783%2Dpart15%2Ditem1 -->
            </bibl>

            <bibl xml:id="work_21853">
               <title type="uniform">ʿArz̤ah dāsht</title>
               <title type="variant">عرضه داشت</title>
               <!-- ../collections/british%20library%2FUk_IO_Islamic_3784.xml#Uk_IO_Islamic_3784%2Dpart1%2Ditem1 -->
            </bibl>

            <bibl xml:id="work_21854">
               <title type="uniform">Naql-i ḥukm'nāmah</title>
               <title type="variant">نقل حكمنامه</title>
               <!-- ../collections/british%20library%2FUk_IO_Islamic_3784.xml#Uk_IO_Islamic_3784%2Dpart2%2Ditem1 -->
            </bibl>

            <bibl xml:id="work_21855">
               <title type="uniform">ʿArz̤ah dāsht</title>
               <title type="variant">عرضه داشت</title>
               <!-- ../collections/british%20library%2FUk_IO_Islamic_3784.xml#Uk_IO_Islamic_3784%2Dpart3%2Ditem1 -->
            </bibl>

            <bibl xml:id="work_21856">
               <title type="uniform">ʿArz̤ah dāsht</title>
               <title type="variant">عرضه داشت</title>
               <!-- ../collections/british%20library%2FUk_IO_Islamic_3784.xml#Uk_IO_Islamic_3784%2Dpart4%2Ditem1 -->
            </bibl>

            <bibl xml:id="work_21857">
               <title type="uniform">ʿArz̤ah dāsht</title>
               <title type="variant">عرضه داشت</title>
               <!-- ../collections/british%20library%2FUk_IO_Islamic_3784.xml#Uk_IO_Islamic_3784%2Dpart5%2Ditem1 -->
            </bibl>

            <bibl xml:id="work_21858">
               <title type="uniform">ʿArz̤ah dāsht</title>
               <title type="variant">عرضه داشت</title>
               <!-- ../collections/british%20library%2FUk_IO_Islamic_3784.xml#Uk_IO_Islamic_3784%2Dpart6%2Ditem1 -->
            </bibl>

            <bibl xml:id="work_21859">
               <title type="uniform">ʿArz̤ah dāsht</title>
               <title type="variant">عرضه داشت</title>
               <!-- ../collections/british%20library%2FUk_IO_Islamic_3784.xml#Uk_IO_Islamic_3784%2Dpart7%2Ditem1 -->
            </bibl>

            <bibl xml:id="work_21860">
               <title type="uniform">ʿArz̤ah dāsht</title>
               <title type="variant">عرضه داشت</title>
               <!-- ../collections/british%20library%2FUk_IO_Islamic_3784.xml#Uk_IO_Islamic_3784%2Dpart9%2Ditem1 -->
            </bibl>

            <bibl xml:id="work_21861">
               <title type="uniform">ʿArz̤ah dāsht</title>
               <title type="variant">عرضه داشت</title>
               <!-- ../collections/british%20library%2FUk_IO_Islamic_3784.xml#Uk_IO_Islamic_3784%2Dpart10%2Ditem1 -->
            </bibl>

            <bibl xml:id="work_21862">
               <title type="uniform">ʿArz̤ah dāsht</title>
               <title type="variant">عرضه داشت</title>
               <!-- ../collections/british%20library%2FUk_IO_Islamic_3785.xml#Uk_IO_Islamic_3785%2Dpart2%2Ditem1 -->
            </bibl>

            <bibl xml:id="work_21863">
               <title type="uniform">ʿArz̤ah dāsht</title>
               <title type="variant">عرضه داشت</title>
               <!-- ../collections/british%20library%2FUk_IO_Islamic_3785.xml#Uk_IO_Islamic_3785%2Dpart3%2Ditem1 -->
            </bibl>

            <bibl xml:id="work_21864">
               <title type="uniform">ʿArz̤ah dāsht</title>
               <title type="variant">عرضه داشت</title>
               <!-- ../collections/british%20library%2FUk_IO_Islamic_3785.xml#Uk_IO_Islamic_3785%2Dpart4%2Ditem1 -->
            </bibl>

            <bibl xml:id="work_21865">
               <title type="uniform">ʿArz̤ah dāsht</title>
               <title type="variant">عرضه داشت</title>
               <!-- ../collections/british%20library%2FUk_IO_Islamic_3785.xml#Uk_IO_Islamic_3785%2Dpart5%2Ditem1 -->
            </bibl>

            <bibl xml:id="work_21866">
               <title type="uniform">ʿArz̤ah dāsht</title>
               <title type="variant">عرضه داشت</title>
               <!-- ../collections/british%20library%2FUk_IO_Islamic_3785.xml#Uk_IO_Islamic_3785%2Dpart6%2Ditem1 -->
            </bibl>

            <bibl xml:id="work_21867">
               <title type="uniform">Naql-i qabz̤'nāmah</title>
               <title type="variant">نقل قبضنامه</title>
               <!-- ../collections/british%20library%2FUk_IO_Islamic_3785.xml#Uk_IO_Islamic_3785%2Dpart7%2Ditem1 -->
            </bibl>

            <bibl xml:id="work_21868">
               <title type="uniform">Naql-i shuqqah</title>
               <title type="variant">نقل شقّه</title>
               <!-- ../collections/british%20library%2FUk_IO_Islamic_3785.xml#Uk_IO_Islamic_3785%2Dpart8%2Ditem1 -->
            </bibl>

            <bibl xml:id="work_21869">
               <title type="uniform">Naql-i ʿarz̤ī</title>
               <title type="variant">نقل عرضى</title>
               <!-- ../collections/british%20library%2FUk_IO_Islamic_3785.xml#Uk_IO_Islamic_3785%2Dpart9%2Ditem1 -->
            </bibl>

            <bibl xml:id="work_21870">
               <title type="uniform">ʿArz̤ah dāsht</title>
               <title type="variant">عرضه داشت</title>
               <!-- ../collections/british%20library%2FUk_IO_Islamic_3785.xml#Uk_IO_Islamic_3785%2Dpart10%2Ditem1 -->
            </bibl>

            <bibl xml:id="work_21871">
               <title type="uniform">ʿArz̤ah dāsht</title>
               <title type="variant">عرضه داشت</title>
               <!-- ../collections/british%20library%2FUk_IO_Islamic_3785.xml#Uk_IO_Islamic_3785%2Dpart11%2Ditem1 -->
            </bibl>

            <bibl xml:id="work_21872">
               <title type="uniform">ʿArz̤ah dāsht</title>
               <title type="variant">عرضه داشت</title>
               <!-- ../collections/british%20library%2FUk_IO_Islamic_3785.xml#Uk_IO_Islamic_3785%2Dpart12%2Ditem1 -->
            </bibl>

            <bibl xml:id="work_21873">
               <title type="uniform">ʿArz̤ah dāsht</title>
               <title type="variant">عرضه داشت</title>
               <!-- ../collections/british%20library%2FUk_IO_Islamic_3785.xml#Uk_IO_Islamic_3785%2Dpart13%2Ditem1 -->
            </bibl>

            <bibl xml:id="work_21874">
               <title type="uniform">ʿArz̤ah dāsht</title>
               <title type="variant">عرضه داشت</title>
               <!-- ../collections/british%20library%2FUk_IO_Islamic_3785.xml#Uk_IO_Islamic_3785%2Dpart14%2Ditem1 -->
            </bibl>

            <bibl xml:id="work_21875">
               <title type="uniform">ʿArz̤ah dāsht</title>
               <title type="variant">عرضه داشت</title>
               <!-- ../collections/british%20library%2FUk_IO_Islamic_3785.xml#Uk_IO_Islamic_3785%2Dpart15%2Ditem1 -->
            </bibl>

            <bibl xml:id="work_21876">
               <title type="uniform">ʿArz̤ah dāsht</title>
               <title type="variant">عرضه داشت</title>
               <!-- ../collections/british%20library%2FUk_IO_Islamic_3785.xml#Uk_IO_Islamic_3785%2Dpart16%2Ditem1 -->
            </bibl>

            <bibl xml:id="work_21877">
               <title type="uniform">ʿArz̤ah dāsht</title>
               <title type="variant">عرضه داشت</title>
               <!-- ../collections/british%20library%2FUk_IO_Islamic_3785.xml#Uk_IO_Islamic_3785%2Dpart17%2Ditem1 -->
            </bibl>

            <bibl xml:id="work_21878">
               <title type="uniform">ʿArz̤ah dāsht</title>
               <title type="variant">عرضه داشت</title>
               <!-- ../collections/british%20library%2FUk_IO_Islamic_3785.xml#Uk_IO_Islamic_3785%2Dpart18%2Ditem1 -->
            </bibl>

            <bibl xml:id="work_21879">
               <title type="uniform">ʿArz̤ah dāsht</title>
               <title type="variant">عرضه داشت</title>
               <!-- ../collections/british%20library%2FUk_IO_Islamic_3785.xml#Uk_IO_Islamic_3785%2Dpart19%2Ditem1 -->
            </bibl>

            <bibl xml:id="work_21880">
               <title type="uniform">ʿArz̤ah dāsht</title>
               <title type="variant">عرضه داشت</title>
               <!-- ../collections/british%20library%2FUk_IO_Islamic_3785.xml#Uk_IO_Islamic_3785%2Dpart20%2Ditem1 -->
            </bibl>

            <bibl xml:id="work_21881">
               <title type="uniform">Mukālimah-'i Mūsá bā Khudā</title>
               <title type="variant">مكالمهٔ موسى با خدا</title>
               <!-- ../collections/british%20library%2FUk_IO_Islamic_3786.xml#Uk_IO_Islamic_3786%2Ditem1 -->
            </bibl>

            <bibl xml:id="work_21882">
               <title type="uniform">Tuḥfat al-vuzarāʾ va al-salāṭīn</title>
               <title type="variant">تحفة الوزرأ و السّلاطين</title>
               <!-- ../collections/british%20library%2FUk_IO_Islamic_3786.xml#Uk_IO_Islamic_3786%2Ditem2 -->
            </bibl>

            <bibl xml:id="work_21883">
               <title type="uniform">Ilāhī'nāmah</title>
               <title type="variant">‏الهى ‌نامه</title>
               <!-- ../collections/british%20library%2FUk_IO_Islamic_3786.xml#Uk_IO_Islamic_3786%2Ditem3 -->
            </bibl>

            <bibl xml:id="work_21884">
               <title type="uniform">ʿAlī maẓhar al-ʿajāʾib</title>
               <title type="variant">علی مظهر العجائب</title>
               <!-- ../collections/british%20library%2FUk_IO_Islamic_3786.xml#Uk_IO_Islamic_3786%2Ditem4 -->
            </bibl>

            <bibl xml:id="work_21885">
               <title type="uniform">Nuzhat al-ʿāshiqīn</title>
               <title type="variant">نزهت العاشقين</title>
               <!-- ../collections/british%20library%2FUk_IO_Islamic_3786.xml#Uk_IO_Islamic_3786%2Ditem5 -->
            </bibl>

            <bibl xml:id="work_21886">
               <title type="uniform">Tuḥfat al-suʿadāʾ</title>
               <title type="variant">تحفة السّعدأ</title>
               <!-- ../collections/british%20library%2FUk_IO_Islamic_3786.xml#Uk_IO_Islamic_3786%2Ditem7 -->
            </bibl>

            <bibl xml:id="work_21887">
               <title type="uniform">al-Risālat al-mansūbah fī al-asʾilat va al-ajvibah</title>
               <title type="variant">الرّسالة المنسوبة فى الاسئلة و الاجوبة</title>
               <!-- ../collections/british%20library%2FUk_IO_Islamic_3786.xml#Uk_IO_Islamic_3786%2Ditem8 -->
            </bibl>

            <bibl xml:id="work_21888">
               <title type="uniform">Risālah dar maʿrifat-i awqāt-i sāʿāt-i ayyām-i asābīʿ</title>
               <title type="variant">رساله در معرفت اوقات ساعات ايّام اسابيع</title>
               <!-- ../collections/british%20library%2FUk_IO_Islamic_3786.xml#Uk_IO_Islamic_3786%2Ditem10 -->
            </bibl>

            <bibl xml:id="work_21889">
               <title type="uniform">Risālat ādāb al-khaṭṭ</title>
               <title type="variant">رسالة آداب الخطّ</title>
               <!-- ../collections/british%20library%2FUk_IO_Islamic_3786.xml#Uk_IO_Islamic_3786%2Ditem13 -->
            </bibl>

            <bibl xml:id="work_21891">
               <title type="uniform">Muhaz̲z̲ab al-asmāʾ fī murattab al-ashyāʾ</title>
               <title type="variant">مهذّب الاسمأ فى مرتّب الاشيأ</title>
               <!-- ../collections/british%20library%2FUk_IO_Islamic_3827.xml#Uk_IO_Islamic_3827%2Ditem1 -->
            </bibl>

            <bibl xml:id="work_21892">
               <title type="uniform">Dīvān</title>
               <title type="variant">ديوان‏</title>
               <!-- ../collections/british%20library%2FUk_IO_Islamic_3831.xml#Uk_IO_Islamic_3831%2Ditem3 -->
            </bibl>

            <bibl xml:id="work_21893">
               <title type="uniform">Rāmāyan</title>
               <title type="variant">راماین</title>
               <!-- ../collections/british%20library%2FUk_IO_Islamic_3837.xml#Uk_IO_Islamic_3837%2Ditem1 -->
            </bibl>

            <bibl xml:id="work_21894">
               <title type="uniform">Tārīkh-i Maḥmūd Shāhī</title>
               <title type="variant">تاريخ محمود شاهى</title>
               <!-- ../collections/british%20library%2FUk_IO_Islamic_3841.xml#Uk_IO_Islamic_3841%2Ditem1 -->
            </bibl>

            <bibl xml:id="work_21895">
               <title type="uniform">Tārīkh-i Muẓaffar Shāhī</title>
               <title type="variant">تاريخ مظفّر شاهى</title>
               <!-- ../collections/british%20library%2FUk_IO_Islamic_3842.xml#Uk_IO_Islamic_3842%2Ditem1 -->
            </bibl>

            <bibl xml:id="work_21896">
               <title type="uniform">Ḥāl'nāmah</title>
               <title type="variant">حال نامه</title>
               <!-- ../collections/british%20library%2FUk_IO_Islamic_3848.xml#Uk_IO_Islamic_3848%2Ditem1 -->
               <!-- ../collections/british%20library%2FUk_IO_Islamic_4069.xml#Uk_IO_Islamic_4069%2Ditem1 -->
            </bibl>

            <bibl xml:id="work_21897">
               <title type="uniform">Khātimah</title>
               <title type="variant">خاتمه</title>
               <!-- ../collections/british%20library%2FUk_IO_Islamic_3868.xml#Uk_IO_Islamic_3868%2Ditem1 -->
            </bibl>

            <bibl xml:id="work_21898">
               <title type="uniform">Majālis al-muʼminīn</title>
               <title type="variant">مجالس المؤمنین</title>
               <!-- ../collections/british%20library%2FUk_IO_Islamic_3834.xml#Uk_IO_Islamic_3834%2Ditem1 -->
               <!-- ../collections/british%20library%2FUk_IO_Islamic_3869.xml#Uk_IO_Islamic_3869%2Ditem1 -->
            </bibl>

            <bibl xml:id="work_21899">
               <title type="uniform">Valad'nāmah</title>
               <title type="variant">ولد نامه</title>
               <!-- ../collections/british%20library%2FUk_IO_Islamic_3870.xml#Uk_IO_Islamic_3870%2Ditem1 -->
            </bibl>

            <bibl xml:id="work_21900">
               <title type="uniform">Tarkhān'nāmah</title>
               <title type="variant">ترخان نامه</title>
               <!-- ../collections/british%20library%2FUk_IO_Islamic_3871.xml#Uk_IO_Islamic_3871%2Ditem1 -->
            </bibl>

            <bibl xml:id="work_21901">
               <title type="uniform">Tūzuk-i Taymūrī</title>
               <title type="variant">توزک تیموری</title>
               <!-- ../collections/british%20library%2FUk_IO_Islamic_3876.xml#Uk_IO_Islamic_3876%2Ditem1 -->
            </bibl>

            <bibl xml:id="work_21902">
               <title type="uniform">Minhāj al-ʿārifīn</title>
               <title type="variant">منهاج العارفين</title>
               <title type="variant">منهاج العارفین</title>
               <!-- ../collections/british%20library%2FUk_Delhi_Persian_1176.xml#Uk_Delhi_Persian_1176%2Ditem12 -->
               <!-- ../collections/british%20library%2FUk_IO_Islamic_3877.xml#Uk_IO_Islamic_3877%2Ditem1 -->
            </bibl>

            <bibl xml:id="work_21903">
               <title type="uniform">Ījāz al-siyar</title>
               <title type="variant">ايجاز السّير</title>
               <!-- ../collections/british%20library%2FUk_IO_Islamic_3886.xml#Uk_IO_Islamic_3886%2Ditem1 -->
            </bibl>

            <bibl xml:id="work_21904">
               <title type="uniform">Savāniḥ-i Dakan</title>
               <title type="variant">سوانح دكن</title>
               <!-- ../collections/british%20library%2FUk_IO_Islamic_3888.xml#Uk_IO_Islamic_3888%2Ditem1 -->
            </bibl>

            <bibl xml:id="work_21905">
               <title type="uniform">Taz̲kirah-'i khāzin al-shuʿarāʾ</title>
               <title type="variant">تذكرهٴ خازن الشّعراٴ</title>
               <!-- ../collections/british%20library%2FUk_IO_Islamic_3899.xml#Uk_IO_Islamic_3899%2Ditem1 -->
            </bibl>

            <bibl xml:id="work_21906">
               <title type="uniform">ʿIbratnāmah</title>
               <title type="variant">عبرت نامه</title>
               <!-- ../collections/british%20library%2FUk_IO_Islamic_3908.xml#Uk_IO_Islamic_3908%2Ditem1 -->
               <!-- ../collections/british%20library%2FUk_IO_Islamic_3909.xml#Uk_IO_Islamic_3909%2Ditem1 -->
               <!-- ../collections/british%20library%2FUk_IO_Islamic_3910.xml#Uk_IO_Islamic_3910%2Ditem1 -->
            </bibl>

            <bibl xml:id="work_21907">
               <title type="uniform">Tabṣirat al-nāz̤irīn</title>
               <title type="variant">تبصرۃ النّاظرين</title>
               <!-- ../collections/british%20library%2FUk_IO_Islamic_3912.xml#Uk_IO_Islamic_3912%2Ditem1 -->
            </bibl>

            <bibl xml:id="work_21908">
               <title type="uniform">Rūznāmchah-yi Shāh ʿĀlam</title>
               <title type="variant">روز نامچهٴ شاه عالم</title>
               <!-- ../collections/british%20library%2FUk_IO_Islamic_3921.xml#Uk_IO_Islamic_3921%2Ditem1 -->
               <!-- ../collections/british%20library%2FUk_IO_Islamic_3922.xml#Uk_IO_Islamic_3922%2Ditem1 -->
            </bibl>

            <bibl xml:id="work_21909">
               <title type="uniform">Maʾās̲ir al-kirām-i tārīkh-i Bilgrām</title>
               <title type="variant">مآثر الكرام تاريخ بلگرام</title>
               <!-- ../collections/british%20library%2FUk_IO_Islamic_3923.xml#Uk_IO_Islamic_3923%2Ditem1 -->
            </bibl>

            <bibl xml:id="work_21910">
               <title type="uniform">Akhbār-i Maḥabbat</title>
               <title type="variant">اخبار محبّت</title>
               <!-- ../collections/british%20library%2FUk_IO_Islamic_3926.xml#Uk_IO_Islamic_3926%2Ditem1 -->
            </bibl>

            <bibl xml:id="work_21911">
               <title type="uniform">Makhzan al-favāʾid</title>
               <title type="variant">مخزن الفوائد</title>
               <!-- ../collections/british%20library%2FUk_IO_Islamic_3929.xml#Uk_IO_Islamic_3929%2Ditem1 -->
            </bibl>

            <bibl xml:id="work_21912">
               <title type="uniform">Vaqāʾiʿ-i Hūlkar</title>
               <title type="variant">وقائع هولكر</title>
               <!-- ../collections/british%20library%2FUk_IO_Islamic_3930.xml#Uk_IO_Islamic_3930%2Ditem1 -->
            </bibl>

            <bibl xml:id="work_21913">
               <title type="uniform">Gawhar-i ʿālam tuḥfatan li-al-Shāh ʿĀlam</title>
               <title type="variant">گوهر عالم تحفۃً للشّاه عالم</title>
               <!-- ../collections/british%20library%2FUk_IO_Islamic_3931.xml#Uk_IO_Islamic_3931%2Ditem1 -->
            </bibl>

            <bibl xml:id="work_21914">
               <title type="uniform">Mirʾāt al-aḥvāl-i jahān numā</title>
               <title type="variant">مرآۃ الاحوال جهان نما</title>
               <!-- ../collections/british%20library%2FUk_IO_Islamic_3941.xml#Uk_IO_Islamic_3941%2Ditem1 -->
            </bibl>

            <bibl xml:id="work_21915">
               <title type="uniform">Tārīkh-i fayz̤bakhsh</title>
               <title type="variant">تاريخ فيض بخش</title>
               <!-- ../collections/british%20library%2FUk_IO_Islamic_3942.xml#Uk_IO_Islamic_3942%2Ditem1 -->
            </bibl>

            <bibl xml:id="work_21916">
               <title type="uniform">Tavārīkh-i Afghānī</title>
               <title type="variant">تواريخ افغانى</title>
               <!-- ../collections/british%20library%2FUk_IO_Islamic_3945.xml#Uk_IO_Islamic_3945%2Ditem1 -->
            </bibl>

            <bibl xml:id="work_21917">
               <title type="uniform">Gavāliyār'nāmah</title>
               <title type="variant">گواليار نامه</title>
               <!-- ../collections/british%20library%2FUk_IO_Islamic_3947.xml#Uk_IO_Islamic_3947%2Ditem1 -->
            </bibl>

            <bibl xml:id="work_21918">
               <title type="uniform">Risālah-'i taʿrīb</title>
               <title type="variant">رسالهٴ تعريب</title>
               <!-- ../collections/british%20library%2FUk_IO_Islamic_3948.xml#Uk_IO_Islamic_3948%2Ditem1 -->
            </bibl>

            <bibl xml:id="work_21919">
               <title type="uniform">Durr-i Najaf</title>
               <title type="variant">درّ نجف</title>
               <!-- ../collections/british%20library%2FUk_IO_Islamic_3949.xml#Uk_IO_Islamic_3949%2Ditem1 -->
            </bibl>

            <bibl xml:id="work_21920">
               <title type="uniform">Nasab nāmah-'i ḥaz̤rat makhdūm Z̤iyāʾ al-Dīn Ṣūfī Chandhawsī murīd-i ḥaz̤rat makhdūm Sharaf al-Dīn va ghayrah</title>
               <title type="variant">نسب نامهٴ حضرت مخدوم ضياٴ الدّين صوفى چندهوسى مريد حضرت مخدوم شرف الدّين وغيره</title>
               <!-- ../collections/british%20library%2FUk_IO_Islamic_3950.xml#Uk_IO_Islamic_3950%2Ditem1 -->
            </bibl>

            <bibl xml:id="work_21921">
               <title type="uniform">Inshā-'i Faz̤āʾil Khānī</title>
               <title type="variant">انشاء فضائل خانى</title>
               <!-- ../collections/british%20library%2FUk_IO_Islamic_3953.xml#Uk_IO_Islamic_3953%2Dpart1%2Ditem1 -->
            </bibl>

            <bibl xml:id="work_21922">
               <title type="uniform">Aḥmad'nāmah</title>
               <title type="variant">احمد نامه</title>
               <!-- ../collections/british%20library%2FUk_IO_Islamic_3964.xml#Uk_IO_Islamic_3964%2Ditem1 -->
            </bibl>

            <bibl xml:id="work_21923">
               <title type="uniform">ʿAzīz al-qulūb</title>
               <title type="variant">عزيز القلوب</title>
               <!-- ../collections/british%20library%2FUk_IO_Islamic_3965.xml#Uk_IO_Islamic_3965%2Ditem1 -->
            </bibl>

            <bibl xml:id="work_21924">
               <title type="uniform">Yad-i bayz̤ā</title>
               <title type="variant">يد بيضا</title>
               <!-- ../collections/british%20library%2FUk_IO_Islamic_3966.xml#Uk_IO_Islamic_3966%2Ditem2 -->
            </bibl>

            <bibl xml:id="work_21925">
               <title type="uniform">Taz̲kirat al-muʿāṣirīn</title>
               <title type="variant">تذكرة المعاصرين</title>
               <!-- ../collections/british%20library%2FUk_IO_Islamic_3967.xml#Uk_IO_Islamic_3967%2Ditem1 -->
            </bibl>

            <bibl xml:id="work_21926">
               <title type="uniform">Gul-i Raḥmat</title>
               <title type="variant">گل رحمت</title>
               <!-- ../collections/british%20library%2FUk_IO_Islamic_3968.xml#Uk_IO_Islamic_3968%2Ditem1 -->
            </bibl>

            <bibl xml:id="work_21927">
               <title type="uniform">Tuḥfat al-ṣibyān</title>
               <title type="variant">تحفة الصّبيان</title>
               <!-- ../collections/british%20library%2FUk_IO_Islamic_3969.xml#Uk_IO_Islamic_3969%2Ditem1 -->
            </bibl>

            <bibl xml:id="work_21928">
               <title type="uniform">Tārīkh-i Shākir Khānī</title>
               <title type="variant">تاريخ شاكر خانى</title>
               <!-- ../collections/british%20library%2FUk_IO_Islamic_3973.xml#Uk_IO_Islamic_3973%2Ditem1 -->
            </bibl>

            <bibl xml:id="work_21929">
               <title type="uniform">Shāh ʿĀlam'nāmah</title>
               <title type="variant">شاه عالم نامه</title>
               <!-- ../collections/british%20library%2FUk_IO_Islamic_3924.xml#Uk_IO_Islamic_3924%2Ditem1 -->
               <!-- ../collections/british%20library%2FUk_IO_Islamic_3976.xml#Uk_IO_Islamic_3976%2Ditem1 -->
            </bibl>

            <bibl xml:id="work_21930">
               <title type="uniform">Savāniḥ-i gharāʾib</title>
               <title type="variant">سوانح غرائب</title>
               <!-- ../collections/british%20library%2FUk_IO_Islamic_3977.xml#Uk_IO_Islamic_3977%2Ditem1 -->
            </bibl>

            <bibl xml:id="work_21931">
               <title type="uniform">Pādāsh-i kirdār</title>
               <title type="variant">پاداش كردار</title>
               <!-- ../collections/british%20library%2FUk_IO_Islamic_3979.xml#Uk_IO_Islamic_3979%2Ditem1 -->
            </bibl>

            <bibl xml:id="work_21932">
               <title type="uniform">ʿIbrat-i arbāb-i baṣar</title>
               <title type="variant">عبرت ارباب بصر</title>
               <!-- ../collections/british%20library%2FUk_IO_Islamic_3984.xml#Uk_IO_Islamic_3984%2Ditem1 -->
            </bibl>

            <bibl xml:id="work_21933">
               <title type="uniform">Imdād fī maʾās̲ir al-ajdād</title>
               <title type="variant">امداد فى مآثر الاجداد</title>
               <!-- ../collections/british%20library%2FUk_IO_Islamic_3985.xml#Uk_IO_Islamic_3985%2Ditem1 -->
            </bibl>

            <bibl xml:id="work_21934">
               <title type="uniform">Haft anjuman</title>
               <title type="variant">هفت انجمن</title>
               <!-- ../collections/british%20library%2FUk_IO_Islamic_3986.xml#Uk_IO_Islamic_3986%2Ditem1 -->
            </bibl>

            <bibl xml:id="work_21935">
               <title type="uniform">Aḥkām-i ʿĀlamgīrī</title>
               <title type="variant">احكام عالم گيرى</title>
               <!-- ../collections/british%20library%2FUk_IO_Islamic_3887.xml#Uk_IO_Islamic_3887%2Ditem1 -->
               <!-- ../collections/british%20library%2FUk_IO_Islamic_3987.xml#Uk_IO_Islamic_3987%2Ditem1 -->
            </bibl>

            <bibl xml:id="work_21936">
               <title type="uniform">Jahāndār Shāh'nāmah</title>
               <title type="variant">جهاندار شاه نامه</title>
               <!-- ../collections/british%20library%2FUk_IO_Islamic_3988.xml#Uk_IO_Islamic_3988%2Ditem1 -->
            </bibl>

            <bibl xml:id="work_21937">
               <title type="uniform">Taz̲kirah-'i umarā-yi Dakkan va Hind</title>
               <title type="variant">تذكرهٔ امراى دكن و هند</title>
               <!-- ../collections/british%20library%2FUk_IO_Islamic_3991.xml#Uk_IO_Islamic_3991%2Ditem1 -->
            </bibl>

            <bibl xml:id="work_21938">
               <title type="uniform">Khulāṣat al-aʿjāb</title>
               <title type="variant">خلاصة الاعجاب</title>
               <!-- ../collections/british%20library%2FUk_IO_Islamic_3993.xml#Uk_IO_Islamic_3993%2Ditem1 -->
            </bibl>

            <bibl xml:id="work_21939">
               <title type="uniform">Bayāz̤-i intiẓām-i salṭanat-i ʿālīyah-'i Tīmūrīyah</title>
               <title type="variant">بياض انتظام سلطنت عاليّهٴ تيموريّه</title>
               <!-- ../collections/british%20library%2FUk_IO_Islamic_3995.xml#Uk_IO_Islamic_3995%2Ditem1 -->
            </bibl>

            <bibl xml:id="work_21940">
               <title type="uniform">ʿAhd'nāmah-'i Awrangzīb ba-Murād Bakhsh</title>
               <title type="variant">عهد نامهٴ اورنگ زيب بمراد بخش</title>
               <!-- ../collections/british%20library%2FUk_IO_Islamic_3997.xml#Uk_IO_Islamic_3997%2Ditem1 -->
            </bibl>

            <bibl xml:id="work_21941">
               <title type="uniform">Intikhāb-i haft iqlīm</title>
               <title type="variant">انتخاب هفت اقليم</title>
               <!-- ../collections/british%20library%2FUk_IO_Islamic_3998.xml#Uk_IO_Islamic_3998%2Ditem1 -->
            </bibl>

            <bibl xml:id="work_21942">
               <title type="uniform">Taz̲kirah-'i tuḥfah</title>
               <title type="variant">تذكرهٴ تحفه</title>
               <!-- ../collections/british%20library%2FUk_IO_Islamic_3999.xml#Uk_IO_Islamic_3999%2Ditem1 -->
            </bibl>

            <bibl xml:id="work_21943">
               <title type="uniform">Tārīkh-i ʿImād al-Mulk</title>
               <title type="variant">تٲريخ عماد الملك</title>
               <!-- ../collections/british%20library%2FUk_IO_Islamic_4000.xml#Uk_IO_Islamic_4000%2Ditem1 -->
               <!-- ../collections/british%20library%2FUk_IO_Islamic_4001.xml#Uk_IO_Islamic_4001%2Ditem1 -->
            </bibl>

            <bibl xml:id="work_21944">
               <title type="uniform">Istīṣāl-i sādāt-i Bārahah</title>
               <title type="variant">استيصال سادات بارهه</title>
               <!-- ../collections/british%20library%2FUk_IO_Islamic_4002.xml#Uk_IO_Islamic_4002%2Ditem1 -->
            </bibl>

            <bibl xml:id="work_21945">
               <title type="uniform">Ḥālāt-i Nādir Shāh</title>
               <title type="variant">حالات نادر شاه</title>
               <!-- ../collections/british%20library%2FUk_IO_Islamic_4008.xml#Uk_IO_Islamic_4008%2Ditem1 -->
            </bibl>

            <bibl xml:id="work_21946">
               <title type="uniform">Inshā-yi rawshan kalām</title>
               <title type="variant">انشاى روشن كلام</title>
               <!-- ../collections/british%20library%2FUk_IO_Islamic_4011.xml#Uk_IO_Islamic_4011%2Ditem1 -->
            </bibl>

            <bibl xml:id="work_21947">
               <title type="uniform">Fayyāz̤ al-qavānīn</title>
               <title type="variant">فيّاض القوانين</title>
               <!-- ../collections/british%20library%2FUk_IO_Islamic_4012.xml#Uk_IO_Islamic_4012%2Ditem1 -->
            </bibl>

            <bibl xml:id="work_21948">
               <title type="uniform">Taz̲kirah-'i Hindī</title>
               <title type="variant">تذكرهٴ هندى</title>
               <!-- ../collections/british%20library%2FUk_IO_Islamic_4013.xml#Uk_IO_Islamic_4013%2Ditem1 -->
            </bibl>

            <bibl xml:id="work_21949">
               <title type="uniform">Intikhāb-i majmaʿ al-nafāʾis</title>
               <title type="variant">انتخاب مجمع النّفائس</title>
               <!-- ../collections/british%20library%2FUk_IO_Islamic_4015.xml#Uk_IO_Islamic_4015%2Ditem1 -->
            </bibl>

            <bibl xml:id="work_21950">
               <title type="uniform">Maktūb</title>
               <title type="variant">مكتوب</title>
               <!-- ../collections/british%20library%2FUk_IO_Islamic_4016.xml#Uk_IO_Islamic_4016%2Ditem1 -->
            </bibl>

            <bibl xml:id="work_21951">
               <title type="uniform">Ruqaʿāt</title>
               <title type="variant">رقعات</title>
               <!-- ../collections/british%20library%2FUk_IO_Islamic_4018.xml#Uk_IO_Islamic_4018%2Ditem1 -->
            </bibl>

            <bibl xml:id="work_21952">
               <title type="uniform">Vaqāʾiʿ-i kūhistān</title>
               <title type="variant">وقائع كوهستان</title>
               <!-- ../collections/british%20library%2FUk_IO_Islamic_4020.xml#Uk_IO_Islamic_4020%2Ditem1 -->
            </bibl>

            <bibl xml:id="work_21953">
               <title type="uniform">Javāhir-i khams</title>
               <title type="variant">Javāhir-i khamsah</title>
               <title type="variant">جواهر خمس</title>
               <title type="variant">جواهر خمسه</title>
               <!-- ../collections/british%20library%2FUk_IO_Islamic_4022.xml#Uk_IO_Islamic_4022%2Ditem1 -->
               <!-- ../collections/british%20library%2FUk_Or_15601.xml#Uk_Or_15601%2Ditem1 -->
            </bibl>

            <bibl xml:id="work_21954">
               <title type="uniform">Safīnah-'i Khvushgū</title>
               <title type="variant">سفينهٴ خوشگو</title>
               <!-- ../collections/british%20library%2FUk_IO_Islamic_4023.xml#Uk_IO_Islamic_4023%2Ditem1 -->
            </bibl>

            <bibl xml:id="work_21955">
               <title type="uniform">Natāʾij al-afkār</title>
               <title type="variant">نتائج الافكار</title>
               <!-- ../collections/british%20library%2FUk_IO_Islamic_4027.xml#Uk_IO_Islamic_4027%2Ditem1 -->
            </bibl>

            <bibl xml:id="work_21956">
               <title type="uniform">Taz̲kirat al-ʿulamāʾ</title>
               <title type="variant">تذكرة العلما</title>
               <!-- ../collections/british%20library%2FUk_IO_Islamic_4028.xml#Uk_IO_Islamic_4028%2Ditem1 -->
            </bibl>

            <bibl xml:id="work_21957">
               <title type="uniform">Jūsh-i fayz̤</title>
               <title type="variant">جوش فيض</title>
               <!-- ../collections/british%20library%2FUk_IO_Islamic_4024.xml#Uk_IO_Islamic_4024%2Ditem1 -->
               <!-- ../collections/british%20library%2FUk_IO_Islamic_4029.xml#Uk_IO_Islamic_4029%2Ditem1 -->
            </bibl>

            <bibl xml:id="work_21958">
               <title type="uniform">Tārīkh-i Irādat Khān</title>
               <title type="variant">تاريخ ارادت خان</title>
               <!-- ../collections/british%20library%2FUk_IO_Islamic_3925%202.xml#Uk_IO_Islamic_3925%2Ditem1 -->
               <!-- ../collections/british%20library%2FUk_IO_Islamic_3925.xml#Uk_IO_Islamic_3925%2Ditem1 -->
               <!-- ../collections/british%20library%2FUk_IO_Islamic_4031.xml#Uk_IO_Islamic_4031%2Ditem1 -->
            </bibl>

            <bibl xml:id="work_21959">
               <title type="uniform">Tārīkh Nāṣir Shāhī</title>
               <title type="variant">تٲريخ ناصر شاهى</title>
               <!-- ../collections/british%20library%2FUk_IO_Islamic_4032.xml#Uk_IO_Islamic_4032%2Ditem1 -->
            </bibl>

            <bibl xml:id="work_21960">
               <title type="uniform">Savāniḥ-i ʿumrī-yi Āshūb</title>
               <title type="variant">سوانح عمرى آشوب</title>
               <!-- ../collections/british%20library%2FUk_IO_Islamic_3938.xml#Uk_IO_Islamic_3938%2Ditem1 -->
               <!-- ../collections/british%20library%2FUk_IO_Islamic_4034.xml#Uk_IO_Islamic_4034%2Ditem1 -->
            </bibl>

            <bibl xml:id="work_21961">
               <title type="uniform">Takmīlah-'i salāṭīn-i Hindūstān</title>
               <title type="variant">تكملهٴ سلاطين هندوستان</title>
               <!-- ../collections/british%20library%2FUk_IO_Islamic_4037.xml#Uk_IO_Islamic_4037%2Ditem1 -->
            </bibl>

            <bibl xml:id="work_21962">
               <title type="uniform">Tārīkh-i nayyirayn-i saʿdayn</title>
               <title type="variant">تٲريخ نيّرين سعدين</title>
               <!-- ../collections/british%20library%2FUk_IO_Islamic_4039.xml#Uk_IO_Islamic_4039%2Ditem1 -->
            </bibl>

            <bibl xml:id="work_21963">
               <title type="uniform">Bhāʾū'nāmah</title>
               <title type="variant">بهاؤ نامه</title>
               <!-- ../collections/british%20library%2FUk_IO_Islamic_4040.xml#Uk_IO_Islamic_4040%2Ditem1 -->
            </bibl>

            <bibl xml:id="work_21964">
               <title type="uniform">Lubb-i albāb</title>
               <title type="variant">لبّ الباب</title>
               <!-- ../collections/british%20library%2FUk_IO_Islamic_4041.xml#Uk_IO_Islamic_4041%2Dpart2%2Ditem1 -->
            </bibl>

            <bibl xml:id="work_21965">
               <title type="uniform">Guldastah-'i Bihār</title>
               <title type="variant">گلدستهٴ بهار</title>
               <!-- ../collections/british%20library%2FUk_IO_Islamic_4043.xml#Uk_IO_Islamic_4043%2Ditem1 -->
            </bibl>

            <bibl xml:id="work_21966">
               <title type="uniform">Inshāʾ-i Harikaran</title>
               <title type="variant">انشاٴ هركرن</title>
               <!-- ../collections/british%20library%2FUk_IO_Islamic_4044.xml#Uk_IO_Islamic_4044%2Ditem1 -->
            </bibl>

            <bibl xml:id="work_21967">
               <title type="uniform">Kalimāt al-shuʿarāʾ</title>
               <title type="variant">كلمات الشّعراٴ</title>
               <!-- ../collections/british%20library%2FUk_IO_Islamic_4046.xml#Uk_IO_Islamic_4046%2Ditem1 -->
            </bibl>

            <bibl xml:id="work_21968">
               <title type="uniform">Fatḥīyah-'i ʿibrīyah</title>
               <title type="variant">فتحيّهٔ عبريّه</title>
               <!-- ../collections/british%20library%2FUk_IO_Islamic_4047.xml#Uk_IO_Islamic_4047%2Ditem1 -->
            </bibl>

            <bibl xml:id="work_21969">
               <title type="uniform">Shabistān-i nikāt va gulistān-i lughāt</title>
               <title type="variant">شبستان نكات و گلستان لغات</title>
               <!-- ../collections/british%20library%2FUk_IO_Islamic_4050.xml#Uk_IO_Islamic_4050%2Dpart1%2Ditem1 -->
            </bibl>

            <bibl xml:id="work_21970">
               <title type="uniform">Mushāriqah-'i jafrīyah</title>
               <title type="variant">مشارقه جفريّه</title>
               <!-- ../collections/british%20library%2FUk_IO_Islamic_4051.xml#Uk_IO_Islamic_4051%2Dpart2%2Ditem1 -->
            </bibl>

            <bibl xml:id="work_21971">
               <title type="uniform">Qalandar shāhī</title>
               <title type="variant">قلندر شاهى</title>
               <!-- ../collections/british%20library%2FUk_IO_Islamic_4052.xml#Uk_IO_Islamic_4052%2Ditem1 -->
            </bibl>

            <bibl xml:id="work_21972">
               <title type="uniform">Saʿādat'nāmah</title>
               <title type="variant">سعادت نامه</title>
               <!-- ../collections/british%20library%2FUk_IO_Islamic_4057.xml#Uk_IO_Islamic_4057%2Ditem2 -->
            </bibl>

            <bibl xml:id="work_21973">
               <title type="uniform">Rubāʿīyāt-i Sarmad</title>
               <title type="variant">رباعيّات سرمد</title>
               <!-- ../collections/british%20library%2FUk_IO_Islamic_4059.xml#Uk_IO_Islamic_4059%2Ditem1 -->
            </bibl>

            <bibl xml:id="work_21974">
               <title type="uniform">Z̤amīmah-yi gulistān-i Raḥmat</title>
               <title type="variant">ضميمهٴ گلستان رحمت</title>
               <!-- ../collections/british%20library%2FUk_IO_Islamic_4060.xml#Uk_IO_Islamic_4060%2Ditem1 -->
            </bibl>

            <bibl xml:id="work_21975">
               <title type="uniform">Gul-i Jaʿfarī</title>
               <title type="variant">گل جعفرى</title>
               <!-- ../collections/british%20library%2FUk_IO_Islamic_4065.xml#Uk_IO_Islamic_4065%2Ditem1 -->
            </bibl>

            <bibl xml:id="work_21976">
               <title type="uniform">Inshāʾ</title>
               <title type="variant">انشا</title>
               <!-- ../collections/british%20library%2FUk_IO_Islamic_4066.xml#Uk_IO_Islamic_4066%2Ditem1 -->
            </bibl>

            <bibl xml:id="work_21977">
               <title type="uniform">Ādāb-i ʿĀlamgīrī</title>
               <title type="variant">آداب عالم گيرى</title>
               <!-- ../collections/british%20library%2FUk_IO_Islamic_4067.xml#Uk_IO_Islamic_4067%2Ditem1 -->
            </bibl>

            <bibl xml:id="work_21978">
               <title type="uniform">Dīvān</title>
               <title type="variant">ديوان</title>
               <!-- ../collections/british%20library%2FUk_IO_Islamic_4070.xml#Uk_IO_Islamic_4070%2Ditem2 -->
            </bibl>

            <bibl xml:id="work_21979">
               <title type="uniform">Vaqāʾiʿ-i Ḥaydar'ābād</title>
               <title type="variant">وقايع حیدرآباد</title>
               <!-- ../collections/british%20library%2FUk_IO_Islamic_4070.xml#Uk_IO_Islamic_4070%2Ditem5 -->
            </bibl>

            <bibl xml:id="work_21980">
               <title type="uniform">Tārīkh-i Nīpāl</title>
               <title type="variant">تٲريخ نيپال</title>
               <!-- ../collections/british%20library%2FUk_IO_Islamic_4071.xml#Uk_IO_Islamic_4071%2Ditem2 -->
            </bibl>

            <bibl xml:id="work_21981">
               <title type="uniform">Muẓaffar'nāmah</title>
               <title type="variant">مظفّر نامه</title>
               <!-- ../collections/british%20library%2FUk_IO_Islamic_4075.xml#Uk_IO_Islamic_4075%2Ditem1 -->
            </bibl>

            <bibl xml:id="work_21982">
               <title type="uniform">Jāmiʿ al-favāʾid</title>
               <title type="variant">جامع الفوائد</title>
               <!-- ../collections/british%20library%2FUk_IO_Islamic_4081.xml#Uk_IO_Islamic_4081%2Ditem1 -->
            </bibl>

            <bibl xml:id="work_21983">
               <title type="uniform">Risālah-'i Nāṣirī</title>
               <title type="variant">رسالهٴ ناصرى</title>
               <!-- ../collections/british%20library%2FUk_IO_Islamic_4082.xml#Uk_IO_Islamic_4082%2Ditem1 -->
            </bibl>

            <bibl xml:id="work_21984">
               <title type="uniform">Safar'nāmah</title>
               <title type="variant">سفر نامه</title>
               <!-- ../collections/british%20library%2FUk_IO_Islamic_4085.xml#Uk_IO_Islamic_4085%2Dpart2%2Ditem1 -->
            </bibl>

            <bibl xml:id="work_21985">
               <title type="uniform">Naql-i kayfiyat-i mulāqāt-i Rājah Nihāl Singh bā Gavarnar Janral</title>
               <title type="variant">نقل كيفيت ملاقات راجه نهال سنگه با گورنر جنرل</title>
               <!-- ../collections/british%20library%2FUk_IO_Islamic_4085.xml#Uk_IO_Islamic_4085%2Dpart3%2Ditem1 -->
            </bibl>

            <bibl xml:id="work_21986">
               <title type="uniform">Shrī Rām Gītā</title>
               <title type="variant">شرى رام گيتا</title>
               <!-- ../collections/british%20library%2FUk_IO_Islamic_4085.xml#Uk_IO_Islamic_4085%2Dpart4%2Ditem1 -->
            </bibl>

            <bibl xml:id="work_21987">
               <title type="uniform">Rūḥ-i mashrūḥ</title>
               <title type="variant">روح مشروح</title>
               <!-- ../collections/british%20library%2FUk_IO_Islamic_4085.xml#Uk_IO_Islamic_4085%2Dpart5%2Ditem1 -->
            </bibl>

            <bibl xml:id="work_21988">
               <title type="uniform">Tārīkh-i Muḥtasham</title>
               <title type="variant">تٲريخ محتشم</title>
               <!-- ../collections/british%20library%2FUk_IO_Islamic_4090.xml#Uk_IO_Islamic_4090%2Ditem1 -->
            </bibl>

            <bibl xml:id="work_21989">
               <title type="uniform">Munāẓirah-'i tīgh va qalam</title>
               <title type="variant">مناظرهٔ تيغ و قلم</title>
               <!-- ../collections/british%20library%2FUk_IO_Islamic_4092.xml#Uk_IO_Islamic_4092%2Ditem1 -->
            </bibl>

            <bibl xml:id="work_21990">
               <title type="uniform">Riyāz̤-i rangīn</title>
               <title type="variant">رياض رنگين</title>
               <!-- ../collections/british%20library%2FUk_IO_Islamic_4093.xml#Uk_IO_Islamic_4093%2Ditem1 -->
            </bibl>

            <bibl xml:id="work_21991">
               <title type="uniform">Murāsilah</title>
               <title type="variant">مراسله</title>
               <!-- ../collections/british%20library%2FUk_IO_Islamic_4225.xml#Uk_IO_Islamic_4225%2Ditem1 -->
            </bibl>

            <bibl xml:id="work_21992">
               <title type="uniform">Murāsilah</title>
               <title type="variant">مراسله</title>
               <!-- ../collections/british%20library%2FUk_IO_Islamic_4227.xml#Uk_IO_Islamic_4227%2Ditem1 -->
            </bibl>

            <bibl xml:id="work_21993">
               <title type="uniform">Translation of a Letter in the Persian Language addressed to The Honorable Jacob Bosanquet Esquire Chairman etc. etc.</title>
               <!-- ../collections/british%20library%2FUk_IO_Islamic_4226.xml#Uk_IO_Islamic_4225%2Ditem1 -->
               <!-- ../collections/british%20library%2FUk_IO_Islamic_4228.xml#Uk_IO_Islamic_4228%2Ditem1 -->
               <!-- ../collections/british%20library%2FUk_IO_Islamic_4230.xml#Uk_IO_Islamic_4230%2Ditem1 -->
               <!-- ../collections/british%20library%2FUk_IO_Islamic_4232.xml#Uk_IO_Islamic_4232%2Ditem1 -->
            </bibl>

            <bibl xml:id="work_21994">
               <title type="uniform">Translation of a Letter in the Persian Language addressed to Jacob Bosanquet Esquire Chairman etc. etc.</title>
               <!-- ../collections/british%20library%2FUk_IO_Islamic_4228B.xml#Uk_IO_Islamic_4228B%2Ditem1 -->
            </bibl>

            <bibl xml:id="work_21995">
               <title type="uniform">Murāsilah</title>
               <title type="variant">مراسله</title>
               <!-- ../collections/british%20library%2FUk_IO_Islamic_4229.xml#Uk_IO_Islamic_4229%2Ditem1 -->
            </bibl>

            <bibl xml:id="work_21996">
               <title type="uniform">Farmān</title>
               <title type="variant">فرمان</title>
               <!-- ../collections/british%20library%2FUk_IO_Islamic_4244.xml#Uk_IO_Islamic_4244%2Ditem1 -->
            </bibl>

            <bibl xml:id="work_21997">
               <title type="uniform">Farmān</title>
               <title type="variant">فرمان</title>
               <!-- ../collections/british%20library%2FUk_IO_Islamic_4245.xml#Uk_IO_Islamic_4245%2Ditem1 -->
            </bibl>

            <bibl xml:id="work_21998">
               <title type="uniform">Farmān</title>
               <title type="variant">فرمان</title>
               <!-- ../collections/british%20library%2FUk_IO_Islamic_4246.xml#Uk_IO_Islamic_4246%2Ditem1 -->
            </bibl>

            <bibl xml:id="work_21999">
               <title type="uniform">Farmān</title>
               <title type="variant">فرمان</title>
               <!-- ../collections/british%20library%2FUk_IO_Islamic_4247.xml#Uk_IO_Islamic_4247%2Ditem1 -->
            </bibl>

            <bibl xml:id="work_22000">
               <title type="uniform">Akhbār</title>
               <title type="variant">اخبار</title>
               <!-- ../collections/british%20library%2FUk_IO_Islamic_4340.xml#Uk_IO_Islamic_4340%2Ditem1 -->
            </bibl>

            <bibl xml:id="work_22001">
               <title type="uniform">Akhbār</title>
               <title type="variant">اخبار</title>
               <!-- ../collections/british%20library%2FUk_IO_Islamic_4341.xml#Uk_IO_Islamic_4341%2Ditem1 -->
            </bibl>

            <bibl xml:id="work_22002">
               <title type="uniform">Akhbār</title>
               <title type="variant">اخبار</title>
               <!-- ../collections/british%20library%2FUk_IO_Islamic_4342.xml#Uk_IO_Islamic_4342%2Ditem1 -->
            </bibl>

            <bibl xml:id="work_22003">
               <title type="uniform">Akhbār</title>
               <title type="variant">اخبار</title>
               <!-- ../collections/british%20library%2FUk_IO_Islamic_4343.xml#Uk_IO_Islamic_4343%2Ditem1 -->
            </bibl>

            <bibl xml:id="work_22004">
               <title type="uniform">Akhbār</title>
               <title type="variant">اخبار</title>
               <!-- ../collections/british%20library%2FUk_IO_Islamic_4344.xml#Uk_IO_Islamic_4344%2Ditem1 -->
            </bibl>

            <bibl xml:id="work_22005">
               <title type="uniform">Akhbār</title>
               <title type="variant">اخبار</title>
               <!-- ../collections/british%20library%2FUk_IO_Islamic_4345.xml#Uk_IO_Islamic_4345%2Ditem1 -->
            </bibl>

            <bibl xml:id="work_22006">
               <title type="uniform">Qaṣīdah-'i madḥīyah va tārīkhīyah dar tahnīyat va mubārak'bād va ḥuṣūl-i khiṭāb-i Qayṣar-i Hind</title>
               <title type="variant">قصيدهٔ مدحيّه و تأريخيّه در تهنيّت و مباركباد و حصول خطاب قيصر هند</title>
               <!-- ../collections/british%20library%2FUk_IO_Islamic_4379.xml#Uk_IO_Islamic_4379%2Ditem1 -->
            </bibl>

            <bibl xml:id="work_22007">
               <title type="uniform">Dīvān</title>
               <title type="variant">ديوان</title>
               <!-- ../collections/british%20library%2FUk_IO_Islamic_4383.xml#Uk_IO_Islamic_4383%2Ditem1 -->
               <!-- ../collections/british%20library%2FUk_IO_Islamic_4384.xml#Uk_IO_Islamic_4384%2Ditem1 -->
               <!-- ../collections/british%20library%2FUk_IO_Islamic_4385.xml#Uk_IO_Islamic_4385%2Ditem1 -->
            </bibl>

            <bibl xml:id="work_22008">
               <title type="uniform">Mas̲navī-'i sharīf</title>
               <title type="variant">مثنوى شريف</title>
               <!-- ../collections/british%20library%2FUk_IO_Islamic_4383.xml#Uk_IO_Islamic_4383%2Ditem2 -->
            </bibl>

            <bibl xml:id="work_22009">
               <title type="uniform">ʿIshrat kadah-'i āfāq</title>
               <title type="variant">عشرۃ كدهٔ آفاق</title>
               <!-- ../collections/british%20library%2FUk_IO_Islamic_4386.xml#Uk_IO_Islamic_4386%2Ditem1 -->
            </bibl>

            <bibl xml:id="work_22010">
               <title type="uniform">Dīvān</title>
               <title type="variant">ديوان</title>
               <!-- ../collections/british%20library%2FUk_IO_Islamic_4387.xml#Uk_IO_Islamic_4387%2Ditem1 -->
            </bibl>

            <bibl xml:id="work_22011">
               <title type="uniform">Qiṣṣah-'i Laylá va Majnūn</title>
               <title type="variant">قصۀ ليلى و مجنون</title>
               <!-- ../collections/british%20library%2FUk_IO_Islamic_4393.xml#Uk_IO_Islamic_4393%2Ditem1 -->
            </bibl>

            <bibl xml:id="work_22012">
               <title type="uniform">Surūr afzā</title>
               <title type="variant">سرور افزا</title>
               <!-- ../collections/british%20library%2FUk_IO_Islamic_4395.xml#Uk_IO_Islamic_4395%2Ditem1 -->
            </bibl>

            <bibl xml:id="work_22013">
               <title type="uniform">Miʿyār-i sālikān-i ṭarīqat</title>
               <title type="variant">معيار سالكان طريقت</title>
               <!-- ../collections/british%20library%2FUk_IO_Islamic_4396.xml#Uk_IO_Islamic_4396%2Ditem1 -->
            </bibl>

            <bibl xml:id="work_22014">
               <title type="uniform">Maqālāt al-shuʿarāʾ</title>
               <title type="variant">مقالات الشعراء</title>
               <!-- ../collections/british%20library%2FUk_IO_Islamic_4397.xml#Uk_IO_Islamic_4397%2Ditem1 -->
            </bibl>

            <bibl xml:id="work_22015">
               <title type="uniform">Bayglār'nāmah</title>
               <title type="variant">بيگلار نامه</title>
               <!-- ../collections/british%20library%2FUk_IO_Islamic_4398.xml#Uk_IO_Islamic_4398%2Ditem1 -->
            </bibl>

            <bibl xml:id="work_22016">
               <title type="uniform">Ḥadīqat al-awlīyāʾ</title>
               <title type="variant">حديقة الاولياء</title>
               <!-- ../collections/british%20library%2FUk_IO_Islamic_4399.xml#Uk_IO_Islamic_4399%2Ditem1 -->
            </bibl>

            <bibl xml:id="work_22017">
               <title type="uniform">Khiyālāt-i ʿushshāq</title>
               <title type="variant">خیالات عشّاق</title>
               <!-- ../collections/british%20library%2FUk_IO_Islamic_4400.xml#Uk_IO_Islamic_4400%2Ditem1 -->
            </bibl>

            <bibl xml:id="work_22018">
               <title type="uniform">Sharḥ-i muʿammayāt-i Mīr Ḥusayn</title>
               <title type="variant">شرح معمّيات مير حيسن</title>
               <!-- ../collections/british%20library%2FUk_IO_Islamic_4407.xml#Uk_IO_Islamic_4407%2Ditem1 -->
            </bibl>

            <bibl xml:id="work_22019">
               <title type="uniform">Shifāʾ Ilkhānī</title>
               <title type="variant">شفأ الخانى</title>
               <!-- ../collections/british%20library%2FUk_IO_Islamic_4409.xml#Uk_IO_Islamic_4409%2Ditem1 -->
            </bibl>

            <bibl xml:id="work_22020">
               <title type="uniform">Intikhāb-i ratī rahas</title>
               <title type="variant">انتخاب رتى رهس</title>
               <!-- ../collections/british%20library%2FUk_IO_Islamic_4410.xml#Uk_IO_Islamic_4410%2Ditem1 -->
            </bibl>

            <bibl xml:id="work_22021">
               <title type="uniform">Risālah-'i qavānīn-i Fārsī</title>
               <title type="variant">رسالۀ قوانين فارسي</title>
               <!-- ../collections/british%20library%2FUk_IO_Islamic_4411.xml#Uk_IO_Islamic_4411%2Ditem1 -->
            </bibl>

            <bibl xml:id="work_22022">
               <title type="uniform">Mīzān-i manẓūmah</title>
               <title type="variant">ميزان منظومه</title>
               <!-- ../collections/british%20library%2FUk_IO_Islamic_4412.xml#Uk_IO_Islamic_4412%2Ditem1 -->
            </bibl>

            <bibl xml:id="work_22023">
               <title type="uniform">Naẓm-i nīk</title>
               <title type="variant">نظم نيك</title>
               <!-- ../collections/british%20library%2FUk_IO_Islamic_4412.xml#Uk_IO_Islamic_4412%2Ditem2 -->
            </bibl>

            <bibl xml:id="work_22024">
               <title type="uniform">Kitāb al-maṣārif</title>
               <title type="variant">كتاب المصارف</title>
               <!-- ../collections/british%20library%2FUk_IO_Islamic_4412.xml#Uk_IO_Islamic_4412%2Ditem4 -->
            </bibl>

            <bibl xml:id="work_22025">
               <title type="uniform">Kitāb-i Ishaʿyā ibn Amūṣ Nabī</title>
               <title type="variant">كتاب اشعيا ابن اموص نبى</title>
               <!-- ../collections/british%20library%2FUk_IO_Islamic_4413.xml#Uk_IO_Islamic_4413%2Ditem1 -->
            </bibl>

            <bibl xml:id="work_22026">
               <title type="uniform">Fihrist-i kutub-i sarkār-i fayz̤'madār</title>
               <title type="variant">فهرست كتب سركار فيض مدار</title>
               <!-- ../collections/british%20library%2FUk_IO_Islamic_4415.xml#Uk_IO_Islamic_4415%2Ditem1 -->
            </bibl>

            <bibl xml:id="work_22027">
               <title type="uniform">Miftāḥ al-nujūm</title>
               <title type="variant">مفتاح النجوم</title>
               <!-- ../collections/british%20library%2FUk_IO_Islamic_4420.xml#Uk_IO_Islamic_4420%2Ditem1 -->
            </bibl>

            <bibl xml:id="work_22028">
               <title type="uniform">Jāmiʿ al-tavārīkh</title>
               <title type="variant">جامع التواريخ</title>
               <!-- ../collections/british%20library%2FUk_IO_Islamic_4422.xml#Uk_IO_Islamic_4422%2Ditem1 -->
            </bibl>

            <bibl xml:id="work_22029">
               <title type="uniform">Tarjumah-'i Milal va nihal</title>
               <title type="variant">ترجمه ملل و نحل</title>
               <!-- ../collections/british%20library%2FUk_IO_Islamic_4426.xml#Uk_IO_Islamic_4426%2Ditem1 -->
            </bibl>

            <bibl xml:id="work_22030">
               <title type="uniform">Qaṣāʾid</title>
               <title type="variant">قصائد</title>
               <!-- ../collections/british%20library%2FUk_IO_Islamic_4430.xml#Uk_IO_Islamic_4430%2Ditem1 -->
            </bibl>

            <bibl xml:id="work_22031">
               <title type="uniform">Bashārāt-i Maẓharīyah dar faz̤āʾil-i ḥaz̤arāt-i ṭarīqah-'i Mujaddidīyah</title>
               <title type="variant">بشارات مظهريّه در فضائل حضرات طريقهٔ مجدّديّه</title>
               <!-- ../collections/british%20library%2FUk_IO_Islamic_4431.xml#Uk_IO_Islamic_4430%2Ditem1 -->
            </bibl>

            <bibl xml:id="work_22032">
               <title type="uniform">Ḥaqīqat-i tashkhīṣ-i parganāt-i ṣūbah Bihār sanah 1156 faṣlī</title>
               <title type="variant">حقيقت تشخيص پرگنات صوبه بهار سنه ١١٥٦ فصلى</title>
               <!-- ../collections/british%20library%2FUk_IO_Islamic_4448.xml#Uk_IO_Islamic_4448%2Ditem1 -->
            </bibl>

            <bibl xml:id="work_22033">
               <title type="uniform">Ḥaqīqat-i parganāt-i ṣūbah Bihār</title>
               <title type="variant">حقيقت پرگنات صوبه بهار</title>
               <!-- ../collections/british%20library%2FUk_IO_Islamic_4449.xml#Uk_IO_Islamic_4449%2Ditem1 -->
            </bibl>

            <bibl xml:id="work_22034">
               <title type="uniform">Mas̲navī-'i Ṣāḥibān</title>
               <title type="variant">مثنوى صاحبان</title>
               <!-- ../collections/british%20library%2FUk_IO_Islamic_4480.xml#Uk_IO_Islamic_4480%2Ditem1 -->
            </bibl>

            <bibl xml:id="work_22035">
               <title type="uniform">Dastūr-i ʿishq</title>
               <title type="variant">دستور عشق</title>
               <!-- ../collections/british%20library%2FUk_IO_Islamic_4481.xml#Uk_IO_Islamic_4481%2Ditem1 -->
            </bibl>

            <bibl xml:id="work_22036">
               <title type="uniform">Fatḥ al-mujāhidīn</title>
               <title type="variant">فتح المجاهدين</title>
               <!-- ../collections/british%20library%2FUk_IO_Islamic_4510.xml#Uk_IO_Islamic_4510%2Ditem1 -->
            </bibl>

            <bibl xml:id="work_22037">
               <title type="uniform">Ghunchah-'i rūh</title>
               <title type="variant">غنچهٔ روه</title>
               <!-- ../collections/british%20library%2FUk_IO_Islamic_4511.xml#Uk_IO_Islamic_4511%2Ditem1 -->
            </bibl>

            <bibl xml:id="work_22038">
               <title type="uniform">Aḥvāl-i paydāʾish-i qawm-i Kāyast</title>
               <title type="variant">احوال پيدائش قوم كايست</title>
               <!-- ../collections/british%20library%2FUk_IO_Islamic_4515.xml#Uk_IO_Islamic_4515%2Ditem1 -->
            </bibl>

            <bibl xml:id="work_22039">
               <title type="uniform">Muntakhab-i tavārīkh</title>
               <title type="variant">منتخب تواريخ</title>
               <!-- ../collections/british%20library%2FUk_IO_Islamic_4517.xml#Uk_IO_Islamic_4517%2Ditem1 -->
            </bibl>

            <bibl xml:id="work_22040">
               <title type="uniform">Ḥaqāʾiq-i sarkār-i Gāyikvār</title>
               <title type="variant">حقائق سركار گايكوار</title>
               <!-- ../collections/british%20library%2FUk_IO_Islamic_4524.xml#Uk_IO_Islamic_4524%2Ditem1 -->
            </bibl>

            <bibl xml:id="work_22041">
               <title type="uniform">Ḥaqīqat-i sarkār-i Gāyikvār</title>
               <title type="variant">حقیقت سركار گايكوار</title>
               <!-- ../collections/british%20library%2FUk_IO_Islamic_4525.xml#Uk_IO_Islamic_4525%2Ditem1 -->
               <!-- ../collections/british%20library%2FUk_IO_Islamic_4526.xml#Uk_IO_Islamic_4526%2Ditem1 -->
            </bibl>

            <bibl xml:id="work_22042">
               <title type="uniform">Vaqāʾiʿ-i Sawrath</title>
               <title type="variant">وقائع سورته</title>
               <!-- ../collections/british%20library%2FUk_IO_Islamic_4527.xml#Uk_IO_Islamic_4527%2Ditem1 -->
            </bibl>

            <bibl xml:id="work_22043">
               <title type="uniform">Māh'nāmah</title>
               <title type="variant">ماه نامه</title>
               <!-- ../collections/british%20library%2FUk_IO_Islamic_4532.xml#Uk_IO_Islamic_4532%2Ditem1 -->
            </bibl>

            <bibl xml:id="work_22044">
               <title type="uniform">Shihābī</title>
               <title type="variant">شهابى</title>
               <!-- ../collections/british%20library%2FUk_IO_Islamic_4536.xml#Uk_IO_Islamic_4536%2Ditem1 -->
            </bibl>

            <bibl xml:id="work_22045">
               <title type="uniform">Kavāʾif-i z̤ilʿ Gūrakhpūr</title>
               <title type="variant">كوائف ضلع گوركهپور</title>
               <!-- ../collections/british%20library%2FUk_IO_Islamic_4540.xml#Uk_IO_Islamic_4540%2Ditem1 -->
            </bibl>

            <bibl xml:id="work_22046">
               <title type="uniform">Muntakhab-i aḥvāl-i zayn al-bilād Aḥmad'ābād</title>
               <title type="variant">منتخب احوالات زين البلاد احمد آباد</title>
               <!-- ../collections/british%20library%2FUk_IO_Islamic_4545.xml#Uk_IO_Islamic_4545%2Ditem1 -->
            </bibl>

            <bibl xml:id="work_22047">
               <title type="uniform">Paymāʾish-i zamīn-i mutaʿalluqah-'i baldah-'i Aḥmad'ābād</title>
               <title type="variant">پيمائش زمين تعلّقهٔ بلدهٔ احمد آباد</title>
               <!-- ../collections/british%20library%2FUk_IO_Islamic_4549.xml#Uk_IO_Islamic_4549%2Ditem1 -->
            </bibl>

            <bibl xml:id="work_22048">
               <title type="uniform">Taz̲kirat al-aḥvāl</title>
               <title type="variant">تذكرة الاحوال</title>
               <!-- ../collections/british%20library%2FUk_IO_Islamic_3952.xml#Uk_IO_Islamic_3952%2Ditem1 -->
               <!-- ../collections/british%20library%2FUk_IO_Islamic_4636.xml#Uk_IO_Islamic_4636%2Ditem1 -->
            </bibl>

            <bibl xml:id="work_22049">
               <title type="uniform">Lubāb al-ḥiṣāb</title>
               <title type="variant">لباب الحساب</title>
               <!-- ../collections/british%20library%2FUk_IO_Islamic_4642.xml#Uk_IO_Islamic_4642%2Ditem1 -->
            </bibl>

            <bibl xml:id="work_22050">
               <title type="uniform">Akhbār</title>
               <title type="variant">اخبار</title>
               <!-- ../collections/british%20library%2FUk_IO_Islamic_4643.xml#Uk_IO_Islamic_4643%2Ditem1 -->
            </bibl>

            <bibl xml:id="work_22051">
               <title type="uniform">Qiṣṣah-'i qaz̤ā va qadr</title>
               <title type="variant">قصّهٔ قضا و قدر</title>
               <!-- ../collections/british%20library%2FUk_IO_Islamic_4806.xml#Uk_IO_Islamic_4806%2Ditem1 -->
            </bibl>

            <bibl xml:id="work_22052">
               <title type="uniform">Risālah dar inshā’</title>
               <title type="variant">رساله در انشاء</title>
               <!-- ../collections/british%20library%2FUk_Or_15508.xml#Uk_Or_15508%2Ditem1 -->
            </bibl>

            <bibl xml:id="work_22053">
               <title type="uniform">Khazā’in al-zahab</title>
               <title type="variant">خزائن الذهب</title>
               <!-- ../collections/british%20library%2FUk_Or_15508.xml#Uk_Or_15508%2Ditem2 -->
            </bibl>

            <bibl xml:id="work_22054">
               <title type="uniform">Qiṣṣah-ʼi Ḥātim-i Ṭāʼī</title>
               <title type="variant">قصۀ جاتم طائى</title>
               <!-- ../collections/british%20library%2FUk_Or_15511.xml#Uk_Or_15511%2Ditem1 -->
            </bibl>

            <bibl xml:id="work_22055">
               <title type="uniform">Rawz̤at al-vāʻiẓīn</title>
               <title type="variant">روضة الواعظین</title>
               <!-- ../collections/british%20library%2FUk_Or_15582.xml#Uk_Or_15582%2Ditem1 -->
            </bibl>

            <bibl xml:id="work_22056">
               <title type="uniform">Risālah dar ṭibb</title>
               <title type="variant">رساله در طب</title>
               <!-- ../collections/british%20library%2FUk_Or_15589.xml#Uk_Or_15589%2Ditem1 -->
            </bibl>

            <bibl xml:id="work_22057">
               <title type="uniform">Sardārnāmah</title>
               <title type="variant">سردارنامه</title>
               <!-- ../collections/british%20library%2FUk_Or_15599.xml#Uk_Or_15599%2Ditem1 -->
            </bibl>

            <bibl xml:id="work_22058">
               <title type="uniform">Tarjumah-'i Latā’if al-ishārāt fī asrār al-ḥurūf al-‘Arabīyah</title>
               <title type="variant">ترجمهٔ لطائف الاشارات فی اسرار الخروف العربية</title>
               <!-- ../collections/british%20library%2FUk_Or_15600.xml#Uk_Or_15600%2Ditem1 -->
            </bibl>

            <bibl xml:id="work_22059">
               <title type="uniform">Khayr al-mavā‘iẓ</title>
               <title type="variant">خیر المواعظ</title>
               <!-- ../collections/british%20library%2FUk_Or_15638.xml#Uk_Or_15638%2Ditem1 -->
            </bibl>

            <bibl xml:id="work_22060">
               <title type="uniform">Lavā’iḥ al-qamar</title>
               <title type="variant">لوائح القمر</title>
               <!-- ../collections/british%20library%2FUk_Or_15656.xml#Uk_Or_15656%2Ditem1 -->
            </bibl>

            <bibl xml:id="work_22061">
               <title type="uniform">Persian primer</title>
               <!-- ../collections/british%20library%2FUk_Or_15666.xml#Uk_Or_15666%2Ditem1 -->
            </bibl>

            <bibl xml:id="work_22062">
               <title type="uniform">Mir’āt al-kawnayn va kashf al-ẓulam ‘an mu‘ẓilat al-khāfiqayn</title>
               <title type="variant">مرأت الکونین و کشف الظلم عن معظلَة الخافقین</title>
               <!-- ../collections/british%20library%2FUk_Or_15687.xml#Uk_Or_15687%2Ditem1 -->
            </bibl>

            <bibl xml:id="work_22063">
               <title type="uniform">Miscellany</title>
               <!-- ../collections/british%20library%2FUk_Or_15689.xml#Uk_Or_15689%2Ditem1 -->
            </bibl>

            <bibl xml:id="work_22064">
               <title type="uniform">Kashf al-gharā’ib</title>
               <title type="variant">کشف الغرائب</title>
               <!-- ../collections/british%20library%2FUk_Or_15743.xml#Uk_Or_15743%2Ditem1 -->
            </bibl>

            <bibl xml:id="work_22065">
               <title type="uniform">Miftāḥ al-surūr-i ‘Ādilshāhī</title>
               <title type="variant">مفتاح السرور عادلشاهی</title>
               <!-- ../collections/british%20library%2FUk_Or_15867.xml#Uk_Or_15867%2Ditem1 -->
            </bibl>

            <bibl xml:id="work_22066">
               <title type="uniform">Miftāḥ al-abvāb az ‘ilm-i ṭibb</title>
               <title type="variant">مفتاح الابواب از علم طب</title>
               <!-- ../collections/british%20library%2FUk_Or_15868.xml#Uk_Or_15868%2Ditem1 -->
            </bibl>

            <bibl xml:id="work_22067">
               <title type="uniform">Duldulnavāz'nāmah</title>
               <title type="variant">دلدلنواز نامه</title>
               <!-- ../collections/british%20library%2FUk_Or_15874.xml#Uk_Or_15874%2Dpart1%2Ditem1 -->
            </bibl>

            <bibl xml:id="work_22068">
               <title type="uniform">Farasnāmah</title>
               <title type="variant">فرسنامه</title>
               <!-- ../collections/british%20library%2FUk_Or_15874.xml#Uk_Or_15874%2Dpart2%2Ditem1 -->
            </bibl>

            <bibl xml:id="work_22069">
               <title type="uniform">Yād'dāsht-i adviyah'hā-yi aspān</title>
               <title type="variant">یادداشت ادویه های اسپان</title>
               <!-- ../collections/british%20library%2FUk_Or_15874.xml#Uk_Or_15874%2Dpart3%2Ditem1 -->
            </bibl>

            <bibl xml:id="work_22070">
               <title type="uniform">Maṣāliḥ-i asp.</title>
               <title type="variant">مصالح اسپ</title>
               <!-- ../collections/british%20library%2FUk_Or_15874.xml#Uk_Or_15874%2Dpart4%2Ditem1 -->
            </bibl>

            <bibl xml:id="work_22071">
               <title type="uniform">Tuḥfat al-faras.</title>
               <title type="variant">تحفة الفرس</title>
               <!-- ../collections/british%20library%2FUk_Or_15874.xml#Uk_Or_15874%2Dpart5%2Ditem1 -->
            </bibl>

            <bibl xml:id="work_22072">
               <title type="uniform">Adviyah-i barsānī īn ast</title>
               <title type="variant">ادویهٔ برسانی این است</title>
               <!-- ../collections/british%20library%2FUk_Or_15874.xml#Uk_Or_15874%2Dpart6%2Ditem1 -->
            </bibl>

            <bibl xml:id="work_22073">
               <title type="uniform">Naql-i Sālhūtarī kih az zabān-i Hinduvī ba-zabān-i Fārsī tartīb dādah</title>
               <title type="variant">نقل سالهوتری که از زبان هندوی بزبان فارسی ترتیب داده</title>
               <!-- ../collections/british%20library%2FUk_Or_15874.xml#Uk_Or_15874%2Dpart6%2Ditem2 -->
            </bibl>

            <bibl xml:id="work_22074">
               <title type="uniform">Adviyah kih ‘illat-i khūbak bar āvardah bāshad</title>
               <title type="variant">ادویه که علت خوبک بر آورده باشد</title>
               <!-- ../collections/british%20library%2FUk_Or_15874.xml#Uk_Or_15874%2Dpart6%2Ditem3 -->
            </bibl>

            <bibl xml:id="work_22075">
               <title type="uniform">Risālah dar shinākhtan va nigāh'dāsht-i asb</title>
               <title type="variant">رساله در شناختن و نگاه داشت اسب</title>
               <!-- ../collections/british%20library%2FUk_Or_15874.xml#Uk_Or_15874%2Dpart6%2Ditem4 -->
            </bibl>

            <bibl xml:id="work_22076">
               <title type="uniform">Munājāt</title>
               <title type="variant">مناجات</title>
               <!-- ../collections/british%20library%2FUk_Or_15876.xml#Uk_Or_15876%2Ditem2 -->
            </bibl>

            <bibl xml:id="work_22077">
               <title type="uniform">Az maqūlah-’i Ākhūnd Mullā Mu‘īn</title>
               <title type="variant">از مقولۀ آخوند ملا معین</title>
               <!-- ../collections/british%20library%2FUk_Or_15876.xml#Uk_Or_15876%2Ditem3 -->
            </bibl>

            <bibl xml:id="work_22078">
               <title type="uniform">Ashʻār</title>
               <title type="variant">اشعار</title>
               <!-- ../collections/british%20library%2FUk_Or_15876.xml#Uk_Or_15876%2Ditem4 -->
            </bibl>

            <bibl xml:id="work_22079">
               <title type="uniform">Dar sulūk az Farīd al-Dīn ‘Aṭṭār</title>
               <title type="variant">در سلوک از فرید الدین عطار</title>
               <!-- ../collections/british%20library%2FUk_Or_15876.xml#Uk_Or_15876%2Ditem5 -->
            </bibl>

            <bibl xml:id="work_22080">
               <title type="uniform">Zahr al-riyāz̤</title>
               <title type="variant">زهر الریاض</title>
               <!-- ../collections/british%20library%2FUk_Or_15921.xml#Uk_Or_15921%2Ditem1 -->
            </bibl>

            <bibl xml:id="work_22081">
               <title type="uniform">Ṣūrat-i masā’il-i shar‘ī</title>
               <title type="variant">صورة مسائل شرعی</title>
               <!-- ../collections/british%20library%2FUk_Or_15921.xml#Uk_Or_15921%2Ditem2 -->
            </bibl>

            <bibl xml:id="work_22082">
               <title type="uniform">Uṣūl-i khamsah ya‘nī Uṣūl-i Islām va uṣūl-i īmān</title>
               <title type="variant">اصول خمسه یعنی اصول اسلام و اصول ایمان</title>
               <!-- ../collections/british%20library%2FUk_Or_15921.xml#Uk_Or_15921%2Ditem3 -->
            </bibl>

            <bibl xml:id="work_22083">
               <title type="uniform">Majmū‘ah-’i az̲kār</title>
               <title type="variant">مجموعۀ اذکار</title>
               <!-- ../collections/british%20library%2FUk_Or_15956.xml#Uk_Or_15956%2Ditem1 -->
            </bibl>

            <bibl xml:id="work_22084">
               <title type="uniform">Dīvān-i Nishāṭ</title>
               <title type="variant">دیوان نشاط</title>
               <!-- ../collections/british%20library%2FUk_Or_15958.xml#Uk_Or_15958%2Ditem1 -->
            </bibl>

            <bibl xml:id="work_22085">
               <title type="uniform">Ṭibb-i Muḥammad Bāqir</title>
               <title type="variant">طب محمد باقر</title>
               <!-- ../collections/british%20library%2FUk_Or_15961.xml#Uk_Or_15961%2Ditem1 -->
            </bibl>

            <bibl xml:id="work_22086">
               <title type="uniform">Dastūr al-fasd</title>
               <title type="variant">دستور الفسد</title>
               <!-- ../collections/british%20library%2FUk_Or_15961.xml#Uk_Or_15961%2Ditem2 -->
            </bibl>

            <bibl xml:id="work_22087">
               <title type="uniform">Vāfiyah</title>
               <title type="variant">وافیه</title>
               <!-- ../collections/british%20library%2FUk_Or_15963.xml#Uk_Or_15963%2Ditem1 -->
            </bibl>

            <bibl xml:id="work_22088">
               <title type="uniform">Panj ganj</title>
               <title type="variant">پنج گنج</title>
               <!-- ../collections/british%20library%2FUk_Or_15964.xml#Uk_Or_15964%2Ditem1 -->
            </bibl>

            <bibl xml:id="work_22089">
               <title type="uniform">Sī nāmah</title>
               <!-- ../collections/british%20library%2FUk_Or_15964.xml#Uk_Or_15964%2Ditem6 -->
            </bibl>

            <bibl xml:id="work_22090">
               <title type="uniform">Tuḥfat al-afāz̤il fī sharḥ al-manāzil fī ḥasanāt al-ṭāli‘ va ikhtiyārāt al-nujūm.</title>
               <title type="variant">تحفة الافاضل فی شرح المنازل فی حسنات الطالع و اختیارات النجوم</title>
               <!-- ../collections/british%20library%2FUk_Or_15974.xml#Uk_Or_15974%2Ditem1 -->
            </bibl>

            <bibl xml:id="work_22091">
               <title type="uniform">Sharḥ-i Hadā’iq al-favā’id al-ṣamadīyah</title>
               <title type="variant">شرح حدائق الفوائد الصمدیه</title>
               <!-- ../collections/british%20library%2FUk_Or_15983.xml#Uk_Or_15983%2Ditem1 -->
            </bibl>

            <bibl xml:id="work_22092">
               <title type="uniform">Baḥr al-firāsat al-lāfiẓ fī sharḥ Dīvān Ḥāfiẓ</title>
               <title type="variant">بحر الفراسة اللافظ فی شرح دیوان حافظ</title>
               <!-- ../collections/british%20library%2FUk_Or_16039.xml#Uk_Or_16039%2Ditem1 -->
            </bibl>

            <bibl xml:id="work_22093">
               <title type="uniform">Gilūsūz</title>
               <!-- ../collections/british%20library%2FUk_Or_16047.xml#Uk_Or_16047%2Ditem1 -->
            </bibl>

            <bibl xml:id="work_22094">
               <title type="uniform">Mashāriq al-anvār</title>
               <title type="variant">مشارق الانوار</title>
               <!-- ../collections/british%20library%2FUk_Or_16047.xml#Uk_Or_16047%2Ditem2 -->
            </bibl>

            <bibl xml:id="work_22095">
               <title type="uniform">Risālah-'i zirāʿat</title>
               <title type="variant">رسالهٔ زراعت</title>
               <!-- ../collections/british%20library%2FUk_Or_16055.xml#Uk_Or_16055%2Ditem1 -->
            </bibl>

            <bibl xml:id="work_22096">
               <title type="uniform">Nuskhah-'i dastūr al-ʿamal</title>
               <title type="variant">نسخهٔ دستور العمل</title>
               <!-- ../collections/british%20library%2FUk_Or_16143.xml#Uk_Or_16143%2Ditem1 -->
            </bibl>

            <bibl xml:id="work_22097">
               <title type="uniform">Taz̲kirah dar bayān-i khavāṣṣ-i tamām-i Dalāʾil al-khayrāt</title>
               <title type="variant">تذكره در بيان خوّاص تمام دلائل الخيرات</title>
               <!-- ../collections/british%20library%2FUk_Or_16162.xml#Uk_Or_16162%2Ditem1 -->
            </bibl>

            <bibl xml:id="work_22098">
               <title type="uniform">Risālah dar qabz̤ah'hā-yi tīr'andāzī</title>
               <title type="variant">رساله در قبضه های تیر اندازی</title>
               <!-- ../collections/british%20library%2FUk_Or_16166.xml#Uk_Or_16166%2Ditem1 -->
            </bibl>

            <bibl xml:id="work_22099">
               <title type="uniform">Miscellany</title>
               <!-- ../collections/british%20library%2FUk_Or_16166.xml#Uk_Or_16166%2Ditem3 -->
            </bibl>

            <bibl xml:id="work_22100">
               <title type="uniform">Dalīl al-tarkīb</title>
               <title type="variant">دليل التّركيب</title>
               <!-- ../collections/british%20library%2FUk_Or_16167.xml#Uk_Or_16167%2Ditem1 -->
            </bibl>

            <bibl xml:id="work_22101">
               <title type="uniform">Risālah dar bayān-i khvāb taʿbīr az mihtar Yūsuf</title>
               <title type="variant">رساله در بيان خواب تعبير از مهتر يوسف</title>
               <!-- ../collections/british%20library%2FUk_Or_16168.xml#Uk_Or_16168%2Ditem1 -->
            </bibl>

            <bibl xml:id="work_22102">
               <title type="uniform">Dāstān-i Amīr ʿAbd al-Raḥmān</title>
               <title type="variant">داستان امير عبد الرّحمن</title>
               <!-- ../collections/british%20library%2FUk_Or_16169.xml#Uk_Or_16169%2Ditem1 -->
            </bibl>

            <bibl xml:id="work_22103">
               <title type="uniform">Bahār-i Būstān, sharḥ-i Būstān</title>
               <title type="variant">بهار بوستان شرح بوستان</title>
               <!-- ../collections/british%20library%2FUk_Or_16171.xml#Uk_Or_16171%2Ditem1 -->
            </bibl>

            <bibl xml:id="work_22104">
               <title type="uniform">Laylá va Majnūn</title>
               <title type="variant">ليلى ومجنون</title>
               <!-- ../collections/british%20library%2FUk_Or_16172.xml#Uk_Or_16172%2Ditem2 -->
            </bibl>

            <bibl xml:id="work_22105">
               <title type="uniform">al-Maṭlab al-aʿlà fī sharḥ Asmāʾ Allāh al-ḥusnà</title>
               <title type="variant">المطلب الاعلىٰ فى شرح اسماء الله الحسنىٰ</title>
               <!-- ../collections/british%20library%2FUk_Or_16174_20160624_150556.xml#Uk_Or_16174%2Ditem1 -->
            </bibl>

            <bibl xml:id="work_22106">
               <title type="uniform">Risālah-'ī az asrār-i ʿulūm-i muʿjizah-'i Ḥaz̤rat-i Dāniyāl va Idr̛īs</title>
               <title type="variant">رساله اى از اسرار علوم معجزهٔ حضرت دانيال و ادريس</title>
               <!-- ../collections/british%20library%2FUk_Or_16175.xml#Uk_Or_16175%2Ditem1 -->
            </bibl>

            <bibl xml:id="work_22107">
               <title type="uniform">Risālah dar adviyah</title>
               <title type="variant">رساله در ادویه</title>
               <!-- ../collections/british%20library%2FUk_Or_16176.xml#Uk_Or_16176%2Ditem1 -->
            </bibl>

            <bibl xml:id="work_22108">
               <title type="uniform">Risālah</title>
               <title type="variant">رساله</title>
               <!-- ../collections/british%20library%2FUk_Or_16176.xml#Uk_Or_16176%2Ditem2 -->
            </bibl>

            <bibl xml:id="work_22109">
               <title type="uniform">Hidāyat al-ṭarīq</title>
               <title type="variant">هدایة الطریق</title>
               <!-- ../collections/british%20library%2FUk_Or_16176.xml#Uk_Or_16176%2Ditem3 -->
            </bibl>

            <bibl xml:id="work_22110">
               <title type="uniform">Rāḥat al-insān</title>
               <title type="variant">راحة الانسان</title>
               <!-- ../collections/british%20library%2FUk_Or_16175.xml#Uk_Or_16175%2Ditem2 -->
               <!-- ../collections/british%20library%2FUk_Or_16178.xml#Uk_Or_16178%2Ditem1 -->
            </bibl>

            <bibl xml:id="work_22111">
               <title type="uniform">Risālah dar bayān-i aqsām-i sharāb</title>
               <title type="variant">رساله در بيان اقسام شراب</title>
               <!-- ../collections/british%20library%2FUk_Or_16179.xml#Uk_Or_16179%2Ditem1 -->
            </bibl>

            <bibl xml:id="work_22112">
               <title type="uniform">Ravāʾiḥ fī ḥall kamālat al-Lavāʾiḥ</title>
               <title type="variant">روائح فى حلّ كمالة اللّوائح</title>
               <!-- ../collections/british%20library%2FUk_Or_16204.xml#Uk_Or_16204%2Ditem1 -->
            </bibl>

            <bibl xml:id="work_22113">
               <title type="uniform">Majmuʿah-'i āhanghā-yi Īrānī va khārijī-'i kamyāb bā nawt</title>
               <title type="variant">مجموعهٔ آهنگهاى ايرانى و خارجى كمياب با نوت</title>
               <!-- ../collections/british%20library%2FUk_Or_16205.xml#Uk_Or_16205%2Ditem1 -->
            </bibl>

            <bibl xml:id="work_22114">
               <title type="uniform">Miscellaneous texts</title>
               <!-- ../collections/british%20library%2FUk_Or_16210.xml#Uk_Or_16210%2Ditem1 -->
            </bibl>

            <bibl xml:id="work_22115">
               <title type="uniform">Risālah dar faz̤ā’il-i z̲ikr-i Asmā’ Allāh al-ḥusná</title>
               <title type="variant">رساله در فضائل ذکر اسماء الله الحسنى</title>
               <!-- ../collections/british%20library%2FUk_Or_16210.xml#Uk_Or_16210%2Ditem2 -->
            </bibl>

            <bibl xml:id="work_22116">
               <title type="uniform">Aḥvāl-i Ḥaz̤rat-i Quṭb al-Aqṭāb az zabān-i Siyādat-i Ḥaz̤rat-i Ganj-i Shakar</title>
               <title type="variant">احوال حضرت قطب الاقطاب از زبان سیادت حضرت گنج شکر</title>
               <!-- ../collections/british%20library%2FUk_Or_16210.xml#Uk_Or_16210%2Ditem3 -->
            </bibl>

            <bibl xml:id="work_22117">
               <title type="uniform">Qavā‘id al-Qur’ān</title>
               <title type="variant">قوائد القرآن</title>
               <!-- ../collections/british%20library%2FUk_Or_16210.xml#Uk_Or_16210%2Ditem4 -->
            </bibl>

            <bibl xml:id="work_22118">
               <title type="uniform">Tarjumah-’i Chihil Ḥadīs</title>
               <title type="variant">ترجمهٔ چهل حدیث</title>
               <!-- ../collections/british%20library%2FUk_Or_16210.xml#Uk_Or_16210%2Ditem5 -->
            </bibl>

            <bibl xml:id="work_22119">
               <title type="uniform">Javāhir-i s̲amīnah</title>
               <title type="variant">جواهر ثمینه</title>
               <!-- ../collections/british%20library%2FUk_Or_16210.xml#Uk_Or_16210%2Ditem7 -->
            </bibl>

            <bibl xml:id="work_22120">
               <title type="uniform">Tawṣīf-i mujammil al-z̤iddayn</title>
               <title type="variant">توصیف مجمل الضدین</title>
               <!-- ../collections/british%20library%2FUk_Or_16210.xml#Uk_Or_16210%2Ditem8 -->
            </bibl>

            <bibl xml:id="work_22121">
               <title type="uniform">Commentary on a metaphysical treatise</title>
               <!-- ../collections/british%20library%2FUk_Or_16270.xml#Uk_Or_16270%2Ditem1 -->
            </bibl>

            <bibl xml:id="work_22122">
               <title type="uniform">Radd al-‘ayb ‘an Lisān al-Ghayb</title>
               <title type="variant">رد العیب عن لسان الغیب</title>
               <!-- ../collections/british%20library%2FUk_Or_16270.xml#Uk_Or_16270%2Ditem2 -->
            </bibl>

            <bibl xml:id="work_22123">
               <title type="uniform">Kitāb-i tajvīd</title>
               <title type="variant">کتاب التجوید</title>
               <!-- ../collections/british%20library%2FUk_Or_16270.xml#Uk_Or_16270%2Ditem7 -->
            </bibl>

            <bibl xml:id="work_22124">
               <title type="uniform">Extract from a grammatical work in Arabic.</title>
               <!-- ../collections/british%20library%2FUk_Or_16270.xml#Uk_Or_16270%2Ditem8 -->
            </bibl>

            <bibl xml:id="work_22125">
               <title type="uniform">Risālah dar vifq-i a‘dād</title>
               <title type="variant">رساله در وقف اعداد</title>
               <!-- ../collections/british%20library%2FUk_Or_16270.xml#Uk_Or_16270%2Ditem9 -->
            </bibl>

            <bibl xml:id="work_22126">
               <title type="uniform">Majmū‘ah dar ṭibb va ghayr-i ān</title>
               <title type="variant">مجموعه در طب و غیر آن</title>
               <!-- ../collections/british%20library%2FUk_Or_16270.xml#Uk_Or_16270%2Ditem10 -->
            </bibl>

            <bibl xml:id="work_22127">
               <title type="uniform">Risālah mushtamil bar ānchih musāfir va ghayruhu rā z̤arūrat ast dar ḥifẓ-i ṣiḥḥat</title>
               <!-- ../collections/british%20library%2FUk_Or_16271.xml#Uk_Or_16271%2Ditem1 -->
            </bibl>

            <bibl xml:id="work_22128">
               <title type="uniform">Dar z̲ikr-i mulūk-i Furs va mashāhīr-i anbiyāʾ</title>
               <!-- ../collections/british%20library%2FUk_Or_16271.xml#Uk_Or_16271%2Ditem2 -->
            </bibl>

            <bibl xml:id="work_22129">
               <title type="uniform">Majmaʿ al-favāʾid</title>
               <!-- ../collections/british%20library%2FUk_Or_16271.xml#Uk_Or_16271%2Ditem3 -->
            </bibl>

            <bibl xml:id="work_22130">
               <title type="uniform">Ḥaqāʾiq asrār al-aṭibbāʾ</title>
               <!-- ../collections/british%20library%2FUk_Or_16272.xml#Uk_Or_16272%2Ditem2 -->
            </bibl>

            <bibl xml:id="work_22131">
               <title type="uniform">Tuḥfah-'i Amānīyah</title>
               <title type="variant">تحفهٔ امانيّه</title>
               <!-- ../collections/british%20library%2FUk_Or_16274.xml#Uk_Or_16274%2Ditem1 -->
            </bibl>

            <bibl xml:id="work_22132">
               <title type="uniform">Mavārid al-kalim</title>
               <title type="variant">موارد الكلم</title>
               <!-- ../collections/british%20library%2FUk_Or_16284.xml#Uk_Or_16284%2Ditem1 -->
            </bibl>

            <bibl xml:id="work_22133">
               <title type="uniform">Bhopal royal letter</title>
               <!-- ../collections/british%20library%2FUk_Or_16285.xml#Uk_Or_16285%2Ditem1 -->
            </bibl>

            <bibl xml:id="work_22134">
               <title type="uniform">Risālah-'i rijāl al-ghayb</title>
               <!-- ../collections/british%20library%2FUk_Or_16388.xml#Uk_Or_16388%2Ditem1 -->
            </bibl>

            <bibl xml:id="work_22135">
               <title type="uniform">Kitāb tajārib al-insān</title>
               <!-- ../collections/british%20library%2FUk_Or_16388.xml#Uk_Or_16388%2Ditem2 -->
            </bibl>

            <bibl xml:id="work_22136">
               <title type="uniform">Javāmiʿ aḥkām al-nujūm</title>
               <title type="variant">جوامع احكام النّجوم</title>
               <!-- ../collections/british%20library%2FUk_Or_16404.xml#Uk_Or_16404%2Ditem1 -->
            </bibl>

            <bibl xml:id="work_22137">
               <title type="uniform">Ghiyās̲īyah</title>
               <title type="variant">غياثيّه</title>
               <!-- ../collections/british%20library%2FUk_Or_16420.xml#Uk_Or_16420%2Ditem1 -->
            </bibl>

            <bibl xml:id="work_22138">
               <title type="uniform">Dar bayān-i ʿilm-i tashrīḥ</title>
               <title type="variant">در بيان علم تشريح</title>
               <!-- ../collections/british%20library%2FUk_Or_16428.xml#Uk_Or_16428%2Ditem1 -->
            </bibl>

            <bibl xml:id="work_22139">
               <title type="uniform">Tārīkh-i Kirmān</title>
               <title type="variant">تٲريخ كرمان</title>
               <!-- ../collections/british%20library%2FUk_Or_16484.xml#Uk_Or_16484%2Ditem1 -->
            </bibl>

            <bibl xml:id="work_22140">
               <title type="uniform">Anjuman-i Khāqān</title>
               <title type="variant">انجمن خاقان</title>
               <!-- ../collections/british%20library%2FUk_Or_16487.xml#Uk_Or_16487%2Ditem1 -->
            </bibl>

            <bibl xml:id="work_22141">
               <title type="uniform">Dīvān</title>
               <title type="variant">دیوان</title>
               <!-- ../collections/british%20library%2FUk_Or_16490.xml#Uk_Or_16490%2Ditem1 -->
            </bibl>

            <bibl xml:id="work_22142">
               <title type="uniform">Baḥr al-muftīyīn</title>
               <title type="variant">بحر المفتيّين</title>
               <!-- ../collections/british%20library%2FUk_Or_16493.xml#Uk_Or_16493%2Ditem1 -->
            </bibl>

            <bibl xml:id="work_22143">
               <title type="uniform">Tuḥfat al-qurrāʾ</title>
               <!-- ../collections/british%20library%2FUk_Or_16551.xml#Uk_Or_16551%2Ditem1 -->
            </bibl>

            <bibl xml:id="work_22144">
               <title type="uniform">Risālat al-tajvīd</title>
               <!-- ../collections/british%20library%2FUk_Or_16551.xml#Uk_Or_16551%2Ditem3 -->
            </bibl>

            <bibl xml:id="work_22145">
               <title type="uniform">Qavāʿid-i tajvīd</title>
               <!-- ../collections/british%20library%2FUk_Or_16551.xml#Uk_Or_16551%2Ditem4 -->
            </bibl>

            <bibl xml:id="work_22146">
               <title type="uniform">Suʾālāt-i Īrān</title>
               <title type="variant">سٶالات ايران</title>
               <!-- ../collections/british%20library%2FUk_Or_16558.xml#Uk_Or_16558%2Ditem1 -->
            </bibl>

            <bibl xml:id="work_22147">
               <title type="uniform">Jalīs al-mushtāq dar iṣlāḥ-i Anīs al-ʿushshāq</title>
               <title type="variant">جليس المشتاق در اصلاح انيس العشّاق</title>
               <!-- ../collections/british%20library%2FUk_Or_16616.xml#Uk_Or_16616%2Ditem1 -->
            </bibl>

            <bibl xml:id="work_22148">
               <title type="uniform">Ṭuhrīyah</title>
               <title type="variant">طهريّه</title>
               <!-- ../collections/british%20library%2FUk_Or_16617.xml#Uk_Or_16617%2Ditem1 -->
            </bibl>

            <bibl xml:id="work_22149">
               <title type="uniform">Fātiḥ al-abyāt</title>
               <!-- ../collections/british%20library%2FUk_Or_16620.xml#Uk_Or_16620%2Ditem1 -->
            </bibl>

            <bibl xml:id="work_22150">
               <title type="uniform">Sanad-i tamlīk-i pargānah-'i Bāyrasīyah ba-nām-i Riyāsat-i Bhūpāl</title>
               <title type="variant">سند تمليك پرگنهٔ بايرسيّه بنام رياست بهوپال</title>
               <!-- ../collections/british%20library%2FUk_Or_16742_2.xml#Uk_Or_16742_2%2Ditem1 -->
            </bibl>

            <bibl xml:id="work_22151">
               <title type="uniform">Shajarat al-as̲mār</title>
               <title type="variant">شجرة الاثمار</title>
               <!-- ../collections/british%20library%2FUk_Or_16776.xml#Uk_Or_16776%2Ditem1 -->
            </bibl>

            <bibl xml:id="work_22152">
               <title type="uniform">Tārīkh al-khilāfat al-ūlá</title>
               <title type="variant">تٲريخ الخلافة الاولىٰ</title>
               <!-- ../collections/british%20library%2FUk_Or_16781.xml#Uk_Or_16781%2Ditem1 -->
            </bibl>

            <bibl xml:id="work_22153">
               <title type="uniform">Kitāb-i ṣaḥīfah</title>
               <!-- ../collections/british%20library%2FUk_Or_16783.xml#Uk_Or_16783%2Ditem1 -->
            </bibl>

            <bibl xml:id="work_22154">
               <title type="uniform">Zubdat al-maʿānī</title>
               <!-- ../collections/british%20library%2FUk_Or_16783.xml#Uk_Or_16783%2Ditem2 -->
            </bibl>

            <bibl xml:id="work_22155">
               <title type="uniform">Anvār-i raml</title>
               <!-- ../collections/british%20library%2FUk_Or_16813.xml#Uk_Or_16813%2Ditem2 -->
            </bibl>

            <bibl xml:id="work_22156">
               <title type="uniform">Firmān</title>
               <title type="variant">فرمان</title>
               <!-- ../collections/british%20library%2FUk_Or_16844.xml#Uk_Or_16844%2Ditem1 -->
            </bibl>

            <bibl xml:id="work_22157">
               <title type="uniform">ʿArz̤ah dāsht</title>
               <title type="variant">عرضه داشت</title>
               <!-- ../collections/british%20library%2FUk_Or_16933_1.xml#Uk_Or_16933_1%2Ditem1 -->
            </bibl>

            <bibl xml:id="work_22158">
               <title type="uniform">ʿArz̤ī</title>
               <title type="variant">عرضى</title>
               <!-- ../collections/british%20library%2FUk_Or_16933_10.xml#Uk_Or_16933_10%2Ditem1 -->
            </bibl>

            <bibl xml:id="work_22159">
               <title type="uniform">ʿArz̤ah dāsht</title>
               <title type="variant">عرضه داشت</title>
               <!-- ../collections/british%20library%2FUk_Or_16933_11.xml#Uk_Or_16933_11%2Ditem1 -->
            </bibl>

            <bibl xml:id="work_22160">
               <title type="uniform">ʿArz̤ah dāsht</title>
               <title type="variant">عرضه داشت</title>
               <!-- ../collections/british%20library%2FUk_Or_16933_12.xml#Uk_Or_16933_12%2Ditem1 -->
            </bibl>

            <bibl xml:id="work_22161">
               <title type="uniform">ʿArz̤ah dāsht</title>
               <title type="variant">عرضه داشت</title>
               <!-- ../collections/british%20library%2FUk_Or_16933_13.xml#Uk_Or_16933_13%2Ditem1 -->
            </bibl>

            <bibl xml:id="work_22162">
               <title type="uniform">ʿArz̤ah dāsht</title>
               <title type="variant">عرضه داشت</title>
               <!-- ../collections/british%20library%2FUk_Or_16933_14.xml#Uk_Or_16933_14%2Ditem1 -->
            </bibl>

            <bibl xml:id="work_22163">
               <title type="uniform">ʿArz̤ah dāsht</title>
               <title type="variant">عرضه داشت</title>
               <!-- ../collections/british%20library%2FUk_Or_16933_15.xml#Uk_Or_16933_15%2Ditem1 -->
            </bibl>

            <bibl xml:id="work_22164">
               <title type="uniform">ʿArz̤ah dāsht</title>
               <title type="variant">عرضه داشت</title>
               <!-- ../collections/british%20library%2FUk_Or_16933_16.xml#Uk_Or_16933_16%2Ditem1 -->
            </bibl>

            <bibl xml:id="work_22165">
               <title type="uniform">ʿArz̤ah dāsht</title>
               <title type="variant">عرضه داشت</title>
               <!-- ../collections/british%20library%2FUk_Or_16933_17.xml#Uk_Or_16933_17%2Ditem1 -->
            </bibl>

            <bibl xml:id="work_22166">
               <title type="uniform">ʿArz̤ah dāsht</title>
               <title type="variant">عرضه داشت</title>
               <!-- ../collections/british%20library%2FUk_Or_16933_18.xml#Uk_Or_16933_18%2Ditem1 -->
            </bibl>

            <bibl xml:id="work_22167">
               <title type="uniform">ʿArz̤ah dāsht</title>
               <title type="variant">عرضه داشت</title>
               <!-- ../collections/british%20library%2FUk_Or_16933_2.xml#Uk_Or_16933_2%2Ditem1 -->
            </bibl>

            <bibl xml:id="work_22168">
               <title type="uniform">ʿArz̤ah dāsht</title>
               <title type="variant">عرضه داشت</title>
               <!-- ../collections/british%20library%2FUk_Or_16933_3.xml#Uk_Or_16933_3%2Ditem1 -->
            </bibl>

            <bibl xml:id="work_22169">
               <title type="uniform">ʿArz̤ah dāsht</title>
               <title type="variant">عرضه داشت</title>
               <!-- ../collections/british%20library%2FUk_Or_16933_4.xml#Uk_Or_16933_4%2Ditem1 -->
            </bibl>

            <bibl xml:id="work_22170">
               <title type="uniform">ʿArz̤ah dāsht</title>
               <title type="variant">عرضه داشت</title>
               <!-- ../collections/british%20library%2FUk_Or_16933_5.xml#Uk_Or_16933_5%2Ditem1 -->
            </bibl>

            <bibl xml:id="work_22171">
               <title type="uniform">ʿArz̤ah dāsht</title>
               <title type="variant">عرضه داشت</title>
               <!-- ../collections/british%20library%2FUk_Or_16933_6.xml#Uk_Or_16933_6%2Ditem1 -->
            </bibl>

            <bibl xml:id="work_22172">
               <title type="uniform">ʿArz̤ah dāsht</title>
               <title type="variant">عرضه داشت</title>
               <!-- ../collections/british%20library%2FUk_Or_16933_7.xml#Uk_Or_16933_7%2Ditem1 -->
            </bibl>

            <bibl xml:id="work_22173">
               <title type="uniform">ʿArz̤ah dāsht</title>
               <title type="variant">عرضه داشت</title>
               <!-- ../collections/british%20library%2FUk_Or_16933_8.xml#Uk_Or_16933_8%2Ditem1 -->
            </bibl>

            <bibl xml:id="work_22174">
               <title type="uniform">ʿArz̤ī</title>
               <title type="variant">عرضى</title>
               <!-- ../collections/british%20library%2FUk_Or_16933_9.xml#Uk_Or_16933_9%2Ditem1 -->
            </bibl>

            <bibl xml:id="work_22175">
               <title type="uniform">Risālah-'i ḥaqq numā</title>
               <title type="variant">رسالهٴ حقّ نما</title>
               <!-- ../collections/british%20library%2FUk_Delhi_Persian_1004.xml#Uk_Delhi_Persian_1004%2Ditem1 -->
            </bibl>

            <bibl xml:id="work_22176">
               <title type="uniform">Bayān al-iḥsān li-ahl al-ʿirfān</title>
               <title type="variant">بيان الاحسان لاهل العرفان</title>
               <!-- ../collections/british%20library%2FUk_Delhi_Persian_1007.xml#Uk_Delhi_Persian_1007%2Ditem1 -->
            </bibl>

            <bibl xml:id="work_22177">
               <title type="uniform">Taḥqīq-i muqaddas</title>
               <title type="variant">تحقيق مقدّس</title>
               <!-- ../collections/british%20library%2FUk_Delhi_Persian_1008.xml#Uk_Delhi_Persian_1008%2Ditem1 -->
            </bibl>

            <bibl xml:id="work_22178">
               <title type="uniform">Ādāb al-murīdīn</title>
               <title type="variant">آداب المريدين</title>
               <!-- ../collections/british%20library%2FUk_Delhi_Persian_1012.xml#Uk_Delhi_Persian_1012%2Ditem1 -->
            </bibl>

            <bibl xml:id="work_22179">
               <title type="uniform">Shajarah-'i pīrān-i Qādirīyah</title>
               <title type="variant">شجرهٴ پيران قادريّه</title>
               <!-- ../collections/british%20library%2FUk_Delhi_Persian_1012.xml#Uk_Delhi_Persian_1012%2Ditem2 -->
            </bibl>

            <bibl xml:id="work_22180">
               <title type="uniform">Shajarah-'i pīrān-i Chisht ahl-i bihisht</title>
               <title type="variant">شجرهٴ پيران چشت اهل بهشت</title>
               <!-- ../collections/british%20library%2FUk_Delhi_Persian_1012.xml#Uk_Delhi_Persian_1012%2Ditem3 -->
            </bibl>

            <bibl xml:id="work_22181">
               <title type="uniform">Shajarah-'i pīrān-i Suhravardī</title>
               <title type="variant">شجرهٴ پيران سهروردى</title>
               <!-- ../collections/british%20library%2FUk_Delhi_Persian_1012.xml#Uk_Delhi_Persian_1012%2Ditem4 -->
            </bibl>

            <bibl xml:id="work_22182">
               <title type="uniform">Maʿrifat al-nafs</title>
               <title type="variant">معرفة النّفس</title>
               <!-- ../collections/british%20library%2FUk_Delhi_Persian_1013.xml#Uk_Delhi_Persian_1013%2Ditem1 -->
            </bibl>

            <bibl xml:id="work_22183">
               <title type="uniform">Kalimāt-i ṣūfīyah</title>
               <title type="variant">كلمات صوفيّه</title>
               <!-- ../collections/british%20library%2FUk_Delhi_Persian_1016.xml#Uk_Delhi_Persian_1016%2Ditem3 -->
            </bibl>

            <bibl xml:id="work_22184">
               <title type="uniform">Duʿāʾ tunjīnā</title>
               <title type="variant">دعاء تنجينا</title>
               <!-- ../collections/british%20library%2FUk_Delhi_Persian_1016.xml#Uk_Delhi_Persian_1016%2Ditem4 -->
            </bibl>

            <bibl xml:id="work_22185">
               <title type="uniform">Shajah-'i Ḥaz̤rat-i Ghaws̲ al-Aʿẓam</title>
               <title type="variant">شجرهٴ حضرت غوث الاعظم</title>
               <!-- ../collections/british%20library%2FUk_Delhi_Persian_1016.xml#Uk_Delhi_Persian_1016%2Ditem5 -->
            </bibl>

            <bibl xml:id="work_22186">
               <title type="uniform">Hidāyat al-ṭālibīn</title>
               <!-- ../collections/british%20library%2FUk_Delhi_Persian_1019.xml#Uk_Delhi_Persian_1019%2Ditem1 -->
            </bibl>

            <bibl xml:id="work_22187">
               <title type="uniform">Āgāhī'nāmah</title>
               <!-- ../collections/british%20library%2FUk_Delhi_Persian_1022.xml#Uk_Delhi_Persian_1022%2Ditem2 -->
            </bibl>

            <bibl xml:id="work_22188">
               <title type="uniform">Rawz̤at al-maʿārif</title>
               <!-- ../collections/british%20library%2FUk_Delhi_Persian_1023.xml#Uk_Delhi_Persian_1023%2Ditem1 -->
            </bibl>

            <bibl xml:id="work_22189">
               <title type="uniform">Haft aḥkām</title>
               <!-- ../collections/british%20library%2FUk_Delhi_Persian_1024.xml#Uk_Delhi_Persian_1024%2Ditem1 -->
            </bibl>

            <bibl xml:id="work_22190">
               <title type="uniform">Risālah dar bayān-i marātib-i fanāʾ</title>
               <!-- ../collections/british%20library%2FUk_Delhi_Persian_1028.xml#Uk_Delhi_Persian_1028%2Ditem1 -->
            </bibl>

            <bibl xml:id="work_22191">
               <title type="uniform">Mirʾāt al-ʿirfān</title>
               <!-- ../collections/british%20library%2FUk_Delhi_Persian_1028.xml#Uk_Delhi_Persian_1028%2Ditem4 -->
            </bibl>

            <bibl xml:id="work_22192">
               <title type="uniform">Ibṭāl al-bāṭil</title>
               <!-- ../collections/british%20library%2FUk_Delhi_Persian_1028.xml#Uk_Delhi_Persian_1028%2Ditem5 -->
            </bibl>

            <bibl xml:id="work_22193">
               <title type="uniform">Zād al-maʿād</title>
               <title type="variant">زاد المعاد</title>
               <!-- ../collections/british%20library%2FUk_Delhi_Persian_1033.xml#Uk_Delhi_Persian_1033%2Ditem1 -->
            </bibl>

            <bibl xml:id="work_22194">
               <title type="uniform">Zubdat al-sulūk tuḥfatan lil-mulūk min al-ṣuʿlūk</title>
               <title type="variant">زبدة السّلوك تحفةً للملوك من الصّعوك</title>
               <!-- ../collections/british%20library%2FUk_Delhi_Persian_1035.xml#Uk_Delhi_Persian_1035%2Ditem1 -->
            </bibl>

            <bibl xml:id="work_22195">
               <title type="uniform">Sirāj al-hidāyah</title>
               <title type="variant">سراج الهداية</title>
               <!-- ../collections/british%20library%2FUk_Delhi_Persian_1038.xml#Uk_Delhi_Persian_1038%2Ditem1 -->
            </bibl>

            <bibl xml:id="work_22196">
               <title type="uniform">Miftāḥ al-maʿānī</title>
               <title type="variant">مفتاح المعانى</title>
               <!-- ../collections/british%20library%2FUk_Delhi_Persian_1042.xml#Uk_Delhi_Persian_1042%2Ditem1 -->
            </bibl>

            <bibl xml:id="work_22197">
               <title type="uniform">Taṣḥīḥ-i Mas̲navī</title>
               <title type="variant">تصحيح مثنوى</title>
               <!-- ../collections/british%20library%2FUk_Delhi_Persian_1044A.xml#Uk_Delhi_Persian_1044A%2Ditem1 -->
               <!-- ../collections/british%20library%2FUk_Delhi_Persian_1044B.xml#Uk_Delhi_Persian_1044B%2Ditem1 -->
            </bibl>

            <bibl xml:id="work_22198">
               <title type="uniform">Sharḥ-i Mas̲navī</title>
               <title type="variant">شرح مثنوى</title>
               <!-- ../collections/british%20library%2FUk_Delhi_Persian_1053.xml#Uk_Delhi_Persian_1053%2Ditem1 -->
            </bibl>

            <bibl xml:id="work_22199">
               <title type="uniform">ʿAyn al-maʿānī</title>
               <!-- ../collections/british%20library%2FUk_Delhi_Persian_1018.xml#Uk_Delhi_Persian_1018%2Ditem1 -->
               <!-- ../collections/british%20library%2FUk_Delhi_Persian_1087.xml#Uk_Delhi_Persian_1087%2Ditem1 -->
            </bibl>

            <bibl xml:id="work_22200">
               <title type="uniform">Maḥbūbīyah</title>
               <!-- ../collections/british%20library%2FUk_Delhi_Persian_1107.xml#Uk_Delhi_Persian_1107%2Ditem1 -->
            </bibl>

            <bibl xml:id="work_22201">
               <title type="uniform">Sayr'nāmah</title>
               <!-- ../collections/british%20library%2FUk_Delhi_Persian_1107.xml#Uk_Delhi_Persian_1107%2Ditem2 -->
            </bibl>

            <bibl xml:id="work_22202">
               <title type="uniform">Irshād al-sālikīn</title>
               <!-- ../collections/british%20library%2FUk_Delhi_Persian_1129A.xml#Uk_Delhi_Persian_1129A%2Ditem1 -->
            </bibl>

            <bibl xml:id="work_22203">
               <title type="uniform">Ṣad maktūb</title>
               <!-- ../collections/british%20library%2FUk_Delhi_Persian_1129A.xml#Uk_Delhi_Persian_1129A%2Ditem5 -->
            </bibl>

            <bibl xml:id="work_22204">
               <title type="uniform">al-Javāhir al-sittah</title>
               <title type="variant">الجواهر السّتّه</title>
               <!-- ../collections/british%20library%2FUk_Delhi_Persian_1142.xml#Uk_Delhi_Persian_1142%2Ditem1 -->
            </bibl>

            <bibl xml:id="work_22205">
               <title type="uniform">Manāzil-i arbaʿah</title>
               <title type="variant">منازل اربعه</title>
               <!-- ../collections/british%20library%2FUk_Delhi_Persian_1142.xml#Uk_Delhi_Persian_1142%2Ditem2 -->
            </bibl>

            <bibl xml:id="work_22206">
               <title type="uniform">Saṭiʿāt</title>
               <title type="variant">سطعات</title>
               <!-- ../collections/british%20library%2FUk_Delhi_Persian_1159.xml#Uk_Delhi_Persian_1159%2Ditem3 -->
            </bibl>

            <bibl xml:id="work_22207">
               <title type="uniform">Mirʾāt al-tābiʾīn</title>
               <title type="variant">مرآة التّابعين</title>
               <!-- ../collections/british%20library%2FUk_Delhi_Persian_1159.xml#Uk_Delhi_Persian_1159%2Ditem6 -->
            </bibl>

            <bibl xml:id="work_22208">
               <title type="uniform">Risālah dar javāb-i sabb-i shaykhayn</title>
               <title type="variant">رساله در جواب سبّ شيخين</title>
               <!-- ../collections/british%20library%2FUk_Delhi_Persian_1165.xml#Uk_Delhi_Persian_1165%2Ditem2 -->
            </bibl>

            <bibl xml:id="work_22209">
               <title type="uniform">Shajarat al-amānī</title>
               <!-- ../collections/british%20library%2FUk_Delhi_Persian_1174.xml#Uk_Delhi_Persian_1174%2Ditem4 -->
            </bibl>

            <bibl xml:id="work_22210">
               <title type="uniform">Farmān-i Jaʿfarī</title>
               <!-- ../collections/british%20library%2FUk_Delhi_Persian_1174.xml#Uk_Delhi_Persian_1174%2Ditem6 -->
            </bibl>

            <bibl xml:id="work_22211">
               <title type="uniform">Muntakhab-i iṣṭilāḥ-i Vārastah</title>
               <!-- ../collections/british%20library%2FUk_Delhi_Persian_1174.xml#Uk_Delhi_Persian_1174%2Ditem8 -->
            </bibl>

            <bibl xml:id="work_22212">
               <title type="uniform">Risālah vujūdīyah</title>
               <!-- ../collections/british%20library%2FUk_Delhi_Persian_1175.xml#Uk_Delhi_Persian_1175%2Ditem2 -->
            </bibl>

            <bibl xml:id="work_22213">
               <title type="uniform">Fatḥ-i subul</title>
               <title type="variant">فتح سبل</title>
               <!-- ../collections/british%20library%2FUk_Delhi_Persian_1190.xml#Uk_Delhi_Persian_1190%2Ditem1 -->
            </bibl>

            <bibl xml:id="work_22214">
               <title type="uniform">al-Maqāmiʿ al-Ḥaydarīyah</title>
               <title type="variant">المقامع الحيدريّة</title>
               <!-- ../collections/british%20library%2FUk_Delhi_Persian_1190.xml#Uk_Delhi_Persian_1190%2Ditem5 -->
            </bibl>

            <bibl xml:id="work_22215">
               <title type="uniform">Javāmiʿ al-taʿbīr</title>
               <title type="variant">جوامع التّعبير</title>
               <!-- ../collections/british%20library%2FUk_Delhi_Persian_1200.xml#Uk_Delhi_Persian_1200%2Ditem1 -->
            </bibl>

            <bibl xml:id="work_22216">
               <title type="uniform">Risālah dar z̲ikr</title>
               <title type="variant">رساله در ذكر</title>
               <!-- ../collections/british%20library%2FUk_Delhi_Persian_1200.xml#Uk_Delhi_Persian_1200%2Ditem4 -->
            </bibl>

            <bibl xml:id="work_22217">
               <title type="uniform">Risālah-'i nādirah dar muʿammā</title>
               <title type="variant">رسالهٴ نادره در معمّا</title>
               <!-- ../collections/british%20library%2FUk_Delhi_Persian_1212.xml#Uk_Delhi_Persian_1212%2Ditem6 -->
            </bibl>

            <bibl xml:id="work_22218">
               <title type="uniform">Muʿammayāt-i navad va nuh nām-i Bārīʾ taʿālá</title>
               <title type="variant">معمّيات نود و نه نام بارىٴ تعالىٰ</title>
               <!-- ../collections/british%20library%2FUk_Delhi_Persian_1212.xml#Uk_Delhi_Persian_1212%2Ditem7 -->
            </bibl>

            <bibl xml:id="work_22219">
               <title type="uniform">Muʿammayāt-i navad va nuh nām-i Khatmī'panāh</title>
               <title type="variant">معمّيات نود و نه نام ختمى پناه</title>
               <!-- ../collections/british%20library%2FUk_Delhi_Persian_1212.xml#Uk_Delhi_Persian_1212%2Ditem8 -->
            </bibl>

            <bibl xml:id="work_22220">
               <title type="uniform">Muʿammayāt</title>
               <title type="variant">معمّيات</title>
               <!-- ../collections/british%20library%2FUk_Delhi_Persian_1212.xml#Uk_Delhi_Persian_1212%2Ditem9 -->
            </bibl>

            <bibl xml:id="work_22221">
               <title type="uniform">Risālah-'i Mullā Shihāb al-Dīn dar muʿammā</title>
               <title type="variant">رسالهٴ ملّا شهاب الدّين در معمّا</title>
               <!-- ../collections/british%20library%2FUk_Delhi_Persian_1212.xml#Uk_Delhi_Persian_1212%2Ditem12 -->
            </bibl>

            <bibl xml:id="work_22222">
               <title type="uniform">Muʿammā-yi mukhtaṣar</title>
               <title type="variant">معمّاى مختصر</title>
               <!-- ../collections/british%20library%2FUk_Delhi_Persian_1213.xml#Uk_Delhi_Persian_1213%2Ditem1 -->
            </bibl>

            <bibl xml:id="work_22223">
               <title type="uniform">Ḥall-i muʿammā bar qānūn-i Mawlānā</title>
               <title type="variant">حلّ معمّا بر قانون مولانا</title>
               <!-- ../collections/british%20library%2FUk_Delhi_Persian_1213.xml#Uk_Delhi_Persian_1213%2Ditem3 -->
            </bibl>

            <bibl xml:id="work_22224">
               <title type="uniform">Qavāʿid-i Fārsī</title>
               <title type="variant">قواعد فارسى</title>
               <!-- ../collections/british%20library%2FUk_Delhi_Persian_1213.xml#Uk_Delhi_Persian_1213%2Ditem5 -->
            </bibl>

            <bibl xml:id="work_22225">
               <title type="uniform">Z̤avābiṭ-i Fārsī</title>
               <title type="variant">ضوابط فارسى</title>
               <!-- ../collections/british%20library%2FUk_Delhi_Persian_1213.xml#Uk_Delhi_Persian_1213%2Ditem7 -->
            </bibl>

            <bibl xml:id="work_22226">
               <title type="uniform">Muntakhab-i kitāb-i ṭilismāt</title>
               <title type="variant">منتخب كتاب طلسمات</title>
               <!-- ../collections/british%20library%2FUk_Delhi_Persian_1474.xml#Uk_Delhi_Persian_1474%2Ditem1 -->
            </bibl>

            <bibl xml:id="work_22227">
               <title type="uniform">Kitāb-i asrār-i sabʿah-'i kāmilah</title>
               <title type="variant">كتاب اسرار سبعهٴ كامله</title>
               <!-- ../collections/british%20library%2FUk_Delhi_Persian_1474.xml#Uk_Delhi_Persian_1474%2Ditem5 -->
            </bibl>

            <bibl xml:id="work_22228">
               <title type="uniform">Yādgār-i lawḥ-i billawr</title>
               <title type="variant">يادگار لوح بلور</title>
               <!-- ../collections/british%20library%2FUk_Delhi_Persian_1474.xml#Uk_Delhi_Persian_1474%2Ditem6 -->
            </bibl>

            <bibl xml:id="work_22229">
               <title type="uniform">Miftāḥ-i Kanz al-yavāqīt</title>
               <title type="variant">مفتاح كنز اليواقيت</title>
               <!-- ../collections/british%20library%2FUk_Delhi_Persian_1474.xml#Uk_Delhi_Persian_1474%2Ditem10 -->
            </bibl>

            <bibl xml:id="work_22230">
               <title type="uniform">Kanz al-layālī</title>
               <title type="variant">كنز اللّيالى</title>
               <!-- ../collections/british%20library%2FUk_Delhi_Persian_1474.xml#Uk_Delhi_Persian_1474%2Ditem11 -->
            </bibl>

            <bibl xml:id="work_22231">
               <title type="uniform">Tajārib-i Shahriyārī</title>
               <title type="variant">تجارب شهريارى</title>
               <!-- ../collections/british%20library%2FUk_Delhi_Persian_1474.xml#Uk_Delhi_Persian_1474%2Ditem12 -->
            </bibl>

            <bibl xml:id="work_22232">
               <title type="uniform">Hūrī dar kāfī</title>
               <!-- ../collections/british%20library%2FUk_Delhi_Persian_1502.xml#Uk_Delhi_Persian_1502%2Ditem2 -->
            </bibl>

            <bibl xml:id="work_22233">
               <title type="uniform">Sangīt sarāvalī</title>
               <!-- ../collections/british%20library%2FUk_Delhi_Persian_1502.xml#Uk_Delhi_Persian_1502%2Ditem4 -->
            </bibl>

            <bibl xml:id="work_22234">
               <title type="uniform">Risālah-'i rāg mālā</title>
               <!-- ../collections/british%20library%2FUk_Delhi_Persian_1502.xml#Uk_Delhi_Persian_1502%2Ditem6 -->
            </bibl>

            <bibl xml:id="work_22235">
               <title type="uniform">Bāb fī faz̤āʾil Rajab</title>
               <!-- ../collections/british%20library%2FUk_Delhi_Persian_662.xml#Uk_Delhi_Persian_662%2Ditem7 -->
            </bibl>

            <bibl xml:id="work_22236">
               <title type="uniform">Risālah dar bayān-i miʿrāj va faz̤āʾil-i ān shab</title>
               <!-- ../collections/british%20library%2FUk_Delhi_Persian_662.xml#Uk_Delhi_Persian_662%2Ditem13 -->
            </bibl>

            <bibl xml:id="work_22237">
               <title type="uniform">Risālat faz̤āʾil va masāʾil yawm al-Jumʿah</title>
               <!-- ../collections/british%20library%2FUk_Delhi_Persian_662.xml#Uk_Delhi_Persian_662%2Ditem22 -->
            </bibl>

            <bibl xml:id="work_22238">
               <title type="uniform">Risālah fī manṭiq</title>
               <title type="variant">رسالة فى منطق</title>
               <!-- ../collections/british%20library%2FUk_Delhi_Persian_796.xml#Uk_Delhi_Persian_796%2Ditem2 -->
            </bibl>

            <bibl xml:id="work_22239">
               <title type="uniform">Mayz al-nafs</title>
               <title type="variant">ميز النّفس</title>
               <!-- ../collections/british%20library%2FUk_Delhi_Persian_796.xml#Uk_Delhi_Persian_796%2Ditem4 -->
            </bibl>

            <bibl xml:id="work_22240">
               <title type="uniform">Anvār-i ḥikmat</title>
               <title type="variant">انوار حكمت</title>
               <!-- ../collections/british%20library%2FUk_Delhi_Persian_1176.xml#Uk_Delhi_Persian_1176%2Ditem11 -->
               <!-- ../collections/british%20library%2FUk_Delhi_Persian_796.xml#Uk_Delhi_Persian_796%2Ditem5 -->
            </bibl>

            <bibl xml:id="work_22241">
               <title type="uniform">Risālah dar shinākhtan-i chihrah hā</title>
               <title type="variant">رساله در شناختن چهره ها</title>
               <!-- ../collections/british%20library%2FUk_Delhi_Persian_796.xml#Uk_Delhi_Persian_796%2Ditem6 -->
            </bibl>

            <bibl xml:id="work_22242">
               <title type="uniform">Risālah judarī va ḥaṣbah</title>
               <title type="variant">رسالهٴ جدرى و حصبه</title>
               <!-- ../collections/british%20library%2FUk_Delhi_Persian_796.xml#Uk_Delhi_Persian_796%2Ditem7 -->
            </bibl>

            <bibl xml:id="work_22243">
               <title type="uniform">Dar nabz̤</title>
               <title type="variant">در نبض</title>
               <!-- ../collections/british%20library%2FUk_Delhi_Persian_796.xml#Uk_Delhi_Persian_796%2Ditem8 -->
            </bibl>

            <bibl xml:id="work_22244">
               <title type="uniform">Z̤ābiṭah-'i ʿaṭsah</title>
               <title type="variant">ضابطهٴ عطسه</title>
               <!-- ../collections/british%20library%2FUk_Delhi_Persian_796.xml#Uk_Delhi_Persian_796%2Ditem10 -->
            </bibl>

            <bibl xml:id="work_22245">
               <title type="uniform">Qivām al-jasad va niẓām al-anfus</title>
               <title type="variant">قوام الجسد و نظام الانفس</title>
               <!-- ../collections/british%20library%2FUk_Delhi_Persian_796.xml#Uk_Delhi_Persian_796%2Ditem11 -->
            </bibl>

            <bibl xml:id="work_22246">
               <title type="uniform">Jāvidān'nāmah</title>
               <title type="variant">جاودان نامه</title>
               <!-- ../collections/british%20library%2FUk_Delhi_Persian_1193.xml#Uk_Delhi_Persian_1193%2Ditem17 -->
               <!-- ../collections/british%20library%2FUk_Delhi_Persian_805.xml#Uk_Delhi_Persian_805%2Ditem1 -->
            </bibl>

            <bibl xml:id="work_22247">
               <title type="uniform">Kitāb-i nafs</title>
               <title type="variant">كتاب نفس</title>
               <!-- ../collections/british%20library%2FUk_Delhi_Persian_805.xml#Uk_Delhi_Persian_805%2Ditem4 -->
            </bibl>

            <bibl xml:id="work_22248">
               <title type="uniform">Dar-i sukhan</title>
               <title type="variant">در سخن</title>
               <!-- ../collections/british%20library%2FUk_Delhi_Persian_805.xml#Uk_Delhi_Persian_805%2Ditem5 -->
            </bibl>

            <bibl xml:id="work_22249">
               <title type="uniform">ʿArz̤'nāmah</title>
               <title type="variant">عرض نامه</title>
               <!-- ../collections/british%20library%2FUk_Delhi_Persian_1193.xml#Uk_Delhi_Persian_1193%2Ditem18 -->
               <!-- ../collections/british%20library%2FUk_Delhi_Persian_805.xml#Uk_Delhi_Persian_805%2Ditem7 -->
            </bibl>

            <bibl xml:id="work_22250">
               <title type="uniform">Kitāb al-tawḥīd</title>
               <title type="variant">كتاب التّوحيد</title>
               <!-- ../collections/british%20library%2FUk_Delhi_Persian_805.xml#Uk_Delhi_Persian_805%2Ditem33 -->
            </bibl>

            <bibl xml:id="work_22251">
               <title type="uniform">al-Laʾālī</title>
               <title type="variant">اللّآلى</title>
               <!-- ../collections/british%20library%2FUk_Delhi_Persian_805.xml#Uk_Delhi_Persian_805%2Ditem34 -->
            </bibl>

            <bibl xml:id="work_22252">
               <title type="uniform">Taʿbīr al-nūr</title>
               <title type="variant">تعبير النّور</title>
               <!-- ../collections/british%20library%2FUk_Delhi_Persian_853.xml#Uk_Delhi_Persian_853%2Ditem3 -->
            </bibl>

            <bibl xml:id="work_22253">
               <title type="uniform">Taʿbīr'nāmah</title>
               <title type="variant">تعبير نامه</title>
               <!-- ../collections/british%20library%2FUk_Delhi_Persian_853.xml#Uk_Delhi_Persian_853%2Ditem4 -->
            </bibl>

            <bibl xml:id="work_22254">
               <title type="uniform">Mujarrabāt-i Masīḥī</title>
               <title type="variant">مجرّبات مسيحى</title>
               <!-- ../collections/british%20library%2FUk_Delhi_Persian_853.xml#Uk_Delhi_Persian_853%2Ditem5 -->
            </bibl>

            <bibl xml:id="work_22255">
               <title type="uniform">Risālah-'i ṭibb dar muʿālajah-'i hayz̤ah</title>
               <title type="variant">رسالهٴ طبّ در معالجهٴ هيضه</title>
               <!-- ../collections/british%20library%2FUk_Delhi_Persian_853.xml#Uk_Delhi_Persian_853%2Ditem11 -->
            </bibl>

            <bibl xml:id="work_22256">
               <title type="uniform">Qānūn al-ʿilāj</title>
               <title type="variant">قانون العلاج</title>
               <!-- ../collections/british%20library%2FUk_Delhi_Persian_861.xml#Uk_Delhi_Persian_861%2Ditem2 -->
            </bibl>

            <bibl xml:id="work_22257">
               <title type="uniform">Farhang-i ṭibb-i Shihābī</title>
               <title type="variant">فرهنگ طبّ شهابى</title>
               <!-- ../collections/british%20library%2FUk_Delhi_Persian_796.xml#Uk_Delhi_Persian_796%2Ditem3 -->
               <!-- ../collections/british%20library%2FUk_Delhi_Persian_861.xml#Uk_Delhi_Persian_861%2Ditem6 -->
            </bibl>

            <bibl xml:id="work_22258">
               <title type="uniform">Umm al-ʿilāj</title>
               <title type="variant">امّ العلاج</title>
               <!-- ../collections/british%20library%2FUk_Delhi_Persian_861.xml#Uk_Delhi_Persian_861%2Ditem7 -->
            </bibl>

            <bibl xml:id="work_22259">
               <title type="uniform">Qaṣīdah dar asmā-yi ajnās-i adviyah</title>
               <title type="variant">قصيده در اسماى اجناس ادويه</title>
               <!-- ../collections/british%20library%2FUk_Delhi_Persian_866.xml#Uk_Delhi_Persian_866%2Ditem3 -->
            </bibl>

            <bibl xml:id="work_22260">
               <title type="uniform">Miftāḥ al-ḥudūd</title>
               <title type="variant">مفتاح الحدود</title>
               <!-- ../collections/british%20library%2FUk_Delhi_Persian_866.xml#Uk_Delhi_Persian_866%2Ditem8 -->
            </bibl>

            <bibl xml:id="work_22261">
               <title type="uniform">Ḥall al-asāmī</title>
               <title type="variant">حلّ الاسامى</title>
               <!-- ../collections/british%20library%2FUk_Delhi_Persian_866.xml#Uk_Delhi_Persian_866%2Ditem9 -->
            </bibl>

            <!-- END OF NEW works FROM BRITISH LIBRARY MANUSCRIPTS -->

         </listBibl>
      </body>
   </text>
</TEI><|MERGE_RESOLUTION|>--- conflicted
+++ resolved
@@ -38,11 +38,6 @@
                <!-- ../collections/oxford%20university%2FMS_Selden_superius_1.xml#MS_Selden_superius_1%2Ditem1 -->
             </bibl>
 
-<<<<<<< HEAD
-=======
-            
-
->>>>>>> 55efc24e
             <bibl xml:id="work_21500">
                <title type="uniform">Anvār-i ḥikmat</title>
                <title type="variant">انوار حكمت</title>
@@ -67,16 +62,8 @@
                <!-- ../collections/the%20university%20of%20manchester%2FPersian_MS_13.xml#Persian_MS_13%2Ditem3 -->
             </bibl>
 
-<<<<<<< HEAD
+
             <!-- START OF NEW works FROM BRITISH LIBRARY MANUSCRIPTS -->
-=======
-            
->>>>>>> 55efc24e
-
-
-            
-
- 
 
             <!-- TODO: this file contains the latest titles for all works in works_base.xml (which we expect to contain the POST-data-cleanup list) - with data reselected from the latest manuscript TEI files (again, with the POST-data-cleanup data). That data needs to be used to replace the names data in the latest works_base.xml (since the list of variant titles we originally extracted from the PRE-cleanup data and placed in the remapping db table fihrist_manuscript_items - and later used to regenerate works_base.xml - was not well processed-->
 
