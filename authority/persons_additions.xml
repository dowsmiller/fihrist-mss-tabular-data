<?xml version="1.0" encoding="UTF-8"?>
<?xml-model href="http://www.tei-c.org/release/xml/tei/custom/schema/relaxng/tei_all.rng" type="application/xml" schematypens="http://relaxng.org/ns/structure/1.0"?>
<?xml-model href="http://www.tei-c.org/release/xml/tei/custom/schema/relaxng/tei_all.rng" type="application/xml" schematypens="http://purl.oclc.org/dsdl/schematron"?>
<?xml-model href="authority-schematron.sch" type="application/xml" schematypens="http://purl.oclc.org/dsdl/schematron"?>
<TEI xmlns="http://www.tei-c.org/ns/1.0">
   <teiHeader>
      <fileDesc>
         <titleStmt>
            <title>Title</title>
         </titleStmt>
         <publicationStmt>
            <p>Publication Information</p>
         </publicationStmt>
         <sourceDesc>
            <p>Information about the source</p>
         </sourceDesc>
      </fileDesc>
   </teiHeader>
   <text>
      <body>
         <listPerson>

            <person><!-- Dummy person, just so this file validates, do not delete -->
               <persName type="display"/>
            </person>

 

            <!-- TODO: Review the following entries, update their key attributes in the TEI files, then cut and paste them into persons_base.xml -->

            <person xml:id="person_16656752">
               <persName type="display">Andrew Peacock</persName>
               <note type="links">
                  <list type="links">
                     <item>
                        <ref target="https://viaf.org/viaf/16656752/">
                           <title>VIAF</title>
                        </ref>
                     </item>
                  </list>
               </note>
               <!-- ../collections/the%20university%20of%20manchester%2FPersian_MS_843.xml#Persian_MS_843 -->
            </person>

            <person xml:id="person_f6910">
               <persName type="display">Aḥmad ibn al-Ḥabīb ibn Abī Ishaq bin Abī Mas‘ūd</persName>
               <!-- ../collections/the%20university%20of%20manchester%2FPersian_MS_843.xml#Persian_MS_843 -->
            </person>

            <person xml:id="person_f6909">
               <persName type="display">Aḥmad ibn al-Ḥabīb ibn Abī Ishaq bin Abī Mas‘ūd احمد بن الخبیب بن ابی اسحق بن ابی مسعود</persName>
               <!-- ../collections/the%20university%20of%20manchester%2FPersian_MS_843.xml#Persian_MS_843%2Ditem1 -->
            </person>

            <person xml:id="person_f6666">
               <persName type="display">Aḥmad Ḥusayn</persName>
               <!-- ../collections/oxford%20university%2FMS_S_Digby_Or_67.xml#MS_S_Digby_Or_67 -->
            </person>

            <person xml:id="person_f6668">
               <persName type="display">Aḥmad, al-Sayīd</persName>
               <persName type="variant">al-Sayīd Aḥmad</persName>
               <!-- ../collections/wellcome%20trust%2FWMS_Arabic_286.xml#WMS_Arabic_286%2Dpart1 -->
            </person>

            <person xml:id="person_f6907">
               <persName type="display">Aṣālat ʿAlī Bahārī</persName>
               <!-- ../collections/the%20university%20of%20manchester%2FPersian_MS_338.xml#Persian_MS_338%2Ditem1 -->
            </person>

            <person xml:id="person_f6906">
               <persName type="display">Aṣālat ʿAlī Bahārī اصالتعلی بهاری</persName>
               <!-- ../collections/the%20university%20of%20manchester%2FPersian_MS_338.xml#Persian_MS_338%2Ditem1 -->
            </person>

            <person xml:id="person_f6678">
               <persName type="display">Baillieu</persName>
               <!-- ../collections/oxford%20university%2FMS_Turk_d_2.xml#MS_Turk_d_2 -->
            </person>

            <person xml:id="person_f6700">
               <persName type="display">Baverstock, E.</persName>
               <persName type="variant">E. Baverstock</persName>
               <!-- ../collections/royal%20asiatic%20society%20of%20great%20britain%20and%20ireland%2FRAS_Persian_294.xml#RAS_Persian_294 -->
            </person>

            <person xml:id="person_f6771">
               <persName type="display">Belshah, A. Majid</persName>
               <persName type="variant">Mr A. Majid Belshah</persName>
               <!-- ../collections/british%20library%2FIO_Islamic_3839.xml#IO_Islamic_3839 -->
            </person>

            <person xml:id="person_591">
               <persName type="display">Bernard Quaritch (1819–1899)</persName>
               <note type="links">
                  <list type="links">
                     <item>
                        <ref target="https://viaf.org/viaf/591/">
                           <title>VIAF</title>
                        </ref>
                     </item>
                  </list>
               </note>
               <!-- ../collections/the%20university%20of%20manchester%2FPersian_MS_93.xml#Persian_MS_93 -->
            </person>

            

            <person xml:id="person_f6718">
               <persName type="display">Biesterfeld, H.H.</persName>
               <persName type="variant">Biesterfeld</persName>
               <persName type="variant">H.H. Biesterfeld</persName>
               <!-- ../collections/wellcome%20trust%2FWMS_Arabic_402.xml#WMS_Arabic_402%2Dpart1 -->
               <!-- ../collections/wellcome%20trust%2FWMS_Arabic_418.xml#WMS_Arabic_418 -->
               <!-- ../collections/wellcome%20trust%2FWMS_Arabic_421.xml#WMS_Arabic_421%2Dpart1 -->
               <!-- ../collections/wellcome%20trust%2FWMS_Arabic_450.xml#WMS_Arabic_450%2Dpart1 -->
               <!-- ../collections/wellcome%20trust%2FWMS_Arabic_463.xml#WMS_Arabic_463 -->
            </person>

            <person xml:id="person_f6832">
               <persName type="display">Bijapur Royal Library</persName>
               <persName type="variant">Royal Library at Bijapur</persName>
               <!-- ../collections/royal%20asiatic%20society%20of%20great%20britain%20and%20ireland%2FRAS_Arabic_5.xml#RAS_Arabic_5 -->
            </person>

            <person xml:id="person_f6680">
               <persName type="display">Bint Ṣāliḥ al-Ḥamd Ḥazīnah</persName>
               <!-- ../collections/wellcome%20trust%2FWMS_Arabic_267.xml#WMS_Arabic_267%2Dpart1 -->
            </person>

            <person xml:id="person_f6901">
               <persName type="display">Bishan Singh</persName>
               <!-- ../collections/the%20university%20of%20manchester%2FPersian_MS_364.xml#Persian_MS_364%2Dpart1 -->
               <!-- POSSIBLE DUPLICATE OF: persons_base.xml#person_f6884 -->
            </person>

            <person xml:id="person_f6681">
               <persName type="display">Board of Indian Civil Service Studies</persName>
               <!-- ../collections/cambridge%20university%2FOr_1721.xml#Or_1721 -->
            </person>

            <person xml:id="person_f6682">
               <persName type="display">Bohn</persName>
               <!-- ../collections/the%20university%20of%20manchester%2FPersian_MS_328.xml#Persian_MS_328 -->
            </person>

            <person xml:id="person_f6662">
               <persName type="display">Bowen, Adam</persName>
               <persName type="variant">Adamum Bowen</persName>
               <persName type="variant">Adam Bowen</persName>
               <!-- ../collections/trinity%20college%20cambridge%2FR.13.4.xml#R_13_4 -->
               <!-- ../collections/trinity%20college%20cambridge%2FR.8.12.xml#R_8_12 -->
            </person>

            <person xml:id="person_f6697">
               <persName type="display">Burgess, James, Dr.</persName>
               <persName type="variant">Dr James Burgess</persName>
               <!-- ../collections/royal%20asiatic%20society%20of%20great%20britain%20and%20ireland%2FRAS_Hindustani_2.xml#RAS_Hindustani_2 -->
            </person>

            <person xml:id="person_15150999557829870813">
               <persName type="display">Cailah Jackson</persName>
               <note type="links">
                  <list type="links">
                     <item>
                        <ref target="https://viaf.org/viaf/15150999557829870813/">
                           <title>VIAF</title>
                        </ref>
                     </item>
                  </list>
               </note>
               <!-- ../collections/the%20university%20of%20manchester%2FPersian_MS_843.xml#Persian_MS_843 -->
            </person>

            <person xml:id="person_f6912">
               <persName type="display">Captain James Dunn</persName>
               <!-- ../collections/the%20university%20of%20manchester%2FPersian_MS_310.xml#Persian_MS_310%2Ditem1 -->
            </person>

            <person xml:id="person_f6752">
               <persName type="display">Carmichael Smyth, Lieut.-Col.</persName>
               <persName type="variant">Lieut.Col. Carmichael Smyth</persName>
               <persName type="variant">Lieut-Col. Carmichael Smyth</persName>
               <!-- ../collections/royal%20asiatic%20society%20of%20great%20britain%20and%20ireland%2FRAS_Persian_264.xml#RAS_Persian_264 -->
               <!-- ../collections/royal%20asiatic%20society%20of%20great%20britain%20and%20ireland%2FRAS_Persian_264A.xml#RAS_Persian_264A -->
            </person>

            <person xml:id="person_f6689">
               <persName type="display">Castel-Branco (or Castelbranco), de, J. Ferrão,
                  Chevalier</persName>
               <persName type="variant">Chevalier J. Ferrão de Castel-Branco (or
                  Castelbranco)</persName>
               <!-- ../collections/the%20university%20of%20manchester%2FPersian_MS_908.xml#Persian_MS_908 -->
            </person>

            <person xml:id="person_f6750">
               <persName type="display">Castelbianco, de, Ferrao, Chevalier</persName>
               <persName type="variant">Le Chevalier Ferrao de Castelbianco</persName>
               <!-- ../collections/oxford%20university%2FMS_S_Digby_Or_81.xml#MS_S_Digby_Or_81 -->
            </person>

            <person xml:id="person_f6890">
               <persName type="display">Clement Taylor Jr.</persName>
               <!-- ../collections/the%20university%20of%20manchester%2FPersian_MS_219.xml#Persian_MS_219 -->
            </person>

            <person xml:id="person_f6719">
               <persName type="display">Colebrooke, H.J.</persName>
               <persName type="variant">H.J. Colebrooke</persName>
               <!-- ../collections/royal%20asiatic%20society%20of%20great%20britain%20and%20ireland%2FRAS_Persian_194.xml#RAS_Persian_194 -->
            </person>

            <person xml:id="person_91788926">
               <persName type="display">Colin Imber</persName>
               <note type="links">
                  <list type="links">
                     <item>
                        <ref target="https://viaf.org/viaf/91788926/">
                           <title>VIAF</title>
                        </ref>
                     </item>
                  </list>
               </note>
               <!-- ../collections/the%20university%20of%20manchester%2FPersian_MS_188.xml#Persian_MS_188 -->
            </person>

            <person xml:id="person_f6660">
               <persName type="display">Dahdah, A.</persName>
               <persName type="variant">A.Dahdah</persName>
               <!-- ../collections/wellcome%20trust%2FWMS_Arabic_26.xml#WMS_Arabic_26%2Dpart1 -->
            </person>

            <person xml:id="person_f6819">
               <persName type="display">Dara, Professor</persName>
               <persName type="variant">Professor Dara</persName>
               <!-- ../collections/oxford%20university%2FMS_S_Digby_Or_103.xml#MS_S_Digby_Or_103 -->
            </person>

            <person xml:id="person_f6695">
               <persName type="display">Das Jain</persName>
               <!-- ../collections/wellcome%20trust%2FWMS_Arabic_18.xml#WMS_Arabic_18%2Dpart1 -->
            </person>

            <person xml:id="person_f6826">
               <persName type="display">Davy, C.R., Rev.</persName>
               <persName type="variant">Rev. C. R. Davy</persName>
               <!-- ../collections/oxford%20university%2FMS_Ind_Inst_Pers_121.xml#MS_Ind_Inst_Pers_121 -->
            </person>

            <person xml:id="person_f6760">
               <persName type="display">Davy, W.G., Major</persName>
               <persName type="variant">Major W.G. Davy</persName>
               <!-- ../collections/royal%20asiatic%20society%20of%20great%20britain%20and%20ireland%2FRAS_Persian_96.xml#RAS_Persian_96 -->
            </person>

            <person xml:id="person_f6734">
               <persName type="display">Dickson, J.</persName>
               <persName type="variant">J. Dickson</persName>
               <!-- ../collections/the%20university%20of%20manchester%2FTurkish_MS_73.xml#manuscript_14673 -->
            </person>

            <person xml:id="person_f6831">
               <persName type="display">Dundas, Robert</persName>
               <persName type="variant">Robert Dundas</persName>
               <!-- ../collections/university%20of%20st%20andrews%2Fms29o.xml#ms29o -->
            </person>

            <person xml:id="person_f6699">
               <persName type="display">Durrī Muḥammad ibn Muṣṭafá</persName>
               <!-- ../collections/wellcome%20trust%2FWMS_Arabic_289.xml#WMS_Arabic_289%2Dpart1 -->
            </person>

            <person xml:id="person_f6708">
               <persName type="display">Dīmitriyūs Bāsīlīs, Fr.</persName>
               <persName type="variant">Fr. Dīmitriyūs Bāsīlīs</persName>
               <!-- ../collections/wellcome%20trust%2FWMS_Arabic_422.xml#WMS_Arabic_422%2Dpart1 -->
            </person>

            <person xml:id="person_f6896">
               <persName type="display">Edward Rehatsek (1819-1891)</persName>
               <!-- ../collections/the%20university%20of%20manchester%2FPersian_MS_305.xml#Persian_MS_305%2Ditem1 -->
               <!-- ../collections/the%20university%20of%20manchester%2FPersian_MS_306.xml#Persian_MS_306%2Ditem1 -->
            </person>

            <person xml:id="person_f6712">
               <persName type="display">Elias, Gerald</persName>
               <persName type="variant">Gerald Elias</persName>
               <!-- ../collections/royal%20asiatic%20society%20of%20great%20britain%20and%20ireland%2FRAS_Persian_300A.xml#RAS_Persian_300A -->
            </person>

            <person xml:id="person_f6876">
               <persName type="display">Elizabeth Gow</persName>
               <!-- ../collections/the%20university%20of%20manchester%2FPersian_MS_370.xml#manuscript_14613 -->
               <!-- ../collections/the%20university%20of%20manchester%2FPersian_MS_438.xml#manuscript_14617 -->
               <!-- ../collections/the%20university%20of%20manchester%2FPersian_MS_791.xml#manuscript_14619 -->
               <!-- ../collections/the%20university%20of%20manchester%2FPersian_MS_827.xml#manuscript_14620 -->
            </person>

            <person xml:id="person_f6688">
               <persName type="display">Elliot, Charles</persName>
               <persName type="variant">Charles Elliot</persName>
               <!-- ../collections/royal%20asiatic%20society%20of%20great%20britain%20and%20ireland%2FRAS_Persian_213.xml#RAS_Persian_213 -->
            </person>

            <person xml:id="person_f6701">
               <persName type="display">Elliot, E.</persName>
               <persName type="variant">E. Elliot</persName>
               <!-- ../collections/royal%20asiatic%20society%20of%20great%20britain%20and%20ireland%2FRAS_Persian_181.xml#RAS_Persian_181 -->
            </person>

            <person xml:id="person_f6702">
               <persName type="display">Elliott, E.</persName>
               <persName type="variant">E. Elliott</persName>
               <!-- ../collections/royal%20asiatic%20society%20of%20great%20britain%20and%20ireland%2FRAS_Persian_222.xml#RAS_Persian_222 -->
            </person>

            <person xml:id="person_f6653">
               <persName type="display">Fakhruddawla, Robert Palk, Sir</persName>
               <persName type="variant">(Sir) Robert Palk Fakhruddawla</persName>
               <!-- ../collections/oxford%20university%2FMS_S_Digby_Or_16.xml#MS_S_Digby_Or_16 -->
            </person>

            <person xml:id="person_f6874">
               <persName type="display">Faqīr Chand (ca. 1790–1865)</persName>
               <!-- ../collections/the%20university%20of%20manchester%2FPersian_MS_30.xml#Persian_MS_30 -->
            </person>

            <person xml:id="person_f6704">
               <persName type="display">Fath ʿAli b. Hidayat-allah</persName>
               <persName type="variant">Fath 'Ali b. Hidayat-allah</persName>
               <!-- ../collections/the%20university%20of%20manchester%2FPersian_MS_36.xml#Persian_MS_36 -->
            </person>

            <person xml:id="person_f6706">
               <persName type="display">Fayḍallāh</persName>
               <!-- ../collections/wellcome%20trust%2FWMS_Arabic_289.xml#WMS_Arabic_289%2Dpart1 -->
            </person>

            <person xml:id="person_f6916">
               <persName type="display">Fażil Ḥasan</persName>
               <!-- ../collections/the%20university%20of%20manchester%2FPersian_MS_188.xml#Persian_MS_188 -->
            </person>

            <person xml:id="person_f6683">
               <persName type="display">Firth, C.M.</persName>
               <persName type="variant">C. M. Firth</persName>
               <!-- ../collections/oxford%20university%2FMS_Pers_e_52.xml#MS_Pers_e_52 -->
            </person>

            <person xml:id="person_f6707">
               <persName type="display">Firuz son of' 'Abd al-Shakur</persName>
               <!-- ../collections/royal%20asiatic%20society%20of%20great%20britain%20and%20ireland%2FRAS_Persian_187.xml#RAS_Persian_187 -->
            </person>

            <person xml:id="person_f6705">
               <persName type="display">Fāṭimah bint Muḥammad b. Muḥammad</persName>
               <!-- ../collections/wellcome%20trust%2FWMS_Arabic_448.xml#WMS_Arabic_448%2Dpart1 -->
            </person>

            <person xml:id="person_f6703">
               <persName type="display">Galley, Edward, c.1750-1804</persName>
               <persName type="variant">Edward Galley (c.1750-1804)</persName>
               <!-- ../collections/the%20university%20of%20manchester%2FPersian_MS_29.xml#Persian_MS_29 -->
            </person>

            <person xml:id="person_f6711">
               <persName type="display">Gaster</persName>
               <!-- ../collections/the%20university%20of%20manchester%2FSyriac_MS_83.xml#Syriac_MS_83 -->
            </person>

            <person xml:id="person_f6903">
               <persName type="display">Georger Bowcher</persName>
               <!-- ../collections/oxford%20university%2FMS_Bodl_Or_321.xml#MS_Bodl_Or_321 -->
            </person>

            <person xml:id="person_f6713">
               <persName type="display">Ghay Ḥāfiẓ Sapās</persName>
               <!-- ../collections/wellcome%20trust%2FWMS_Arabic_6.xml#MS_Arabic_6 -->
            </person>

            <person xml:id="person_f6714">
               <persName type="display">Gholam Hussin Khan</persName>
               <!-- ../collections/the%20university%20of%20manchester%2FPersian_MS_907.xml#Persian_MS_907 -->
            </person>

            <person xml:id="person_f6774">
               <persName type="display">Gibson, Mrs</persName>
               <persName type="variant">Mrs Gibson</persName>
               <!-- ../collections/university%20of%20st%20andrews%2Fms14o.xml#ms14o -->
            </person>

            <person xml:id="person_f6822">
               <persName type="display">Glynn, R.C.</persName>
               <persName type="variant">R.C. Glynn</persName>
               <!-- ../collections/trinity%20college%20cambridge%2FR.13.97.xml#R_13_97 -->
            </person>

            <person xml:id="person_f6659">
               <persName type="display">Gordan, A.D.</persName>
               <persName type="variant">A.D. Gordan</persName>
               <!-- ../collections/trinity%20college%20cambridge%2FR.13.97.xml#R_13_97 -->
            </person>

            <person xml:id="person_f6857">
               <persName type="display">Goût, William</persName>
               <persName type="variant">William Goût</persName>
               <!-- ../collections/oxford%20university%2FMS_S_Digby_Or_171.xml#MS_S_Digby_Or_171 -->
            </person>

            <person xml:id="person_f6715">
               <persName type="display">Grandson of Fayḍallāh</persName>
               <!-- ../collections/wellcome%20trust%2FWMS_Arabic_289.xml#WMS_Arabic_289%2Dpart1 -->
            </person>

            <person xml:id="person_21621313">
               <persName type="display">Gīsū Shākirī</persName>
               <note type="links">
                  <list type="links">
                     <item>
                        <ref target="https://viaf.org/viaf/21621313/">
                           <title>VIAF</title>
                        </ref>
                     </item>
                  </list>
               </note>
               <!-- ../collections/the%20university%20of%20manchester%2FPersian_MS_338.xml#Persian_MS_338 -->
            </person>

            <person xml:id="person_f6595">
               <persName type="display">Habta Giyorgis</persName>
               <!-- ../collections/cambridge%20university%2FOr_2122.xml#Or_2122 -->
               <!-- POSSIBLE DUPLICATE OF: persons_base.xml#person_f6581 -->
            </person>

            <person xml:id="person_26163510150910930984">
               <persName type="display">Hajnalka Kovacs</persName>
               <note type="links">
                  <list type="links">
                     <item>
                        <ref target="https://viaf.org/viaf/26163510150910930984/">
                           <title>VIAF</title>
                        </ref>
                     </item>
                  </list>
               </note>
               <!-- ../collections/the%20university%20of%20manchester%2FPersian_MS_328.xml#Persian_MS_328 -->
            </person>

            <person xml:id="person_f6654">
               <persName type="display">Harley, A.A.</persName>
               <persName type="variant">A. A. Harley</persName>
               <!-- ../collections/oxford%20university%2FMS_S_Digby_Or_2.xml#MS_S_Digby_Or_2 -->
               <!-- ../collections/oxford%20university%2FMS_S_Digby_Or_3.xml#MS_S_Digby_Or_3 -->
            </person>

            <person xml:id="person_f6658">
               <persName type="display">Harley, A.R.</persName>
               <persName type="variant">A. H. Harley</persName>
               <persName type="variant">A. R. Harley</persName>
               <!-- ../collections/oxford%20university%2FMS_S_Digby_Or_34.xml#MS_S_Digby_Or_34 -->
               <!-- ../collections/oxford%20university%2FMS_S_Digby_Or_35.xml#MS_S_Digby_Or_35 -->
               <!-- ../collections/oxford%20university%2FMS_S_Digby_Or_37.xml#MS_S_Digby_Or_37 -->
            </person>

            <person xml:id="person_f6656">
               <persName type="display">Hartley, A.H.</persName>
               <persName type="variant">A. H. Hartley</persName>
               <!-- ../collections/oxford%20university%2FMS_S_Digby_Or_29.xml#MS_S_Digby_Or_29 -->
               <!-- ../collections/oxford%20university%2FMS_S_Digby_Or_30.xml#MS_S_Digby_Or_30 -->
            </person>

            <person xml:id="person_f6768">
               <persName type="display">Hayward, I.M., Miss</persName>
               <persName type="variant">Miss I.M. Hayward</persName>
               <!-- ../collections/university%20of%20st%20andrews%2Fms15o.xml#ms15o -->
            </person>

            <person xml:id="person_f6721">
               <persName type="display">Hazrat Mawlana Husam al-Din Ibrahim</persName>
               <!-- ../collections/the%20university%20of%20manchester%2FPersian_MS_20.xml#Persian_MS_20 -->
            </person>

            <person xml:id="person_f6698">
               <persName type="display">Henderson, Dr.</persName>
               <persName type="variant">Dr. Henderson</persName>
               <!-- ../collections/the%20university%20of%20manchester%2FTurkish_MS_73.xml#manuscript_14673 -->
            </person>

            <person xml:id="person_f6709">
               <persName type="display">Hues, Francis</persName>
               <persName type="variant">Francis Hues</persName>
               <!-- ../collections/cambridge%20university%2FDd_6_16.xml#Dd_6_16 -->
               <!-- ../collections/cambridge%20university%2FDd_6_2.xml#Dd_6_2 -->
               <!-- ../collections/cambridge%20university%2FDd_6_20.xml#Dd_6_20 -->
            </person>

            <person xml:id="person_f6724">
               <persName type="display">Ḥabīb Ṣādir</persName>
               <!-- ../collections/wellcome%20trust%2FWMS_Arabic_463.xml#WMS_Arabic_463 -->
            </person>

            <person xml:id="person_f6729">
               <persName type="display">Ḥaddād, Ibrāhīm</persName>
               <persName type="variant">Ibrāhīm Ḥaddād</persName>
               <!-- ../collections/wellcome%20trust%2FWMS_Arabic_477.xml#WMS_Arabic_477 -->
            </person>

            <person xml:id="person_f6740">
               <persName type="display">Ḥaddād, Jūrj</persName>
               <persName type="variant">Jūrj Ḥaddād</persName>
               <!-- ../collections/wellcome%20trust%2FWMS_Arabic_459.xml#WMS_Arabic_459 -->
            </person>

            <person xml:id="person_f6725">
               <persName type="display">Ḥakīm ʿAlī Ḥusayn</persName>
               <persName type="variant">ar-Latn-x-lcḤakīm ʿAlī Ḥusayn</persName>
               <!-- ../collections/wellcome%20trust%2FWMS_Arabic_10.xml#WMS_Arabic_10 -->
            </person>

            <person xml:id="person_f6726">
               <persName type="display">Ḥannā Mūsá Jabbūr</persName>
               <!-- ../collections/wellcome%20trust%2FWMS_Arabic_463.xml#WMS_Arabic_463 -->
            </person>

            <person xml:id="person_f6730">
               <persName type="display">Ḥātim, Ilyās b. Buṭrus</persName>
               <persName type="variant">Ilyās b. Buṭrus Ḥātim</persName>
               <!-- ../collections/wellcome%20trust%2FWMS_Arabic_456.xml#WMS_Arabic_456%2Dpart1 -->
            </person>

            <person xml:id="person_f6792">
               <persName type="display">Ibn al-Jirhāra, Muḥammad</persName>
               <persName type="variant">Muḥammad b. al-Jirhāra</persName>
               <!-- ../collections/wellcome%20trust%2FWMS_Arabic_448.xml#WMS_Arabic_448%2Dpart1 -->
            </person>

            <person xml:id="person_f6728">
               <persName type="display">Ibrāhīm b. Muḥammad b.</persName>
               <!-- ../collections/wellcome%20trust%2FWMS_Arabic_434.xml#WMS_Arabic_434 -->
            </person>

            <person xml:id="person_f6775">
               <persName type="display">Imrie, Mrs</persName>
               <persName type="variant">Mrs Imrie</persName>
               <!-- ../collections/university%20of%20st%20andrews%2Fms9o.xml#ms9o -->
            </person>

            <person xml:id="person_f6733">
               <persName type="display">Iʻtiṣām al-Mulk</persName>
               <!-- ../collections/oxford%20university%2FMS_S_Digby_Or_44.xml#MS_S_Digby_Or_44 -->
            </person>

            <person xml:id="person_f6883">
               <persName type="display">Jake Benson</persName>
               <!-- ../collections/the%20university%20of%20manchester%2FPersian_MS_364.xml#Persian_MS_364 -->
               <!-- POSSIBLE DUPLICATE OF: persons_base.xml#person_22161693743415930845 -->
            </person>

            <person xml:id="person_89854013">
               <persName type="display">James Christie Jr (1773–1831)</persName>
               <note type="links">
                  <list type="links">
                     <item>
                        <ref target="https://viaf.org/viaf/89854013/">
                           <title>VIAF</title>
                        </ref>
                     </item>
                  </list>
               </note>
               <!-- ../collections/the%20university%20of%20manchester%2FPersian_MS_180.xml#manuscript_14602 -->
               <!-- ../collections/the%20university%20of%20manchester%2FPersian_MS_181.xml#Persian_MS_181 -->
               <!-- ../collections/the%20university%20of%20manchester%2FPersian_MS_182.xml#Persian_MS_182 -->
            </person>

            <person xml:id="person_1317163709841429700007">
               <persName type="display">Jan Schmidt</persName>
               <note type="links">
                  <list type="links">
                     <item>
                        <ref target="https://viaf.org/viaf/1317163709841429700007/">
                           <title>VIAF</title>
                        </ref>
                     </item>
                  </list>
               </note>
               <!-- ../collections/the%20university%20of%20manchester%2FPersian_MS_188.xml#Persian_MS_188 -->
            </person>

            <person xml:id="person_f6885">
               <persName type="display">Jaykishan Dās</persName>
               <!-- ../collections/the%20university%20of%20manchester%2FPersian_MS_539.xml#Persian_MS_539%2Ditem1 -->
            </person>

            <person xml:id="person_f6738">
               <persName type="display">Jemadar Ghaus Muhammad, Kohat</persName>
               <!-- ../collections/school%20of%20oriental%20and%20african%20studies%2Fms_24948.xml#ms_24948 -->
            </person>

            <person xml:id="person_f6881">
               <persName type="display">John Staples Harriott (1780–1839)</persName>
               <!-- ../collections/the%20university%20of%20manchester%2FPersian_MS_364.xml#Persian_MS_364 -->
               <!-- POSSIBLE DUPLICATE OF: persons_base.xml#person_315627218 -->
            </person>

            <person xml:id="person_f6686">
               <persName type="display">Johnston-Saint, Peter, Captain</persName>
               <persName type="variant">Captain [Peter Johnston-]Saint</persName>
               <!-- ../collections/wellcome%20trust%2FWMS_Arabic_26.xml#WMS_Arabic_26%2Dpart1 -->
            </person>

            <person xml:id="person_f6891">
               <persName type="display">Jonathan Lawrence</persName>
               <!-- ../collections/the%20university%20of%20manchester%2FPersian_MS_219.xml#Persian_MS_219 -->
               <!-- ../collections/the%20university%20of%20manchester%2FPersian_MS_219.xml#Persian_MS_219%2Ditem1 -->
            </person>

            <person xml:id="person_f6741">
               <persName type="display">Kanhaiyā Laʻl</persName>
               <!-- ../collections/oxford%20university%2FMS_S_Digby_Or_17.xml#MS_S_Digby_Or_17 -->
            </person>

            <person xml:id="person_72565210">
               <persName type="display">Kay Kā'ūs bin Kay Khusraw bin Dārā of Rayy</persName>
               <note type="links">
                  <list type="links">
                     <item>
                        <ref target="https://viaf.org/viaf/72565210/">
                           <title>VIAF</title>
                        </ref>
                     </item>
                  </list>
               </note>
               <!-- ../collections/the%20university%20of%20manchester%2FPersian_MS_300.xml#Persian_MS_300 -->
            </person>

            <person xml:id="person_f6820">
               <persName type="display">Kay, Professor</persName>
               <persName type="variant">Professor Kay</persName>
               <!-- ../collections/university%20of%20st%20andrews%2Fms1o.xml#ms1o -->
            </person>

            <person xml:id="person_f6743">
               <persName type="display">Khalīl b. al-Sanadī, Badr al-Dīn</persName>
               <persName type="variant">Khalīl b. al-Sanadī Badr al-Dīn</persName>
               <!-- ../collections/wellcome%20trust%2FWMS_Arabic_16.xml#WMS_Arabic_16 -->
            </person>

            <person xml:id="person_f6834">
               <persName type="display">Khudā Bakhsh, S.</persName>
               <persName type="variant">S. Khudā Bakhsh</persName>
               <!-- ../collections/oxford%20university%2FMS_S_Digby_Or_2.xml#MS_S_Digby_Or_2 -->
               <!-- ../collections/oxford%20university%2FMS_S_Digby_Or_25.xml#MS_S_Digby_Or_25 -->
               <!-- ../collections/oxford%20university%2FMS_S_Digby_Or_38.xml#MS_S_Digby_Or_38 -->
            </person>

            <person xml:id="person_f6746">
               <persName type="display">Khūrī Iṣṭafān</persName>
               <!-- ../collections/wellcome%20trust%2FWMS_Arabic_424.xml#WMS_Arabic_424%2Dpart1 -->
            </person>

            <person xml:id="person_f6908">
               <persName type="display">Kīkah b. Mihrjī b. Rānān b. Chāndā</persName>
               <!-- ../collections/the%20university%20of%20manchester%2FPersian_MS_301.xml#Persian_MS_301 -->
            </person>

            <person xml:id="person_f6748">
               <persName type="display">Kīrillūs Siyāǧ, 1794-1796</persName>
               <persName type="variant">Kīrillūs Siyāǧ (1794 - 1796)</persName>
               <!-- ../collections/wellcome%20trust%2FWMS_Arabic_402.xml#WMS_Arabic_402%2Dpart1 -->
            </person>

            <person xml:id="person_f6747">
               <persName type="display">Kīrillūs b. al-Zaʿīm, 1672-1720</persName>
               <persName type="variant">Kīrillūs b. al-Zaʿīm (1672 - 1720)</persName>
               <!-- ../collections/wellcome%20trust%2FWMS_Arabic_402.xml#WMS_Arabic_402%2Dpart1 -->
            </person>

            <person xml:id="person_f6749">
               <persName type="display">Lahore Central Jail</persName>
               <!-- ../collections/oxford%20university%2FMS_S_Digby_Or_54.xml#MS_S_Digby_Or_54 -->
            </person>

            <person xml:id="person_f6687">
               <persName type="display">Lakhiin, Cassim</persName>
               <persName type="variant">Cassim Lakhiin</persName>
               <!-- ../collections/school%20of%20oriental%20and%20african%20studies%2Fms_381101.xml#ms_381101 -->
            </person>

            <person xml:id="person_f6897">
               <persName type="display">Laʻl Muḥammad Khān</persName>
               <persName type="variant">لعل محمد خان</persName>
               <!-- ../collections/hertford%20college%20%28university%20of%20oxford%29%2FMS_Hertford_38.xml#MS_Hertford_38%2Ditem1 -->
            </person>

            <person xml:id="person_f6722">
               <persName type="display">Lloyd, Herbert</persName>
               <persName type="variant">Herbert Lloyd</persName>
               <!-- ../collections/the%20university%20of%20manchester%2FPersian_MS_2.xml#Persian_MS_2 -->
            </person>

            <person xml:id="person_f6827">
               <persName type="display">Long, James, Rev.</persName>
               <persName type="variant">Rev. James Long</persName>
               <!-- ../collections/royal%20asiatic%20society%20of%20great%20britain%20and%20ireland%2FRAS_Persian_93A.xml#RAS_Persian_93A -->
            </person>

            <person xml:id="person_f6763">
               <persName type="display">MEC Library</persName>
               <!-- ../collections/st%20antony%27s%20college%20%28oxford%29%2FMS_Ingrams_10.xml#MS_Ingrams_10 -->
            </person>

            <person xml:id="person_f6716">
               <persName type="display">Mackenzie, H.</persName>
               <persName type="variant">H. Mackenzie</persName>
               <!-- ../collections/school%20of%20oriental%20and%20african%20studies%2Fms_12251.xml#ms_12251 -->
            </person>

            <person xml:id="person_f6833">
               <persName type="display">Madan, S.C.</persName>
               <persName type="variant">S. C. Madan</persName>
               <!-- ../collections/oxford%20university%2FMS_Ind_Inst_Pers_96.xml#MS_Ind_Inst_Pers_96 -->
            </person>

            <person xml:id="person_f6756">
               <persName type="display">Maḥmūd b. Sulaymān</persName>
               <!-- ../collections/wellcome%20trust%2FWMS_Arabic_416.xml#WMS_Arabic_416%2Dpart1 -->
            </person>

            <person xml:id="person_f6591">
               <persName type="display">Major George Bunce (d. 1807)</persName>
               <!-- ../collections/the%20university%20of%20manchester%2FPersian_MS_150.xml#Persian_MS_150 -->
            </person>

            <person xml:id="person_f6847">
               <persName type="display">Malcolm, Charles, Sir</persName>
               <persName type="variant">Sir Charles Malcolm</persName>
               <!-- ../collections/royal%20asiatic%20society%20of%20great%20britain%20and%20ireland%2FRAS_Persian_261.xml#RAS_Persian_261 -->
               <!-- ../collections/royal%20asiatic%20society%20of%20great%20britain%20and%20ireland%2FRAS_Persian_289.xml#RAS_Persian_289 -->
            </person>

            <person xml:id="person_f6848">
               <persName type="display">Markham, John, Sir</persName>
               <persName type="variant">Sir John Markham</persName>
               <!-- ../collections/royal%20asiatic%20society%20of%20great%20britain%20and%20ireland%2FRAS_Persian_182.xml#RAS_Persian_182 -->
               <!-- ../collections/royal%20asiatic%20society%20of%20great%20britain%20and%20ireland%2FRAS_Persian_183.xml#RAS_Persian_183 -->
            </person>

            <person xml:id="person_f6854">
               <persName type="display">Marriott, Thomas</persName>
               <persName type="variant">Thos. Marriott</persName>
               <!-- ../collections/oxford%20university%2FMS_S_Digby_Or_48.xml#MS_S_Digby_Or_48 -->
            </person>

            <person xml:id="person_f6762">
               <persName type="display">Matthew, the monk, the physician</persName>
               <!-- ../collections/wellcome%20trust%2FWMS_Arabic_402.xml#WMS_Arabic_402%2Dpart1 -->
            </person>

            

<<<<<<< HEAD
            

            
=======
            <person xml:id="person_f6913">
               <persName type="display">Mr. Wilmot</persName>
               <!-- ../collections/the%20university%20of%20manchester%2FPersian_MS_801.xml#manuscript_14607 -->
            </person>

            <person xml:id="person_f6911">
               <persName type="display">Muḥammad Bāqir ibn Abū al-Qāsim</persName>
               <!-- ../collections/the%20university%20of%20manchester%2FPersian_MS_843.xml#Persian_MS_843 -->
            </person>

            <person xml:id="person_f6915">
               <persName type="display">Muḥammad ‘Aẓam (1653–1707)</persName>
               <!-- ../collections/the%20university%20of%20manchester%2FPersian_MS_90.xml#Persian_MS_90 -->
            </person>

            <person xml:id="person_227724149">
               <persName type="display">Raḥīm ʻAfīfī</persName>
               <note type="links">
                  <list type="links">
                     <item>
                        <ref target="https://viaf.org/viaf/227724149/">
                           <title>VIAF</title>
                        </ref>
                     </item>
                  </list>
               </note>
               <!-- ../collections/the%20university%20of%20manchester%2FPersian_MS_41.xml#Persian_MS_41 -->
            </person>
>>>>>>> a9e0087b

            

<<<<<<< HEAD
            
            
            
=======
            <person xml:id="person_f6914">
               <persName type="display">Rājah Ayā Māl Khatrī (d. 1748)</persName>
               <!-- ../collections/the%20university%20of%20manchester%2FPersian_MS_90.xml#Persian_MS_90 -->
            </person>

            <person xml:id="person_153946145">
               <persName type="display">S. Leigh Sotheby &amp; Co.</persName>
               <note type="links">
                  <list type="links">
                     <item>
                        <ref target="https://viaf.org/viaf/153946145/">
                           <title>VIAF</title>
                        </ref>
                     </item>
                  </list>
               </note>
               <!-- ../collections/the%20university%20of%20manchester%2FPersian_MS_328.xml#Persian_MS_328 -->
            </person>

            <person xml:id="person_f6904">
               <persName type="display">Shaykh Niẓām al-Dīn Nawkar Ṣāḥib</persName>
               <!-- ../collections/the%20university%20of%20manchester%2FPersian_MS_155.xml#Persian_MS_155 -->
            </person>
>>>>>>> a9e0087b

            

            <person xml:id="person_f6917">
               <persName type="display">Ḥasan</persName>
               <!-- ../collections/the%20university%20of%20manchester%2FPersian_MS_188.xml#Persian_MS_188 -->
               <!-- POSSIBLE DUPLICATE OF: persons_base.xml#person_f5405 -->
            </person>

 

 

         </listPerson>
      </body>
   </text>
</TEI><|MERGE_RESOLUTION|>--- conflicted
+++ resolved
@@ -758,48 +758,19 @@
 
             
 
-<<<<<<< HEAD
-            
-
-            
-=======
             <person xml:id="person_f6913">
                <persName type="display">Mr. Wilmot</persName>
                <!-- ../collections/the%20university%20of%20manchester%2FPersian_MS_801.xml#manuscript_14607 -->
             </person>
 
-            <person xml:id="person_f6911">
-               <persName type="display">Muḥammad Bāqir ibn Abū al-Qāsim</persName>
-               <!-- ../collections/the%20university%20of%20manchester%2FPersian_MS_843.xml#Persian_MS_843 -->
-            </person>
 
             <person xml:id="person_f6915">
                <persName type="display">Muḥammad ‘Aẓam (1653–1707)</persName>
                <!-- ../collections/the%20university%20of%20manchester%2FPersian_MS_90.xml#Persian_MS_90 -->
             </person>
 
-            <person xml:id="person_227724149">
-               <persName type="display">Raḥīm ʻAfīfī</persName>
-               <note type="links">
-                  <list type="links">
-                     <item>
-                        <ref target="https://viaf.org/viaf/227724149/">
-                           <title>VIAF</title>
-                        </ref>
-                     </item>
-                  </list>
-               </note>
-               <!-- ../collections/the%20university%20of%20manchester%2FPersian_MS_41.xml#Persian_MS_41 -->
-            </person>
->>>>>>> a9e0087b
-
             
 
-<<<<<<< HEAD
-            
-            
-            
-=======
             <person xml:id="person_f6914">
                <persName type="display">Rājah Ayā Māl Khatrī (d. 1748)</persName>
                <!-- ../collections/the%20university%20of%20manchester%2FPersian_MS_90.xml#Persian_MS_90 -->
@@ -818,15 +789,7 @@
                </note>
                <!-- ../collections/the%20university%20of%20manchester%2FPersian_MS_328.xml#Persian_MS_328 -->
             </person>
-
-            <person xml:id="person_f6904">
-               <persName type="display">Shaykh Niẓām al-Dīn Nawkar Ṣāḥib</persName>
-               <!-- ../collections/the%20university%20of%20manchester%2FPersian_MS_155.xml#Persian_MS_155 -->
-            </person>
->>>>>>> a9e0087b
-
-            
-
+           
             <person xml:id="person_f6917">
                <persName type="display">Ḥasan</persName>
                <!-- ../collections/the%20university%20of%20manchester%2FPersian_MS_188.xml#Persian_MS_188 -->
