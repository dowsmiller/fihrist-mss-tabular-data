<?xml version="1.0" encoding="UTF-8"?>
<?xml-model href="http://www.tei-c.org/release/xml/tei/custom/schema/relaxng/tei_all.rng" type="application/xml" schematypens="http://relaxng.org/ns/structure/1.0"?>
<?xml-model href="http://www.tei-c.org/release/xml/tei/custom/schema/relaxng/tei_all.rng" type="application/xml" schematypens="http://purl.oclc.org/dsdl/schematron"?>
<?xml-model href="authority-schematron.sch" type="application/xml" schematypens="http://purl.oclc.org/dsdl/schematron"?>
<TEI xmlns="http://www.tei-c.org/ns/1.0">
   <teiHeader>
      <fileDesc>
         <titleStmt>
            <title>Title</title>
         </titleStmt>
         <publicationStmt>
            <p>Publication Information</p>
         </publicationStmt>
         <sourceDesc>
            <p>Information about the source</p>
         </sourceDesc>
      </fileDesc>
   </teiHeader>
   <text>
      <body>
         <listPerson>
            <person><!-- Dummy person, just so this file validates, do not delete -->
               <persName type="display"/>
            </person>
            <!-- TODO: Review the following entries, update their key attributes in the TEI files, then cut and paste them into persons_base.xml -->
            <person xml:id="person_f8637">
               <persName type="display">Abū al-Qāsim ibn ʻAlī ibn Muḥammad al-Sabtī al-Andalusī al-Mālikī</persName>
               <!-- ../collections/oxford%20university%2FMS_Arab_e_129.xml#MS_Arab_e_129%2Ditem1 -->
            </person>
            <person xml:id="person_f8632">
               <persName type="display">Ali Shapouran</persName>
               <!-- ../collections/british%20library%2FUk_Delhi_Persian_1281A.xml#Uk_Delhi_Persian_1281A -->
               <!-- ../collections/british%20library%2FUk_Delhi_Persian_909.xml#Uk_Delhi_Persian_909 -->
               <!-- POSSIBLE DUPLICATE OF: persons_base.xml#person_f8574 -->
            </person>
            <person xml:id="person_236148120616594790666">
               <persName type="display">Daqīqī, Muḥammad ibn Aḥmad, d. ca. 980</persName>
               <persName type="variant">محمد ابن احمد دقیقی</persName>
               <note type="links">
                  <list type="links">
                     <item>
                        <ref target="https://viaf.org/viaf/236148120616594790666/">
                           <title>VIAF</title>
                        </ref>
                     </item>
                  </list>
               </note>
               <!-- ../collections/the%20university%20of%20manchester%2FPersian_MS_1011.xml#Persian_MS_1011%2Ditem1 -->
               <!-- ../collections/the%20university%20of%20manchester%2FPersian_MS_977%2D978.xml#Persian_MS_977%2D978 -->
            </person>
            <person xml:id="person_f8642">
               <persName type="display">Faz̤l Allāh</persName>
               <persName type="variant">فضل الله</persName>
               <!-- ../collections/the%20university%20of%20manchester%2FPersian_MS_731.xml#Persian_MS_731%2Ditem1 -->
            </person>
            <person xml:id="person_f8640">
               <persName type="display">Gul Muḥammad son of Shaykh ‘Abd al-Rasūl</persName>
               <persName type="variant">گل محمد ولد شیخ عبد الرسول</persName>
               <!-- ../collections/the%20university%20of%20manchester%2FPersian_MS_651.xml#Persian_MS_651%2Ditem1 -->
            </person>
            <person xml:id="person_f8636">
               <persName type="display">Hāfīẓ Muḥammad Isrāʼīl</persName>
               <!-- ../collections/oxford%20university%2FMS_S_Digby_Or_14.xml#MS_S_Digby_Or_14 -->
               <!-- POSSIBLE DUPLICATE OF: persons_base.xml#person_f1342 -->
            </person>
            <person xml:id="person_817144783200986996704">
               <persName type="display">Jean-Edmond Laroche-Joubert (1820–1884)</persName>
               <note type="links">
                  <list type="links">
                     <item>
                        <ref target="https://viaf.org/viaf/817144783200986996704/">
                           <title>VIAF</title>
                        </ref>
                     </item>
                  </list>
               </note>
               <!-- ../collections/the%20university%20of%20manchester%2FPersian_MS_735.xml#Persian_MS_735 -->
            </person>
            <person xml:id="person_66556704">
               <persName type="display">Joep Lameer</persName>
               <note type="links">
                  <list type="links">
                     <item>
                        <ref target="https://viaf.org/viaf/66556704/">
                           <title>VIAF</title>
                        </ref>
                     </item>
                  </list>
               </note>
               <!-- ../collections/the%20university%20of%20manchester%2FPersian_MS_758.xml#Persian_MS_758 -->
            </person>
            <person xml:id="person_63749217">
               <persName type="display">Mujtabá Zāriʻī</persName>
               <note type="links">
                  <list type="links">
                     <item>
                        <ref target="https://viaf.org/viaf/63749217/">
                           <title>VIAF</title>
                        </ref>
                     </item>
                  </list>
               </note>
               <!-- ../collections/the%20university%20of%20manchester%2FPersian_MS_758.xml#Persian_MS_758D%2Dpart1 -->
            </person>
            <person xml:id="person_286303880">
               <persName type="display">Muḥammad Ṣādiq ʿAlī Ghālib Lakhnavī</persName>
               <note type="links">
                  <list type="links">
                     <item>
                        <ref target="https://viaf.org/viaf/286303880/">
                           <title>VIAF</title>
                        </ref>
                     </item>
                  </list>
               </note>
               <!-- ../collections/the%20university%20of%20manchester%2FPersian_MS_837.xml#Persian_MS_837 -->
            </person>
            <person xml:id="person_f8641">
               <persName type="display">Qāz̤ī Muḥammad ‘Alī Jābirī Anṣārī</persName>
               <persName type="variant">قاضي محمد علي جابري انصاري</persName>
               <!-- ../collections/the%20university%20of%20manchester%2FPersian_MS_735.xml#Persian_MS_735%2Ditem1 -->
            </person>
            <person xml:id="person_f8633">
               <persName type="display">Rev. G. Pigott/Piggott</persName>
               <!-- ../collections/oxford%20university%2FMS_Arab_g_5_R.xml#MS_Arab_g_5_R -->
            </person>
            <person xml:id="person_f8638">
               <persName type="display">Saʿbān Abu ’l-Barakāt b. Muṣṭafā b. Muḥammad Dūdū</persName>
               <persName type="variant">شعبان ابو البركات ابن مصطف ابن مهمد دودو</persName>
               <!-- ../collections/the%20university%20of%20manchester%2FArabic_MS_29.xml#manuscript_13729%2Ditem1 -->
            </person>
<<<<<<< HEAD
            <person xml:id="person_f8639">
               <persName type="display">Ḥusayn Gwāliyārī ibn Muḥammad Sādātī Ḥusaynī</persName>
               <persName type="variant">حسین گوالیاری بن محمد ساداتی حسینی</persName>
               <!-- ../collections/oxford%20university%2FMS_S_Digby_Or_222.xml#MS_S_Digby_Or_222%2Ditem1 -->
=======
            <person xml:id="person_f8600">
               <persName type="display">Your name</persName>
               <!-- ../collections/british%20library%2FUk_Delhi_Persian_911A.xml#Uk_Delhi_Persian_911A -->
            </person>
            <person xml:id="person_f8634">
               <persName type="display">el-faḳīr Aḥmed bin el-Ḥācī Yūsuf</persName>
               <persName type="variant">الفقیر احمد بن الحاجی یوسف</persName>
               <!-- ../collections/oxford%20university%2FMS_Asiat_misc_e_2.xml#MS_Asiat_misc_e_2 -->
               <!-- POSSIBLE DUPLICATE OF: persons_base.xml#person_f8609 -->
            </person>
            <person xml:id="person_f8635">
               <persName type="display">İlyās of Anaṭolı</persName>
               <!-- ../collections/oxford%20university%2FMS_Laud_Or_67.xml#MS_Laud_Or_67%2Ditem1 -->
               <!-- POSSIBLE DUPLICATE OF: persons_base.xml#person_f8618 -->
>>>>>>> 925da4a7
            </person>
         </listPerson>
      </body>
   </text>
</TEI><|MERGE_RESOLUTION|>--- conflicted
+++ resolved
@@ -129,12 +129,6 @@
                <persName type="variant">شعبان ابو البركات ابن مصطف ابن مهمد دودو</persName>
                <!-- ../collections/the%20university%20of%20manchester%2FArabic_MS_29.xml#manuscript_13729%2Ditem1 -->
             </person>
-<<<<<<< HEAD
-            <person xml:id="person_f8639">
-               <persName type="display">Ḥusayn Gwāliyārī ibn Muḥammad Sādātī Ḥusaynī</persName>
-               <persName type="variant">حسین گوالیاری بن محمد ساداتی حسینی</persName>
-               <!-- ../collections/oxford%20university%2FMS_S_Digby_Or_222.xml#MS_S_Digby_Or_222%2Ditem1 -->
-=======
             <person xml:id="person_f8600">
                <persName type="display">Your name</persName>
                <!-- ../collections/british%20library%2FUk_Delhi_Persian_911A.xml#Uk_Delhi_Persian_911A -->
@@ -149,7 +143,11 @@
                <persName type="display">İlyās of Anaṭolı</persName>
                <!-- ../collections/oxford%20university%2FMS_Laud_Or_67.xml#MS_Laud_Or_67%2Ditem1 -->
                <!-- POSSIBLE DUPLICATE OF: persons_base.xml#person_f8618 -->
->>>>>>> 925da4a7
+            </person>
+            <person xml:id="person_f8639">
+               <persName type="display">Ḥusayn Gwāliyārī ibn Muḥammad Sādātī Ḥusaynī</persName>
+               <persName type="variant">حسین گوالیاری بن محمد ساداتی حسینی</persName>
+               <!-- ../collections/oxford%20university%2FMS_S_Digby_Or_222.xml#MS_S_Digby_Or_222%2Ditem1 -->
             </person>
          </listPerson>
       </body>
