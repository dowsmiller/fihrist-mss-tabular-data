--- conflicted
+++ resolved
@@ -48,8 +48,10 @@
                         <msItem xml:id="MS_Sale_77-item1">
                             <author key="person_f407">anonymous</author>
                             <title xml:lang="ota" key="work_22401">مناقب الاولیا</title>
-                            <title xml:lang="ota-Latn-x-lc" key="work_22401">Menaḳıbü'l-evliyā</title>
-                            <title xml:lang="ota-Latn-x-lc" key="work_22401">Menaḳıb el-evliyā</title>
+                            <title xml:lang="ota-Latn-x-lc" key="work_22401"
+                                >Menaḳıbü'l-evliyā</title>
+                            <title xml:lang="ota-Latn-x-lc" key="work_22401">Menaḳıb
+                                el-evliyā</title>
                             <textLang mainLang="ota">Ottoman Turkish</textLang>
                             <listBibl>
                                 <bibl>
@@ -71,26 +73,21 @@
                                         und Staatsdruckerei. 1864. p. 197 § 236</ref>. </bibl>
                             </listBibl>
                             <filiation>Ethé (1930: 1173) suggests on the basis of Pertch (1864: 197)
-                                that this <title xml:lang="ota" key="work_22401">مناقب الاولیا</title>
-                                <title xml:lang="ota-Latn-x-lc" key="work_22401">Menaḳıbü'l-evliyā</title> may
-                                be the same as the <title xml:lang="ota" key="work_22401">مناقب جواهر</title>
-                                <title xml:lang="ota-Latn-x-lc" key="work_22401">Menaḳıbü'l-cevāhir</title>
-                                found in <ref
+                                that this <title xml:lang="ota" key="work_22401">مناقب
+                                    الاولیا</title>
+                                <title xml:lang="ota-Latn-x-lc" key="work_22401"
+                                    >Menaḳıbü'l-evliyā</title> may be the same as the <title
+                                    xml:lang="ota" key="work_22401">مناقب جواهر</title>
+                                <title xml:lang="ota-Latn-x-lc" key="work_22401"
+                                    >Menaḳıbü'l-cevāhir</title> found in <ref
                                     target="https://gotha.digital/item/DE39Book_manuscript_00003228"
                                     >Ms. orient. T 236 (a.k.a. pt. 170, Seetzen: Nr. 44) at the
                                     Herzoglichen Bibliothek zu Gotha, now the Forschungsbibliothek
                                     Gotha at Universität Erfurt</ref>, though the incipit of that
-<<<<<<< HEAD
                                 text, at least, is different to that of the current one. Possibly
                                 the same text as the <title xml:lang="ota" key="">مناقب
                                     الاولیا</title>
                                 <title xml:lang="ota-Latn-x-lc" key="">Menaḳıbü'l-evliyā</title> in
-=======
-                                text, at least, is different to that of the current one. </filiation>
-                            <filiation>Possibly the same text as the <title xml:lang="ota" key="work_22401"
-                                    >مناقب الاولیا</title>
-                                <title xml:lang="ota-Latn-x-lc" key="work_22401">Menaḳıbü'l-evliyā</title> in
->>>>>>> 3e65f202
                                     <ref
                                     target="http://www.yazmalar.gov.tr/eser/menakibul-evliya/44967"
                                     >manuscript 06 Hk 3293, housed at the Milli Kütüphane (National
@@ -110,8 +107,10 @@
                                     Dā‘ī</persName>
                             </author>
                             <title xml:lang="ota" key="work_22402">مفتاح الجنت</title>
-                            <title xml:lang="ota-Latn-x-lc" key="work_22402">Miftāḥü'l-cennet</title>
-                            <title xml:lang="ota-Latn-x-lc" key="work_22402">Miftāḥ el-cennet</title>
+                            <title xml:lang="ota-Latn-x-lc" key="work_22402"
+                                >Miftāḥü'l-cennet</title>
+                            <title xml:lang="ota-Latn-x-lc" key="work_22402">Miftāḥ
+                                el-cennet</title>
                             <textLang mainLang="ota">Ottoman Turkish</textLang>
                             <incipit xml:lang="ota"> شکر و سپاس و حمد بی قیاس اول بیر و بار تکرینک
                                 حضرتنه کی اون سکز بیک عالمی </incipit>
