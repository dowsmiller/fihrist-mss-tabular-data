--- conflicted
+++ resolved
@@ -72,11 +72,7 @@
                   </msItem>
                   <msItem xml:id="MS_Ouseley_88-item2">
                      <locus from="63" to="110">Fols. 63-110</locus>
-<<<<<<< HEAD
-                     <author key="person_100206721">
-=======
                      <author key="person_100206721" change="#ids-cleanup">
->>>>>>> 489b4a4f
                         <persName xml:lang="fa-Latn-x-lc" type="standard">Saʻdī</persName>
                         <persName xml:lang="fa">سعدى شيرازی</persName>
                      </author>
@@ -96,13 +92,8 @@
                            1551-1612</persName>
                         <persName xml:lang="fa">آصف خان جعفر</persName>
                      </author>
-<<<<<<< HEAD
-                     <title xml:lang="ar-Latn-x-lc" key="work_1408">Khusraw va Shīrīn</title>
-                     <title xml:lang="fa" key="work_1408">خسرو و شيرين</title>
-=======
                      <title xml:lang="ar-Latn-x-lc" key="work_20156" change="#ids-cleanup">Khusraw va Shīrīn</title>
                      <title xml:lang="fa">خسرو و شيرين</title>
->>>>>>> 489b4a4f
                      <textLang mainLang="fa">Persian</textLang>
                      <listBibl>
                         <bibl>
@@ -138,11 +129,7 @@
                   </objectDesc>
                   <handDesc>
                      <handNote scope="major" script="nasta_liq">
-<<<<<<< HEAD
-                        <desc>Nastaʻlīq</desc> <persName key="person_f6308">Amīr-Khwānd</persName>
-=======
                         <desc>Nastaʻlīq</desc><persName key="person_f6308" role="scr" change="#role-assignment">Amīr-Khwānd</persName>
->>>>>>> 489b4a4f
                      </handNote>
                   </handDesc>
                   <bindingDesc>
