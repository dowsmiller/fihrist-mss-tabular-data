--- conflicted
+++ resolved
@@ -49,11 +49,7 @@
                <msContents>
                   <summary>A copy of Saʻdī's Būstān.</summary>
                   <msItem xml:id="MS_Ouseley_Add_155-item1">
-<<<<<<< HEAD
-                     <author key="person_100206721">
-=======
                      <author key="person_100206721" change="#ids-cleanup">
->>>>>>> 489b4a4f
                         <persName xml:lang="fa-Latn-x-lc" type="standard">Saʻdī</persName>
                         <persName xml:lang="fa">سعدى شيرازی</persName>
                      </author>
