--- conflicted
+++ resolved
@@ -96,7 +96,6 @@
                   </handDesc>
                </physDesc>
                <history>
-<<<<<<< HEAD
                   <origin change="#fix-dates"> Almost certainly completed in
                         <origPlace>Herat</origPlace>
                      <origDate notBefore="1485" notAfter="1486" calendar="#Hijri-qamari"
@@ -104,11 +103,7 @@
                      <origDate calendar="#Gregorian" when="1485">1485</origDate> for the library of
                      the Timurid prince <persName key="person_24169628155682860437">Badīʻ
                         al-Zamān, Sultan of Khorasan, -approximately 1514</persName>.
-=======
-                  <origin change="#fix-dates">
-                     <origDate notBefore="1485" notAfter="1486" calendar="#Hijri-qamari">890</origDate>
-                     <origDate calendar="#Gregorian" when="1485">1485</origDate>
->>>>>>> d134af4b
+
                   </origin>
                   <provenance>The collections of <persName key="person_44733962" role="fmo">Sir Gore
                         Ouseley</persName>.</provenance>
