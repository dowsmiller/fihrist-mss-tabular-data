--- conflicted
+++ resolved
@@ -108,11 +108,7 @@
                   </msItem>
                   <msItem xml:id="MS_Ouseley_125-item4">
                      <locus from="143" to="287">Fols. 143-287</locus>
-<<<<<<< HEAD
-                     <author key="person_100206721">
-=======
                      <author key="person_100206721" change="#ids-cleanup">
->>>>>>> 489b4a4f
                         <persName xml:lang="fa-Latn-x-lc" type="standard">Saʻdī</persName>
                         <persName xml:lang="fa">سعدى شيرازی</persName>
                      </author>
