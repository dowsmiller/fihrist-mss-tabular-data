<?xml version="1.0" encoding="UTF-8"?>
<?xml-model href="https://raw.githubusercontent.com/bodleian/consolidated-tei-schema/master/msdesc.rng" type="application/xml" schematypens="http://relaxng.org/ns/structure/1.0"?>
<?xml-model href="https://raw.githubusercontent.com/bodleian/consolidated-tei-schema/master/msdesc.rng" type="application/xml" schematypens="http://purl.oclc.org/dsdl/schematron"?>
<TEI xmlns="http://www.tei-c.org/ns/1.0" xml:id="manuscript_1663">
   <teiHeader>
      <fileDesc>
         <titleStmt>
            <title>OXFORD AND CAMBRIDGE ISLAMIC MANUSCRIPTS CATALOGUE ONLINE</title>
            <funder>JISC</funder>
            <principal>Gillian Evison</principal>
         </titleStmt>
         <publicationStmt>
            <publisher>Bodleian Library</publisher>
            <date calendar="#Gregorian">[Date when first made available]</date>
            <pubPlace>
               <address>
                  <addrLine>Department of Special Collections</addrLine>
                  <addrLine>Bodleian Library</addrLine>
                  <street>Broad Street</street>
                  <settlement>Oxford</settlement>
                  <postCode>OX1 3BG</postCode>
                  <addrLine>
                     <ref target="http://www.bodleian.ox.ac.uk/libraries/collections">Bodleian
                        Library</ref>
                  </addrLine>
                  <addrLine>
                     <email>specialcollections.enquiries@bodleian.ox.ac.uk</email>
                  </addrLine>
               </address>
            </pubPlace>
            <idno>OCIMCO</idno>
            <idno type="msID">MS_Rawlinson_Or_8</idno>

            <idno type="catalogue">Fihrist</idno>
         </publicationStmt>
         <sourceDesc>
            <msDesc xml:id="MS_Rawlinson_Or_8" xml:lang="en">
               <msIdentifier>
                  <country>United Kingdom</country>
                  <region type="county">Oxfordshire</region>
                  <settlement>Oxford</settlement>
                  <institution>Oxford University</institution>
                  <repository>Bodleian Library</repository>
                  <collection type="main">Oriental Manuscripts Rawlinson Oriental
                     Collection</collection>
                  <idno>MS. Rawlinson Or. 8</idno>
                  <altIdentifier>
                     <idno type="former">MS. Bodl. Or. 479</idno>
                  </altIdentifier>
               </msIdentifier>
               <msContents class="#multipleWorks">
                  <summary>A composite MS containing a work on the history of the Prophets, and 3
                     works on lexicography.</summary>
                  <msItem xml:id="MS_Rawlinson_Or_8-item1" class="#translation">
                     <locus from="1" to="245">ff. 1-245</locus>
                     <author key="person_f407">Anonymous</author>
<<<<<<< HEAD
                     <title xml:lang="ar-Latn-x-lc" key="work_659">Qiṣaṣ al-anbiyāʼ</title>
                     <note>A Turkish translation of the <title xml:lang="ar-Latn-x-lc">Kitāb Badʼ
                           al-dunyā wa-qiṣaṣ al-anbiyāʼ</title> of <persName type="standard"
                           xml:lang="ar-Latn-x-lc" key="person_9992190"
                           ref="http://www.viaf.org/viaf/9992190/">Kisāʼī, Muḥammad ibn ʻAbd
                           Allāh, <date calendar="#Gregorian" notBefore="1000" notAfter="1100">11th
                              cent.</date>
=======
                     <title xml:lang="ar-Latn-x-lc" key="work_21231" change="#ids-cleanup">Qiṣaṣ al-anbiyāʼ</title>
                     <note>A Turkish translation of the <title xml:lang="ar-Latn-x-lc">Kitāb Badʼ al-dunyā wa-qiṣaṣ al-anbiyāʼ</title> of <persName type="standard" xml:lang="ar-Latn-x-lc" key="person_9992190" ref="http://www.viaf.org/viaf/9992190/" role="ant" change="#role-assignment">Kisāʼī, Muḥammad ibn ʻAbd Allāh, <date calendar="#Gregorian" notBefore="1000" notAfter="1100">11th cent.</date>
>>>>>>> 489b4a4f
                        </persName>
                     </note>
                     <listBibl>
                        <bibl>GAL I 350</bibl>
                        <bibl><ref
                              target="http://menadoc.bibliothek.uni-halle.de/ssg/content/pageview/775154"
                              >Ethé 2070</ref></bibl>
                     </listBibl>
                     <textLang mainLang="ar" otherLangs="ota">Arabic, Turkish</textLang>
                  </msItem>
                  <msItem xml:id="MS_Rawlinson_Or_8-item2">
                     <locus from="246" to="261">Fols. 246-261</locus>
                     <author key="person_24509051">
                        <persName xml:lang="ar-Latn-x-lc" type="standard">Şâhidî, İbrahim Dede
                           1470-1550</persName>
                        <persName xml:lang="ar-Latn-x-lc" type="alt">Ibrāhīm Shāhidī</persName>
                        <persName xml:lang="fa">ابراهيم شاهدى</persName>
                     </author>
                     <title xml:lang="fa-Latn-x-lc" key="work_8804">Tuḥfah-’i Shāhidī</title>
                     <title xml:lang="fa-Latn-x-lc" key="work_8804" type="alt">Lughat-i
                        Shāhidī</title>
                     <title xml:lang="fa" key="work_8804">تحفۀ شاهدی</title>
                     <title xml:lang="fa" key="work_8804" type="alt">لغت شاهدی</title>
                     <textLang mainLang="fa">Persian</textLang>
                     <listBibl>
                        <bibl>
                           <ref
                              target="https://archive.org/stream/catalogueofpersi01bodluoft#page/500/mode/2up"
                              >Ethé 1694</ref>
                        </bibl>
                     </listBibl>
                  </msItem>
                  <msItem xml:id="MS_Rawlinson_Or_8-item3">
                     <locus from="262" to="281">Fols. 262-281</locus>
                     <author key="person_f407">
                        <persName xml:lang="fa-Latn-x-lc" type="standard">Anonymous</persName>
                        <persName xml:lang="fa">مؤلف مجهول</persName>
                     </author>
                     <title xml:lang="fa-Latn-x-lc" key="">Lughāt-i Būstān-i Shaykh Saʻdī</title>
                     <title xml:lang="fa" key="">لغات بوستان شيخ سعدى</title>
                     <textLang mainLang="fa">Persian</textLang>
                     <listBibl>
                        <bibl>
                           <ref
                              target="https://archive.org/stream/catalogueofpersi01bodluoft#page/276/mode/2up"
                              >Ethé 746</ref>
                        </bibl>
                     </listBibl>
                  </msItem>
                  <msItem xml:id="MS_Rawlinson_Or_8-item4">
                     <locus from="281" to="311">ff. 281b-311b</locus>
                     <author key="person_f407">Anonymous</author>
                     <title key="work_3782">A short Arabic-Persian vocabulary explaining common
                        words and forms used in Persian</title>
                     <listBibl>
                        <bibl>Appendix Lexicography</bibl>
                        <bibl><ref
                              target="https://archive.org/stream/catalogueofpersi01bodluoft#page/496/mode/2up"
                              >Ethé 1679</ref></bibl>
                     </listBibl>
                     <textLang mainLang="ar" otherLangs="fa">Arabic, Persian</textLang>
                  </msItem>
               </msContents>
               <physDesc>
                  <objectDesc form="codex">
                     <supportDesc material="chart">
                        <extent>ff. 311</extent>
                     </supportDesc>
                  </objectDesc>
               </physDesc>
               <history>
                  <origin>Undated.</origin>
               </history>
               <additional>
                  <adminInfo>
                     <recordHist>
                        <source>Manuscript description based on the Bodleian Library's public card
                           index of Arabic manuscripts with additional enhancements by the OCIMCO
                           project team.</source>
                     </recordHist>
                     <availability status="restricted">
                        <p>Entry to read in the Library is permitted only on presentation of a valid
                           reader's card (for admissions procedures contact <ref
                              target="http://www.bodleian.ox.ac.uk/services/admissions/">Bodleian
                              Admissions</ref>). Contact
                              <email>specialcollections.enquiries@bodleian.ox.ac.uk</email> for
                           further information on the availability of this manuscript</p>
                     </availability>
                  </adminInfo>
               </additional>
            </msDesc>
         </sourceDesc>
      </fileDesc>
      <encodingDesc>
         <classDecl>
            <taxonomy xml:id="LCSH">
               <bibl>
                  <ref target="http://id.loc.gov/authorities/about.html#lcsh">Library of Congress
                     Subject Headings</ref>
               </bibl>
            </taxonomy>
            <taxonomy xml:id="local_class">
               <category xml:id="commentary">
                  <catDesc>Commentary</catDesc>
               </category>
               <category xml:id="supercommentary">
                  <catDesc>Supercommentary</catDesc>
               </category>
               <category xml:id="indices">
                  <catDesc>Indices</catDesc>
               </category>
               <category xml:id="translation">
                  <catDesc>Translation</catDesc>
               </category>
               <category xml:id="multipleWorks">
                  <catDesc>multipleWorks</catDesc>
               </category>
               <category xml:id="abridgement">
                  <catDesc>Abridgement</catDesc>
               </category>
               <category xml:id="supplement">
                  <catDesc>Supplement</catDesc>
               </category>
               <category xml:id="papers">
                  <catDesc>Papers</catDesc>
               </category>
               <category xml:id="documents">
                  <catDesc>Documents</catDesc>
               </category>
               <category xml:id="extract">
                  <catDesc>Extract</catDesc>
               </category>
               <category xml:id="gloss">
                  <catDesc>Gloss</catDesc>
               </category>
               <category xml:id="selection">
                  <catDesc>Selection</catDesc>
               </category>
               <category xml:id="diagrams">
                  <catDesc>Diagrams</catDesc>
               </category>
               <category xml:id="notes">
                  <catDesc>Notes</catDesc>
               </category>
               <category xml:id="letters">
                  <catDesc>Letters</catDesc>
               </category>
               <category xml:id="versification">
                  <catDesc>Versification</catDesc>
               </category>
            </taxonomy>
         </classDecl>
      </encodingDesc>
      <profileDesc>
         <textClass>
            <keywords scheme="#LCSH">
               <list>
                  <item>
                     <ref target="#MS_Rawlinson_Or_8-item1">
                        <term key="subject_sh85148201"
                           target="http://id.loc.gov/authorities/sh85148201#concept">Universal
                           history</term>
                     </ref>
                  </item>
                  <item>
                     <ref target="#MS_Rawlinson_Or_8-item1">
                        <term key="subject_sh85107528"
                           target="http://id.loc.gov/authorities/sh85107528#concept">Prophets</term>
                     </ref>
                  </item>
                  <item>
                     <ref
                        target="#MS_Rawlinson_Or_8-item2 #MS_Rawlinson_Or_8-item3 #MS_Rawlinson_Or_8-item4">
                        <term key="subject_sh2009115202">Arabic
                           language--Dictionaries--Persian</term>
                     </ref>
                     <ref
                        target="#MS_Rawlinson_Or_8-item2 #MS_Rawlinson_Or_8-item3 #MS_Rawlinson_Or_8-item4">
                        <term key="subject_sh2007002370">Persian language--Dictionaries</term>
                     </ref>
                     <ref
                        target="#MS_Rawlinson_Or_8-item2 #MS_Rawlinson_Or_8-item3 #MS_Rawlinson_Or_8-item4">
                        <term key="subject_sh96009249">Turkish language--Dictionaries</term>
                     </ref>
                  </item>
               </list>
            </keywords>
         </textClass>
      </profileDesc>
      <revisionDesc>
		<change when="2020-07-06" xml:id="role-assignment">
			<persName>Julian Cook</persName> Assigned role(s) to every person having an id (Fihrist data cleanup project).
		</change>
		<change when="2020-07-06" xml:id="ids-cleanup">
			<persName>Julian Cook</persName> Changed person and work ids (Fihrist data cleanup project).
		</change>
         <change when="2018-06-08">
            <persName>Andrew Morrison</persName> Updated key attributes using <ref
               target="https://github.com/bodleian/fihrist-mss/tree/master/processing/conversion_scripts/update-keys.xsl"
               >update-keys.xsl</ref>
         </change>
         <change when="2018-03-28" xml:id="add-summary2">
            <persName>Andrew Morrison</persName> Adjusted summary using <ref
               target="https://github.com/bodleian/fihrist-mss/tree/master/processing/conversion_scripts/add-summaries2.xsl"
               >add-summaries2.xsl</ref>
         </change>
         <change when="2018-03-15" xml:id="add-summary">
            <persName>Andrew Morrison</persName> Added summary using <ref
               target="https://github.com/bodleian/fihrist-mss/tree/master/processing/conversion_scripts/add-summaries.xsl"
               >add-summaries.xsl</ref>
         </change>
         <change when="2018-03-02" xml:id="fix-dates">
            <persName>Andrew Morrison</persName> Removed origDate tags around something which is not
            a date using <ref
               target="https://github.com/bodleian/fihrist-mss/tree/master/processing/conversion_scripts/fix-dates.xsl"
               >fix-dates.xsl</ref>
         </change>
         <change when="2017-11-07">
            <persName>James Cummings</persName> Up-converted the markup using <ref
               target="https://github.com/bodleian/fihrist-mss/tree/master/processing/convertFihrist2Bodley.xsl"
               >https://github.com/bodleian/fihrist-mss/tree/master/processing/convertFihrist2Bodley.xsl</ref>
         </change>
         <change when="2009-05-14">created this file</change>
      </revisionDesc>
   </teiHeader>
   <facsimile>
      <graphic url="folio1r.png"/>
      <graphic url="folio1v.png"/>
      <graphic url="folio2r.png"/>
      <graphic url="folio2v.png"/>
   </facsimile>
   <text>
      <body>
         <p><!--Body paragraph provided for validation and future transcription--></p>
      </body>
   </text>
</TEI><|MERGE_RESOLUTION|>--- conflicted
+++ resolved
@@ -54,18 +54,8 @@
                   <msItem xml:id="MS_Rawlinson_Or_8-item1" class="#translation">
                      <locus from="1" to="245">ff. 1-245</locus>
                      <author key="person_f407">Anonymous</author>
-<<<<<<< HEAD
-                     <title xml:lang="ar-Latn-x-lc" key="work_659">Qiṣaṣ al-anbiyāʼ</title>
-                     <note>A Turkish translation of the <title xml:lang="ar-Latn-x-lc">Kitāb Badʼ
-                           al-dunyā wa-qiṣaṣ al-anbiyāʼ</title> of <persName type="standard"
-                           xml:lang="ar-Latn-x-lc" key="person_9992190"
-                           ref="http://www.viaf.org/viaf/9992190/">Kisāʼī, Muḥammad ibn ʻAbd
-                           Allāh, <date calendar="#Gregorian" notBefore="1000" notAfter="1100">11th
-                              cent.</date>
-=======
                      <title xml:lang="ar-Latn-x-lc" key="work_21231" change="#ids-cleanup">Qiṣaṣ al-anbiyāʼ</title>
                      <note>A Turkish translation of the <title xml:lang="ar-Latn-x-lc">Kitāb Badʼ al-dunyā wa-qiṣaṣ al-anbiyāʼ</title> of <persName type="standard" xml:lang="ar-Latn-x-lc" key="person_9992190" ref="http://www.viaf.org/viaf/9992190/" role="ant" change="#role-assignment">Kisāʼī, Muḥammad ibn ʻAbd Allāh, <date calendar="#Gregorian" notBefore="1000" notAfter="1100">11th cent.</date>
->>>>>>> 489b4a4f
                         </persName>
                      </note>
                      <listBibl>
