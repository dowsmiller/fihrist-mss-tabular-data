--- conflicted
+++ resolved
@@ -46,14 +46,8 @@
                <msContents>
                   <summary change="#add-summary"> 1 copy of Dīvān-i Ḥāfiẓ </summary>
                   <msItem xml:id="MS_Elliott_163-item1">
-<<<<<<< HEAD
-                     <author key="person_56731778" ref="http://viaf.org/viaf/56731778/">
-                        <persName xml:lang="fa-Latn-x-lc" type="standard">Ḥāfiẓ, 14th
-                           cent.</persName>
-=======
                      <author key="person_259934160" ref="http://viaf.org/viaf/259934160/" change="#ids-cleanup">
                         <persName xml:lang="fa-Latn-x-lc" type="standard">Ḥāfiẓ, 14th cent.</persName>
->>>>>>> 489b4a4f
                         <persName xml:lang="ar-Latn-x-lc" type="alt">Ḥāfiẓ Shīrāzī</persName>
                         <persName xml:lang="ar-Latn-x-lc" type="alt">Shams al-Dīn Muḥammad
                            Shīrāzī</persName>
