<?xml version="1.0" encoding="UTF-8"?>
<?xml-model href="https://raw.githubusercontent.com/bodleian/consolidated-tei-schema/master/msdesc.rng" type="application/xml" schematypens="http://relaxng.org/ns/structure/1.0"?>
<?xml-model href="https://raw.githubusercontent.com/bodleian/consolidated-tei-schema/master/msdesc.rng" type="application/xml" schematypens="http://purl.oclc.org/dsdl/schematron"?>
<TEI xmlns="http://www.tei-c.org/ns/1.0" xml:id="manuscript_4591">
   <teiHeader>
      <fileDesc>
         <titleStmt>
            <title>OXFORD AND CAMBRIDGE ISLAMIC MANUSCRIPTS CATALOGUE ONLINE</title>
            <funder>JISC</funder>
            <principal>Gillian Evison</principal>
         </titleStmt>
         <publicationStmt>
            <publisher>Bodleian Library</publisher>
            <date calendar="#Gregorian">[Date when first made available]</date>
            <pubPlace>
               <address>
                  <addrLine>Department of Special Collections</addrLine>
                  <addrLine>Bodleian Library</addrLine>
                  <street>Broad Street</street>
                  <settlement>Oxford</settlement>
                  <postCode>OX1 3BG</postCode>
                  <addrLine>
                     <ref target="http://www.bodleian.ox.ac.uk/libraries/collections">Bodleian Library</ref>
                  </addrLine>
                  <addrLine>
                     <email>specialcollections.enquiries@bodleian.ox.ac.uk</email>
                  </addrLine>
               </address>
            </pubPlace>
            <idno>OCIMCO</idno>
            <idno type="msID">MS_Laud_Or_77</idno>
            <idno type="catalogue">Fihrist</idno>
         </publicationStmt>
         <sourceDesc>
            <msDesc xml:id="MS_Laud_Or_77" xml:lang="en">
               <msIdentifier>
                  <country>United Kingdom</country>
                  <region type="county">Oxfordshire</region>
                  <settlement>Oxford</settlement>
                  <institution>Oxford University</institution>
                  <repository>Bodleian Library</repository>
                  <collection type="main">Oriental Manuscripts Laud Oriental Collection</collection>
                  <idno>MS. Laud Or. 77</idno>
               </msIdentifier>
               <msContents class="#multipleWorks">
                  <summary change="#add-summary2">
                     3 works by 3 authors on the subjects of Persian literature, Persian poetry, and Sufi poetry
                  </summary>
                  <msItem xml:id="MS_Laud_Or_77-item1" n="1">
                     <locus from="1" to="60">ff. 1-60</locus>
<<<<<<< HEAD
                     <author key="person_100206721" ref="http://viaf.org/viaf/100206721">
=======
                     <author key="person_100206721" ref="http://viaf.org/viaf/100206721" change="#ids-cleanup">
>>>>>>> 489b4a4f
                        <persName xml:lang="fa-Latn-x-lc" type="standard">Saʻdī</persName>
                        <persName xml:lang="fa">سعدى شيرازی</persName>
                     </author>
                     <title xml:lang="fa-Latn-x-lc" key="work_20962" change="#ids-cleanup">Gulistān</title>
                     <title xml:lang="fa" key="work_20962" change="#ids-cleanup">گلستان</title>
                     <listBibl>
                        <bibl>Ethé 699</bibl>
                        <bibl>
                           <ref target="http://archive.org/stream/catalogueofpersi01bodluoft#page/270/mode/2up">no. 699</ref>
                        </bibl>
                     </listBibl>
                     <textLang mainLang="fa">Persian</textLang>
                  </msItem>
                  <msItem xml:id="MS_Laud_Or_77-item2" n="2">
                     <locus from="60" to="62">ff. 60b-62b</locus>
                     <author key="person_120724759" ref="http://viaf.org/viaf/120724759" change="#ids-cleanup">
                        <persName xml:lang="fa-Latn-x-lc" type="standard">ʻAṭṭār, Farīd al-Dīn, -approximately 1230</persName>
                        <persName xml:lang="fa">العطار، محمد بن إبراهيم، 513-627 هـ</persName>
                     </author>
                     <title xml:lang="fa-Latn-x-lc" key="work_913">Bulbul′nāmah</title>
                     <title xml:lang="fa" key="work_913">بلبل نامه</title>
                     <note>A short fragment only</note>
                     <listBibl>
                        <bibl>Ethé 635</bibl>
                        <bibl>
                           <ref target="http://archive.org/stream/catalogueofpersi01bodluoft#page/252/mode/2up">no. 635</ref>
                        </bibl>
                     </listBibl>
                     <textLang mainLang="fa">Persian</textLang>
                  </msItem>
                  <msItem xml:id="MS_Laud_Or_77-item3" n="3">
                     <locus from="63" to="187">ff. 63-187</locus>
                     <author key="person_256108725" ref="http://viaf.org/viaf/256108725">
                        <persName xml:lang="fa-Latn-x-lc" type="standard">Awḥadī, Rukn al-Dīn, 1271 or 2-1337 or 8</persName>
                        <persName xml:lang="fa">اوحدى، ركن الدين</persName>
                     </author>
                     <title xml:lang="fa-Latn-x-lc" key="work_20075" change="#ids-cleanup">Jām-i jam</title>
                     <title xml:lang="fa" key="work_20075" change="#ids-cleanup">جام جم</title>
                     <listBibl>
                        <bibl>Ethé 786</bibl>
                        <bibl>
                           <ref target="http://archive.org/stream/catalogueofpersi01bodluoft#page/284/mode/2up">no. 786</ref>
                        </bibl>
                     </listBibl>
                     <textLang mainLang="fa">Persian</textLang>
                  </msItem>
               </msContents>
               <physDesc>
                  <objectDesc form="codex">
                     <supportDesc material="chart">
                        <extent>187 ff.</extent>
                     </supportDesc>
                  </objectDesc>
                  <handDesc>
                     <handNote scope="major" script="nasta_liq">
                        <desc>Nastaʻlīq</desc>
                     </handNote>
                  </handDesc>
               </physDesc>
               <history>
                  <origin>
                     <origDate calendar="#Hijri-qamari" notBefore="1400" notAfter="1500">9th cent.</origDate>
                     <origDate calendar="#Gregorian" notBefore="1400" notAfter="1500">15th cent.</origDate>
                  </origin>
                  <provenance>Archbishop William Laud's Library, 1633.</provenance>
               </history>
               <additional>
                  <adminInfo>
                     <recordHist>
                        <source>Manuscript description based on: Beeston, A. F. L. (Alfred Felix Landon); Ethé, Hermann, 1844-1917.; Sachau, Eduard,1845-1930; Catalogue of the Persian, Turkish, Hindûstânî, and Pushtû manuscripts in the Bodleian Library, Oxford; at the Clarendon Press 1889-1953</source>
                     </recordHist>
                     <availability status="restricted">
                        <p>Entry to read in the Library is permitted only on presentation of a valid reader's card (for admissions procedures contact <ref target="http://www.bodleian.ox.ac.uk/services/admissions/">Bodleian Admissions</ref>). Contact <email>specialcollections.enquiries@bodleian.ox.ac.uk</email> for further information on the availability of this manuscript</p>
                     </availability>
                  </adminInfo>
               </additional>
            </msDesc>
         </sourceDesc>
      </fileDesc>
      <encodingDesc>
         <classDecl>
            <taxonomy xml:id="LCSH">
               <bibl>
                  <ref target="http://id.loc.gov/authorities/about.html#lcsh">Library of Congress Subject Headings</ref>
               </bibl>
            </taxonomy>
            <taxonomy xml:id="local_class">
               <category xml:id="commentary">
                  <catDesc>Commentary</catDesc>
               </category>
               <category xml:id="supercommentary">
                  <catDesc>Supercommentary</catDesc>
               </category>
               <category xml:id="indices">
                  <catDesc>Indices</catDesc>
               </category>
               <category xml:id="translation">
                  <catDesc>Translation</catDesc>
               </category>
               <category xml:id="multipleWorks">
                  <catDesc>multipleWorks</catDesc>
               </category>
               <category xml:id="abridgement">
                  <catDesc>Abridgement</catDesc>
               </category>
               <category xml:id="supplement">
                  <catDesc>Supplement</catDesc>
               </category>
               <category xml:id="papers">
                  <catDesc>Papers</catDesc>
               </category>
               <category xml:id="documents">
                  <catDesc>Documents</catDesc>
               </category>
               <category xml:id="extract">
                  <catDesc>Extract</catDesc>
               </category>
               <category xml:id="gloss">
                  <catDesc>Gloss</catDesc>
               </category>
               <category xml:id="selection">
                  <catDesc>Selection</catDesc>
               </category>
               <category xml:id="diagrams">
                  <catDesc>Diagrams</catDesc>
               </category>
               <category xml:id="notes">
                  <catDesc>Notes</catDesc>
               </category>
               <category xml:id="letters">
                  <catDesc>Letters</catDesc>
               </category>
               <category xml:id="versification">
                  <catDesc>Versification</catDesc>
               </category>
            </taxonomy>
         </classDecl>
      </encodingDesc>
      <profileDesc>
         <textClass>
            <keywords scheme="#LCSH">
               <list>
                  <item>
                     <ref target="#a1">
                        <term key="subject_sh85100076" target="http://id.loc.gov/authorities/sh85100076#concept">Persian literature--747-1500</term>
                     </ref>
                  </item>
                  <item>
                     <ref target="#a2 #a3">
                        <term key="subject_sh85100085" target="http://id.loc.gov/authorities/sh85100085">Persian poetry--747-1500</term>
                     </ref>
                  </item>
                  <item>
                     <ref target="#a2">
                        <term key="subject_sh85129656" target="http://id.loc.gov/authorities/sh85129656#concept">Sufi poetry, Persian</term>
                     </ref>
                  </item>
               </list>
            </keywords>
         </textClass>
      </profileDesc>
      <revisionDesc>
		<change when="2020-07-06" xml:id="ids-cleanup">
			<persName>Julian Cook</persName> Changed person and work ids (Fihrist data cleanup project).
		</change>
         <change when="2018-06-08">
            <persName>Andrew Morrison</persName> Updated key attributes using <ref target="https://github.com/bodleian/fihrist-mss/tree/master/processing/conversion_scripts/update-keys.xsl">update-keys.xsl</ref>
         </change>
         <change when="2018-03-28" xml:id="add-summary2">
            <persName>Andrew Morrison</persName> Adjusted summary using <ref target="https://github.com/bodleian/fihrist-mss/tree/master/processing/conversion_scripts/add-summaries2.xsl">add-summaries2.xsl</ref>
         </change>
         <change when="2018-03-15" xml:id="add-summary">
            <persName>Andrew Morrison</persName> Added summary using <ref target="https://github.com/bodleian/fihrist-mss/tree/master/processing/conversion_scripts/add-summaries.xsl">add-summaries.xsl</ref>
         </change>
         <change when="2017-11-07">
            <persName>James Cummings</persName> Up-converted the markup using <ref target="https://github.com/bodleian/fihrist-mss/tree/master/processing/convertFihrist2Bodley.xsl">https://github.com/bodleian/fihrist-mss/tree/master/processing/convertFihrist2Bodley.xsl</ref>
         </change>
         <change when="2013-06-18">
            <persName>Alasdair Watson</persName>
         </change>
      </revisionDesc>
   </teiHeader>
   <facsimile>
      <graphic url="folio1r.png"/>
      <graphic url="folio1v.png"/>
      <graphic url="folio2r.png"/>
      <graphic url="folio2v.png"/>
   </facsimile>
   <text>
      <body>
         <p><!--Body paragraph provided for validation and future transcription--></p>
      </body>
   </text>
</TEI><|MERGE_RESOLUTION|>--- conflicted
+++ resolved
@@ -48,11 +48,7 @@
                   </summary>
                   <msItem xml:id="MS_Laud_Or_77-item1" n="1">
                      <locus from="1" to="60">ff. 1-60</locus>
-<<<<<<< HEAD
-                     <author key="person_100206721" ref="http://viaf.org/viaf/100206721">
-=======
                      <author key="person_100206721" ref="http://viaf.org/viaf/100206721" change="#ids-cleanup">
->>>>>>> 489b4a4f
                         <persName xml:lang="fa-Latn-x-lc" type="standard">Saʻdī</persName>
                         <persName xml:lang="fa">سعدى شيرازی</persName>
                      </author>
