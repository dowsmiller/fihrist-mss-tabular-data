--- conflicted
+++ resolved
@@ -50,11 +50,7 @@
                   <summary>A copy of the Gulistān and Būstān of Shaykh Saʻdī.</summary>
                   <msItem xml:id="MS_Laud_Or_171-item1">
                      <locus from="1" to="155">Fols. 1-155, centre-column</locus>
-<<<<<<< HEAD
-                     <author key="person_100206721">
-=======
                      <author key="person_100206721" change="#ids-cleanup">
->>>>>>> 489b4a4f
                         <persName xml:lang="fa-Latn-x-lc" type="standard">Saʻdī</persName>
                         <persName xml:lang="fa">سعدى شيرازی</persName>
                      </author>
@@ -70,11 +66,7 @@
                   <msItem xml:id="MS_Laud_Or_171-item2">
                      <locus from="2b" to="163">Fols. 2b-163, margin-column; 155b-163,
                         centre-column</locus>
-<<<<<<< HEAD
-                     <author key="person_100206721">
-=======
                      <author key="person_100206721" change="#ids-cleanup">
->>>>>>> 489b4a4f
                         <persName xml:lang="fa-Latn-x-lc" type="standard">Saʻdī</persName>
                         <persName xml:lang="fa">سعدى شيرازی</persName>
                      </author>
