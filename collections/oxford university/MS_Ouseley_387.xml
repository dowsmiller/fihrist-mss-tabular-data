<?xml version="1.0" encoding="UTF-8"?>
<?xml-model href="https://raw.githubusercontent.com/bodleian/consolidated-tei-schema/master/msdesc.rng" type="application/xml" schematypens="http://relaxng.org/ns/structure/1.0"?>
<?xml-model href="https://raw.githubusercontent.com/bodleian/consolidated-tei-schema/master/msdesc.rng" type="application/xml" schematypens="http://purl.oclc.org/dsdl/schematron"?>
<TEI xmlns="http://www.tei-c.org/ns/1.0" xml:id="manuscript_1301">
   <teiHeader>
      <fileDesc>
         <titleStmt>
            <title>OXFORD AND CAMBRIDGE ISLAMIC MANUSCRIPTS CATALOGUE ONLINE</title>
            <funder>JISC</funder>
            <principal>Gillian Evison</principal>
         </titleStmt>
         <publicationStmt>
            <publisher>Bodleian Library</publisher>
            <date calendar="#Gregorian">[Date when first made available]</date>
            <pubPlace>
               <address>
                  <addrLine>Department of Special Collections</addrLine>
                  <addrLine>Bodleian Library</addrLine>
                  <street>Broad Street</street>
                  <settlement>Oxford</settlement>
                  <postCode>OX1 3BG</postCode>
                  <addrLine>
                     <ref target="http://www.bodleian.ox.ac.uk/libraries/collections">Bodleian
                        Library</ref>
                  </addrLine>
                  <addrLine>
                     <email>specialcollections.enquiries@bodleian.ox.ac.uk</email>
                  </addrLine>
               </address>
            </pubPlace>
            <idno>OCIMCO</idno>
            <idno type="msID">MS_Ouseley_387</idno>
            <idno type="catalogue">Fihrist</idno>
         </publicationStmt>
         <sourceDesc>
            <msDesc xml:id="MS_Ouseley_387" xml:lang="en">
               <msIdentifier>
                  <country>United Kingdom</country>
                  <region type="county">Oxfordshire</region>
                  <settlement>Oxford</settlement>
                  <institution>Oxford University</institution>
                  <repository>Bodleian Library</repository>
                  <collection type="main">Oriental Manuscripts Ouseley Collection</collection>
                  <idno>MS. Ouseley 387</idno>
               </msIdentifier>
               <msContents class="#multipleWorks">
                  <summary change="#add-summary2"> 9 works by 6 authors on the subjects of Soul,
                     Philosophy, Persian poetry, Mogul Empire, India, and Tales </summary>
                  <msItem xml:id="MS_Ouseley_387-item1" n="1">
                     <locus from="1" to="5">ff. 1-5</locus>
                     <author key="person_f407">
                        <persName xml:lang="fa-Latn-x-lc" type="standard">Anonymous</persName>
                     </author>
                     <title xml:lang="ar-Latn-x-lc" key="work_4555">Fī maʻrifat al-nafs</title>
                     <title xml:lang="ar" key="work_4555">في معرفة النفس</title>
                     <listBibl>
                        <bibl><ref
                              target="https://archive.org/stream/catalogueofpersi01bodluoft#page/438/mode/2up"
                              >Ethé 1423</ref></bibl>
                     </listBibl>
                     <textLang mainLang="fa">Persian</textLang>
                  </msItem>
                  <msItem xml:id="MS_Ouseley_387-item2" n="2">
                     <locus from="7" to="17">ff. 7-17</locus>
<<<<<<< HEAD
                     <author key="person_114270392" ref="http://viaf.org/viaf/114270392">
                        <persName xml:lang="fa-Latn-x-lc" type="standard">Bābā Afz̤al, 13th
                           cent.</persName>
=======
                     <author key="person_211269318" ref="http://viaf.org/viaf/211269318" change="#ids-cleanup">
                        <persName xml:lang="fa-Latn-x-lc" type="standard">Bābā Afz̤al, 13th cent.</persName>
>>>>>>> 489b4a4f
                        <persName xml:lang="fa">بابا افضل</persName>
                        <persName xml:lang="fa-Latn-x-lc" type="alt">Bābā Afḍal, Afḍal al-Dīn
                           Muḥammad Kāshī</persName>
                     </author>
                     <title key="work_4556">A collection of ethical and metaphysical
                        treatises</title>
                     <listBibl>
                        <bibl><ref
                              target="https://archive.org/stream/catalogueofpersi01bodluoft#page/442/mode/2up"
                              >Ethé 1445</ref></bibl>
                     </listBibl>
                     <textLang mainLang="fa">Persian</textLang>
                  </msItem>
                  <msItem xml:id="MS_Ouseley_387-item3" n="3">
                     <locus from="19" to="22">ff. 19-22</locus>
                     <author key="person_100206721" change="#ids-cleanup">
                        <persName xml:lang="fa-Latn-x-lc" type="standard">Saʻdī</persName>
                        <persName xml:lang="fa">سعدي الشيرازي، عبد الله بن مشرف، ت. 690
                           هـ</persName>
                     </author>
                     <title xml:lang="fa-Latn-x-lc" key="work_4557">Khabīthāt-i Saʻdī</title>
                     <title xml:lang="fa" key="work_4557">خبيثات سعدى</title>
                     <listBibl>
                        <bibl><ref
                              target="https://archive.org/stream/catalogueofpersi01bodluoft#page/276/mode/2up"
                              >Ethé 747</ref></bibl>
                     </listBibl>
                     <textLang mainLang="fa">Persian</textLang>
                  </msItem>
                  <msItem xml:id="MS_Ouseley_387-item4" n="4">
                     <locus from="24" to="35">ff. 24-35</locus>
                     <author key="person_f3658">
                        <persName xml:lang="fa-Latn-x-lc">Sayyid Amīn al-Dīn Khān
                           al-Ḥusaynī</persName>
                        <persName xml:lang="fa">سيد أمين الدين خان الحسيني</persName>
                     </author>
                     <title xml:lang="fa-Latn-x-lc" key="work_4558">Maʻlūmāt al-āfāq</title>
                     <title xml:lang="fa" key="work_4558">معلومات الآفاق</title>
                     <listBibl>
                        <bibl><ref
                              target="https://archive.org/stream/catalogueofpersi01bodluoft#page/408/mode/2up"
                              >Ethé 1332</ref></bibl>
                     </listBibl>
                     <textLang mainLang="fa">Persian</textLang>
                  </msItem>
                  <msItem xml:id="MS_Ouseley_387-item5" n="5">
                     <locus from="37" to="62">ff. 37-62</locus>
                     <author key="person_f407">
                        <persName xml:lang="fa-Latn-x-lc" type="standard">Anonymous</persName>
                     </author>
                     <title key="work_4559">A history of Bangālah</title>
                     <listBibl>
                        <bibl><ref
                              target="https://archive.org/stream/catalogueofpersi01bodluoft#page/74/mode/2up"
                              >Ethé 280</ref></bibl>
                     </listBibl>
                     <textLang mainLang="fa">Persian</textLang>
                  </msItem>
                  <msItem xml:id="MS_Ouseley_387-item6" n="6">
                     <locus from="64" to="81">ff. 64-81</locus>
                     <title key="work_4560">A collection of letters and documents relating to the
                        reign of Awrangzīb</title>
                     <listBibl>
                        <bibl><ref
                              target="https://archive.org/stream/catalogueofpersi01bodluoft#page/66/mode/2up"
                              >Ethé 255</ref></bibl>
                     </listBibl>
                     <textLang mainLang="fa">Persian</textLang>
                  </msItem>
                  <msItem xml:id="MS_Ouseley_387-item7" n="7">
                     <locus from="83" to="107">ff. 83-107</locus>
                     <author key="person_f4100">
                        <persName xml:lang="fa-Latn-x-lc">Suhrāb Bīk</persName>
                        <persName xml:lang="fa">سهراب بيك</persName>
                     </author>
                     <title key="work_4561">A poetic miscellany</title>
                     <listBibl>
                        <bibl><ref
                              target="https://archive.org/stream/catalogueofpersi01bodluoft#page/368/mode/2up"
                              >Ethé 1210</ref></bibl>
                     </listBibl>
                     <textLang mainLang="fa">Persian</textLang>
                  </msItem>
                  <msItem xml:id="MS_Ouseley_387-item8" n="8">
                     <locus from="109" to="120">ff. 109-120</locus>
                     <author key="person_f407">
                        <persName xml:lang="fa-Latn-x-lc" type="standard">Anonymous</persName>
                     </author>
                     <title key="work_4562">A short account of the war and negotiations between
                        Muḥammad Shāh and Nādir Shāh in 1739</title>
                     <listBibl>
                        <bibl><ref
                              target="https://archive.org/stream/catalogueofpersi01bodluoft#page/70/mode/2up"
                              >Ethé 263</ref></bibl>
                     </listBibl>
                     <textLang mainLang="fa">Persian</textLang>
                  </msItem>
                  <msItem xml:id="MS_Ouseley_387-item9" n="9">
                     <locus from="122" to="147">ff. 122-147</locus>
                     <author key="person_90041360" ref="http://viaf.org/viaf/90041360">
                        <persName xml:lang="fa-Latn-x-lc" type="standard">Fayz̤ī, Abū al-Fayz̤ ibn
                           Mubārak, 1547 or 8-1595</persName>
                        <persName xml:lang="fa">فيضي، فيض الله بن المبارك، 954-1004 هـ</persName>
                     </author>
                     <title xml:lang="fa-Latn-x-lc" key="work_533">Nal va Daman</title>
                     <title xml:lang="fa" key="work_533">نل و دمن</title>
                     <listBibl>
                        <bibl><ref
                              target="https://archive.org/stream/catalogueofpersi01bodluoft#page/334/mode/2up"
                              >Ethé 1061</ref></bibl>
                     </listBibl>
                     <textLang mainLang="fa">Persian</textLang>
                  </msItem>
               </msContents>
               <physDesc>
                  <objectDesc form="codex">
                     <supportDesc material="chart">
                        <extent>147 ff.<dimensions type="leaf" unit="in"/>
                        </extent>
                     </supportDesc>
                     <layoutDesc>
                        <layout columns="1">
                           <dimensions type="line-height" unit="mm"/>
                        </layout>
                     </layoutDesc>
                  </objectDesc>
                  <handDesc>
                     <handNote scope="major" script="nasta_liq">
                        <desc>Nastaʻlīq</desc>
                     </handNote>
                  </handDesc>
               </physDesc>
               <history>
                  <origin>
                     <origDate calendar="#Hijri-qamari" notBefore="1600" notAfter="1700">11th
                        cent.</origDate>
                     <origDate calendar="#Gregorian" notBefore="1600" notAfter="1700">17th
                        cent.</origDate>
                  </origin>
               </history>
               <additional>
                  <adminInfo>
                     <recordHist>
                        <source>Manuscript description based on: Beeston, A. F. L. (Alfred Felix
                           Landon); Ethé, Hermann, 1844-1917.; Sachau, Eduard, 1845-1930; Catalogue
                           of the Persian, Turkish, Hindûstânî, and Pushtû manuscripts in the
                           Bodleian Library, Oxford; at the Clarendon Press 1889-1953</source>
                     </recordHist>
                     <availability status="restricted">
                        <p>Entry to read in the Library is permitted only on presentation of a valid
                           reader's card (for admissions procedures contact <ref
                              target="http://www.bodleian.ox.ac.uk/services/admissions/">Bodleian
                              Admissions</ref>). Contact
                              <email>specialcollections.enquiries@bodleian.ox.ac.uk</email> for
                           further information on the availability of this manuscript</p>
                     </availability>
                  </adminInfo>
               </additional>
            </msDesc>
         </sourceDesc>
      </fileDesc>
      <encodingDesc>
         <classDecl>
            <taxonomy xml:id="LCSH">
               <bibl>
                  <ref target="http://id.loc.gov/authorities/about.html#lcsh">Library of Congress
                     Subject Headings</ref>
               </bibl>
            </taxonomy>
            <taxonomy xml:id="local_class">
               <category xml:id="commentary">
                  <catDesc>Commentary</catDesc>
               </category>
               <category xml:id="supercommentary">
                  <catDesc>Supercommentary</catDesc>
               </category>
               <category xml:id="indices">
                  <catDesc>Indices</catDesc>
               </category>
               <category xml:id="translation">
                  <catDesc>Translation</catDesc>
               </category>
               <category xml:id="multipleWorks">
                  <catDesc>multipleWorks</catDesc>
               </category>
               <category xml:id="abridgement">
                  <catDesc>Abridgement</catDesc>
               </category>
               <category xml:id="supplement">
                  <catDesc>Supplement</catDesc>
               </category>
               <category xml:id="papers">
                  <catDesc>Papers</catDesc>
               </category>
               <category xml:id="documents">
                  <catDesc>Documents</catDesc>
               </category>
               <category xml:id="extract">
                  <catDesc>Extract</catDesc>
               </category>
               <category xml:id="gloss">
                  <catDesc>Gloss</catDesc>
               </category>
               <category xml:id="selection">
                  <catDesc>Selection</catDesc>
               </category>
               <category xml:id="diagrams">
                  <catDesc>Diagrams</catDesc>
               </category>
               <category xml:id="notes">
                  <catDesc>Notes</catDesc>
               </category>
               <category xml:id="letters">
                  <catDesc>Letters</catDesc>
               </category>
               <category xml:id="versification">
                  <catDesc>Versification</catDesc>
               </category>
            </taxonomy>
         </classDecl>
      </encodingDesc>
      <profileDesc>
         <textClass>
            <keywords scheme="#LCSH">
               <list>
                  <item>
                     <ref target="#MS_Ouseley_387-item1">
                        <term key="subject_sh85125354"
                           target="http://id.loc.gov/authorities/sh85125354#concept"
                           >Soul--Islam</term>
                     </ref>
                  </item>
                  <item>
                     <ref target="#MS_Ouseley_387-item2">
                        <term key="subject_sh85100849"
                           target="http://id.loc.gov/authorities/sh85100849#concept"
                           >Philosophy</term>
                     </ref>
                  </item>
                  <item>
                     <ref target="#MS_Ouseley_387-item3 #MS_Ouseley_387-item7">
                        <term key="subject_sh85100085"
                           target="http://id.loc.gov/authorities/sh85100085">Persian
                           poetry--747-1500</term>
                     </ref>
                  </item>
                  <item>
                     <ref target="#MS_Ouseley_387-item4 #MS_Ouseley_387-item6">
                        <term key="subject_sh2008115921"
                           target="http://id.loc.gov/authorities/sh2008115921#concept">Mogul
                           Empire--Kings and rulers--Biography</term>
                     </ref>
                  </item>
                  <item>
                     <ref target="#MS_Ouseley_387-item4 #MS_Ouseley_387-item6">
                        <term key="subject_sh2008115920"
                           target="http://id.loc.gov/authorities/sh2008115920#concept">Mogul
                           Empire--History</term>
                     </ref>
                  </item>
                  <item>
                     <ref target="#MS_Ouseley_387-item4 #MS_Ouseley_387-item6">
                        <term key="subject_sh2008115922"
                           target="http://id.loc.gov/authorities/sh2008115922#concept">Mogul
                           Empire--Politics and government</term>
                     </ref>
                  </item>
                  <item>
                     <ref target="#MS_Ouseley_387-item5 #MS_Ouseley_387-item8">
                        <term key="subject_sh85064905"
                           target="http://id.loc.gov/authorities/sh85064905#concept"
                           >India--History</term>
                     </ref>
                  </item>
                  <item>
                     <ref target="#MS_Ouseley_387-item9">
                        <term key="subject_sh85132085"
                           target="http://id.loc.gov/authorities/sh85132085#concept">Tales</term>
                     </ref>
                  </item>
               </list>
            </keywords>
         </textClass>
      </profileDesc>
      <revisionDesc>
		<change when="2020-07-06" xml:id="ids-cleanup">
			<persName>Julian Cook</persName> Changed person and work ids (Fihrist data cleanup project).
		</change>
         <change when="2018-06-08">
            <persName>Andrew Morrison</persName> Updated key attributes using <ref
               target="https://github.com/bodleian/fihrist-mss/tree/master/processing/conversion_scripts/update-keys.xsl"
               >update-keys.xsl</ref>
         </change>
         <change when="2018-03-28" xml:id="add-summary2">
            <persName>Andrew Morrison</persName> Adjusted summary using <ref
               target="https://github.com/bodleian/fihrist-mss/tree/master/processing/conversion_scripts/add-summaries2.xsl"
               >add-summaries2.xsl</ref>
         </change>
         <change when="2018-03-15" xml:id="add-summary">
            <persName>Andrew Morrison</persName> Added summary using <ref
               target="https://github.com/bodleian/fihrist-mss/tree/master/processing/conversion_scripts/add-summaries.xsl"
               >add-summaries.xsl</ref>
         </change>
         <change when="2017-11-07">
            <persName>James Cummings</persName> Up-converted the markup using <ref
               target="https://github.com/bodleian/fihrist-mss/tree/master/processing/convertFihrist2Bodley.xsl"
               >https://github.com/bodleian/fihrist-mss/tree/master/processing/convertFihrist2Bodley.xsl</ref>
         </change>
         <change when="2012-08-06">
            <persName>Alasdair Watson</persName> created this file.</change>
      </revisionDesc>
   </teiHeader>
   <facsimile>
      <graphic url="folio1r.png"/>
      <graphic url="folio1v.png"/>
      <graphic url="folio2r.png"/>
      <graphic url="folio2v.png"/>
   </facsimile>
   <text>
      <body>
         <p><!--Body paragraph provided for validation and future transcription--></p>
      </body>
   </text>
</TEI><|MERGE_RESOLUTION|>--- conflicted
+++ resolved
@@ -62,14 +62,8 @@
                   </msItem>
                   <msItem xml:id="MS_Ouseley_387-item2" n="2">
                      <locus from="7" to="17">ff. 7-17</locus>
-<<<<<<< HEAD
-                     <author key="person_114270392" ref="http://viaf.org/viaf/114270392">
-                        <persName xml:lang="fa-Latn-x-lc" type="standard">Bābā Afz̤al, 13th
-                           cent.</persName>
-=======
                      <author key="person_211269318" ref="http://viaf.org/viaf/211269318" change="#ids-cleanup">
                         <persName xml:lang="fa-Latn-x-lc" type="standard">Bābā Afz̤al, 13th cent.</persName>
->>>>>>> 489b4a4f
                         <persName xml:lang="fa">بابا افضل</persName>
                         <persName xml:lang="fa-Latn-x-lc" type="alt">Bābā Afḍal, Afḍal al-Dīn
                            Muḥammad Kāshī</persName>
