--- conflicted
+++ resolved
@@ -156,11 +156,7 @@
                      <origPlace cert="medium">Probably <country ref="http://viaf.org/viaf/135375457">India</country></origPlace><origDate calendar="#Hijri_qamari" when="1802-06-05">3 Ṣafar 1218 AH (5 June 1802 CE)</origDate>
                   </origin>
                   <provenance><p>Previously owned by <persName role="fmo" key="">Major George Bunce (d. 1807)</persName>, as per his inscriptions on the <locus from="iia" to="iia">second flyleaf a side</locus> and <locus from="vb" to="vb">final flyleaf b side</locus>. 
-<<<<<<< HEAD
                      Bunce served as Lieutenant then later rose to Major in H. M. 24th Light Dragoons in <placeName>India</placeName>, where he apparently studied Persian and collected manuscripts, including a copy of the <title>Shāhnāmah</title> that he provided to <persName key="person_316003640" role="oth" change="#prov-markup">Turner Macan</persName> for his edition.</p></provenance>
-=======
-                     Bunce served as Lieutenant then later rose to Major in H. M. 24th Light Dragoons in <placeName>India</placeName>, where he apparently studied Persian and collected manuscripts, including a copy of the <title>Shāhnāmah</title> that he provided to <persName>Turner Macan</persName> for his edition.</p></provenance>
->>>>>>> 5f391270
                   <provenance><p>
                      Subsequently acquired by Persian scholar 
                         <persName type="standard" role="fmo" ref="http://viaf.org/viaf/20108923/" key="person_20108923">Nathaniel Bland (1803–1865)</persName>, 
@@ -243,11 +239,7 @@
                         D. S. Margoliouth, <title level="m">Catalogue of the Oriental Manuscripts in the Library of Eton College</title> (<pubPlace>Oxford</pubPlace>: <publisher>Horace Hart, Printer to the University</publisher>, <date calendar="#Gregorian" when="1904">1904</date>, <biblScope><ref target="http://archive.org/stream/CatalogueOfTheOrientalManuscriptsInTheLibraryOfEtonCollegeMargoliouth1904#page/n012/mode/1up">p. 24, no. 199 (shelf/item: 16/14)</ref> [Eton Pote 436]</biblScope>.
                      </bibl>
                      <bibl>
-<<<<<<< HEAD
-                        D. N. Marshall, <title>Mughals in India: A Bibliographical Survey. Vol. 1. Manuscripts</title> (<pubPlace>Bombay</pubPlace>: <publisher>Asia mublishing House</publisher><date calendar="#Gregorian" when="1962">1962</date>, <biblScope><ref target="http://archive.org/stream/MughalsInIndiaABibliographicalSurveymarshall#page/n175/mode/2up">pp. 157–158, no. 517</ref></biblScope>.
-=======
                         D. N. Marshall, <title>Mughals in India: A Bibliographical Survey. Vol. 1. Manuscripts</title> (<pubPlace>Bombay</pubPlace>: <publisher>Asia Publishing House</publisher><date calendar="#Gregorian" when="1962">1962</date>, <biblScope><ref target="http://archive.org/stream/MughalsInIndiaABibliographicalSurveymarshall#page/n175/mode/2up">pp. 157–158, no. 517</ref></biblScope>.
->>>>>>> 5f391270
                      </bibl>
                      <bibl>
                         W. H. Morley, <title level="m">A Descriptive Catalogue of the Historical Manuscripts in the Arabic and Persian Languages</title> (<pubPlace>London</pubPlace>: <publisher>John W. Parker &amp; Son</publisher>, <date calendar="#Gregorian" when="1854">1854</date>), <biblScope><ref target="https://archive.org/details/b30092929/page/104/mode/2up">pp. 105–108, nos. CV–CIII.</ref> [RAS Persian 110–113]</biblScope>.
