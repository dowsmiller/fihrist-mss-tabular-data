<?xml version="1.0" encoding="UTF-8"?>
<?xml-model href="https://raw.githubusercontent.com/bodleian/consolidated-tei-schema/master/msdesc.rng" type="application/xml" schematypens="http://relaxng.org/ns/structure/1.0"?>
<?xml-model href="https://raw.githubusercontent.com/bodleian/consolidated-tei-schema/master/msdesc.rng" type="application/xml" schematypens="http://purl.oclc.org/dsdl/schematron"?>
<TEI xmlns="http://www.tei-c.org/ns/1.0" xml:id="manuscript_7408">
   <teiHeader>
      <fileDesc>
         <titleStmt>
            <title>Persian MS 898</title>
            <funder>Iran Heritage Foundation and The John Rylands Research Institute</funder>
         </titleStmt>
         <publicationStmt>
            <publisher>The University of Manchester Library</publisher>
            <date calendar="#Gregorian">2014-MM-DD</date>
            <pubPlace>
               <address>
                  <addrLine>The John Rylands Library</addrLine>
                  <street>150 Deansgate</street>
                  <settlement>Manchester</settlement>
                  <postCode>M3 3EH</postCode>
                  <addrLine>
                     <ref target="http://www.library.manchester.ac.uk/specialcollections/">The John
                        Rylands Library</ref>
                  </addrLine>
                  <addrLine>
                     <email>uml.special-collections@manchester.ac.uk</email>
                  </addrLine>
               </address>
            </pubPlace>
            <idno>UkMaJRU</idno>
            <idno type="msID">Persian_MS_898</idno>
            <idno type="catalogue">Fihrist</idno>
         </publicationStmt>
         <sourceDesc>
            <msDesc xml:id="Persian_MS_898" xml:lang="en">
               <msIdentifier>
                  <country>United Kingdom</country>
                  <settlement>Manchester</settlement>
                  <institution>The University of Manchester</institution>
                  <repository>The John Rylands Library</repository>
                  <collection>Persian Manuscripts</collection>
                  <idno>Persian MS 898</idno>
               </msIdentifier>
               <msContents>
                  <summary>The second of three complete volumes bound in two (together with <ref
                        target="https://www.fihrist.org.uk/catalog/manuscript_7407"><idno>Persian MS
                           897 (Vol. 1)</idno></ref> of the <title>Siyar al-Mutaʼakhkhirīn</title>
                     (Review of Modern Times), a general history of the Indian empire after the
                     death of the Mughal Emperor <persName xml:lang="ar-Latn-x-lc" type="standard"
                        key="person_6178410" ref="http://viaf.org/viaf/6178410/" role="subject"
                        change="#role-assignment">‘Alamgīr I</persName> in <date
                        calendar="#Gregorian" when="1707">1707</date>‏ until <date
                        calendar="#Hijri-qamari" when="1781">1195 AH (1781 CE).</date>
                  </summary>
                  <msItem xml:id="Persian_MS_898-item1">
                     <author key="person_54543418" ref="http://viaf.org/viaf/54543418/">
                        <persName xml:lang="en" type="standard">Ghulām Husain Khān, Ṭabaṭāḅāī, b.
                           1727 or 8</persName>
                        <persName xml:lang="fa">غلام حسين بن هدايت علی خان بن السيد عليم الله بن
                           السيد فيض الله الطباطبائی الحسينی</persName>
                     </author>
<<<<<<< HEAD
                     <title xml:lang="ar-Latn-x-lc" key="work_9519" change="#ids-cleanup">Siyar al-mutaʼakhkhirīn</title>
                     <title xml:lang="ar" key="work_9519" change="#ids-cleanup">سير المتأخرين</title>
                     <incipit xml:lang="ar" type="basmalla"><locus from="1b" to="1b"> برگ ۱پ (folio 1b):</locus>
                        سپاس بیقیاس و ستایش سر اساس نثار بیار گاه عزت و عظمت و جلال‌ دادار بیهمالیست.
                     </incipit>
                     <explicit xml:lang="ar"><locus from="478a" to="478a"> برگ ۴۷۸ر (folio 478a):</locus>
                        سنه خمس وتسعين من المائة الثانيه عشرة من الهجره المقدسة النبوية علي صاحبها السلام والتحية.
                     </explicit>
                     <colophon xml:lang="fa"><locus from="478a" to="478a"> برگ ۴۷۸ر (folio 478a):</locus>
                        در سنه یکهزار و دوصد و بیست و چهار هجری صورت انجام و پیرایه یافت.
                     </colophon>
                     <colophon xml:lang="en"><date calendar="#Hijri-qamari" notBefore="1809" notAfter="1810">1224 AH (1809–10 CE)</date></colophon>
                     <note><persName role="trl" type="pseudonym">'Nota-Manus' (pseudonym of <addName type="alt">M. Raymond</addName>, a. k. a. <addName type="alt">'Haji Mustapha'</addName>, d. 1791)</persName> translated the first volume into English in <date calendar="#Gregorian" when="1789">1789</date>, but apparently died before completing it, based upon which <persName role="trl" ref="http://viaf.org/viaf/311403069" key="person_311403069">Colonel John Briggs (d. 1875)</persName> revised and expanded the first one for the <orgName ref=" http://viaf.org/viaf/144665249" key="person_144665249">Oriental Translation Fund</orgName> in <date calendar="#Gregorian" when="1832">1832</date>.</note>
=======
                     <title xml:lang="ar-Latn-x-lc" key="work_9519" change="#ids-cleanup">Siyar
                        al-mutaʼakhkhirīn</title>
                     <title xml:lang="ar" key="work_9519" change="#ids-cleanup">سير
                        المتأخرين</title>
                     <incipit xml:lang="ar" type="basmalla"><locus from="1b" to="1b"> برگ ۱پ (folio
                           1b):</locus> سپاس بیقیاس و ستایش سر اساس نثار بیار گاه عزت و عظمت و جلال‌
                        دادار بیهمالیست. </incipit>
                     <explicit xml:lang="ar"><locus from="478a" to="478a"> برگ ۴۷۸ر (folio
                           478a):</locus> سنه خمس وتسعين من المائة الثانيه عشرة من الهجره المقدسة
                        النبوية علي صاحبها السلام والتحية. </explicit>
                     <colophon xml:lang="fa"><locus from="478a" to="478a"> برگ ۴۷۸ر (folio
                           478a):</locus> در سنه یکهزار و دوصد و بیست و چهار هجری صورت انجام و
                        پیرایه یافت. </colophon>
                     <colophon xml:lang="en"><date calendar="#Hijri-qamari" notBefore="1809"
                           notAfter="1810">1224 AH (1809–10 CE)</date></colophon>
>>>>>>> 4153a157
                     <textLang mainLang="fa">Persian</textLang>
                  </msItem>
               </msContents>
               <physDesc>
                  <objectDesc form="codex">
                     <supportDesc material="chart">
<<<<<<< HEAD
                        <support>Medium-weight, straight-grained ivoury-coloured English handmade <material>paper</material>, with >1mm between the laid lines and ~26 mm between chain lines, with a <watermark>Britannia</watermark> watermark countermarked <watermark><q xml:lang="en">J. Whatman <date calendar="#Gregorian" when="1808">1808</date></q></watermark> manufactured by the <orgName type="display" role="ppm" ref="http://viaf.org/viaf/307449418" key="person_307449418">Whatman Paper Mill</orgName> in <placeName cert="high" ref="http://viaf.org/viaf/151287843">Maidstone, Kent</placeName>, then owned and operated by <persName type="display" role="ppm" ref="http://viaf.org/viaf/54948875" key="person_54948875">William Balston (1759–1849)</persName>. 
                           Folios <locus from="257" to="258">257–258</locus> replaced with English handmade <material>paper</material> watermarked with <watermark>Britannia</watermark> and countermarked <watermark><q xml:lang="en">Budgen and Willmott <date calendar="#Gregorian" when="1811">1811</date></q></watermark> of <placeName cert="high" ref="http://viaf.org/viaf/148861381">Kent</placeName> papermakers <persName type="display" role="ppm" key="person_f6532">Thomas Budgen</persName> and <persName type="display" role="ppm" key="person_f6533">Charles Willmott</persName>, with chain lines 26 mm and laid lines ~1mm apart.
                           Folios <locus from="405" to="412">405–412</locus> replaced with English handmade <material>paper</material> watermarked with <watermark>Britannia</watermark> and countermarked <watermark>C. Brenchley <date calendar="#Gregorian" when="1812">1812</date></watermark> watermarks, with chain lines 25 mm and laid lines >1mm apart.
                           </support>
                        <extent> <measure unit="folios" quantity="478">478 folios (ff. i + 478 + i)</measure>
=======
                        <support>Medium-weight, straight-grained ivoury-coloured English handmade
                              <material>paper</material>, with >1mm between the laid lines and ~26
                           mm between chain lines, <watermark>Britannia</watermark> and
                              <watermark>J. Whatman <date calendar="#Gregorian" when="1808"
                                 >1808</date></watermark> watermarks, of the <orgName type="display"
                              role="ppm" ref="http://viaf.org/viaf/307449418"/>Whatman paper mill in
                              <placeName cert="high" ref="http://viaf.org/viaf/151287843">Maidstone,
                              Kent</placeName>, then owned and operated by <persName type="display"
                              role="ppm" ref="http://viaf.org/viaf/54948875">William Balston
                              (1759–1849)</persName>. Endleaves of comparatively heavy English
                           handmade <material>paper</material>, >1mm between laid lines and 30 mm
                           between chain lines. Folios <locus from="257" to="258">257–258</locus>
                           are replaced with English handmade <material>paper</material> watermarked
                           with <watermark>Britannia</watermark> and <watermark>Budgen and Willmott
                                 <date calendar="#Gregorian" when="1811">1811</date></watermark>
                           watermarks of <placeName cert="high" ref="http://viaf.org/viaf/148861381"
                              >Kent</placeName> papermakers <persName type="display" role="ppm"
                              key="person_f6532">Thomas Budgen</persName> and <persName
                                 type="display" role="ppm" key="person_f6533">Charles Willmott</persName>, with
                           chain lines 26 mm and laid lines ~1mm apart. Folios <locus from="405"
                              to="412">405–412</locus> are replaced with English handmade
                              <material>paper</material> with <watermark>Britannia</watermark> and
                              <watermark>C. Brenchley <date calendar="#Gregorian" when="1812"
                                 >1812</date></watermark> watermarks, with chain lines 25 mm and
                           laid lines >1mm apart. Endleaves of comparatively heavy British handmade
                              <material>paper</material>, with laid lines ~1mm and chain lines 30 mm
                           apart.</support>
                        <extent>
                           <measure unit="folios" quantity="478">478 folios (ff. i + 478 +
                              i)</measure>
>>>>>>> 4153a157
                           <dimensions type="leaf" unit="mm">
                              <height>311</height>
                              <width>194</width>
                           </dimensions>
                           <dimensions type="written" unit="mm">
                              <height>258</height>
                              <width>155</width>
                           </dimensions>
                        </extent>
                        <foliation xml:id="original">
                           <p>Foliated on folios <locus from="1b" to="280">1b to 280b</locus> in
                              Hindu-Arabic numerals inscribed on the upper-right corners of the b
                              sides in black <material>ink</material>; however, folios 194 and 255
                              are duplicated.</p>
                        </foliation>
                        <foliation xml:id="modern">
                           <p>Foliation in pencilled Arabic numerals on the upper-right corners of
                              the a sides by the cataloguer.</p>
                        </foliation>
                        <collation> Possibly binions throughout. <catchwords>Catchwords thoughout on
                              the lower left corners of the b sides.</catchwords>
                        </collation>
                        <condition>In good condition, with however the binding is somewhat tight and
                           doesn't open to the gutters.</condition>
                     </supportDesc>
                     <layoutDesc>
                        <layout columns="1" ruledLines="22" n="mistara"> Written in a single column
                           with 22 lines per page. Ruled with a <hi rend="italic">miṣṭārah</hi> hand
                           guide. </layout>
                     </layoutDesc>
                  </objectDesc>
                  <handDesc>
                     <handNote scope="major" script="nastaliq" medium="ink"> Copied in clear
                        nasta‘liq script in black <material>ink</material> with subheaders and marks
                        in <material>red</material>. </handNote>
                     <handNote scope="minor" script="nastaliq" medium="ink"> Folios <locus
                           from="257" to="258">257–258</locus> and <locus from="405" to="412"
                           >405–412</locus> replaced, written in a different nasta‘liq script in
                        black <material>ink</material>, possibly the same hand that wrote several
                        marginal notes. </handNote>
                  </handDesc>
                  <additions>
                     <list>
                        <item><label>Inscription:</label>folio <locus from="305b" to="305b"
                              >305b</locus>
                           <q xml:lang="en">1st vol. 304 leaves Vol. 1 is very rare 3/?
                           £2-10-0.</q></item>
                        <item>
                           <label>Bookplates:</label><locus from="left_paste-down"> left
                              paste-down,</locus> Bibliotheca Lindesiana with shelfmark <q
                              xml:lang="en">2/B</q>, and <q xml:lang="en">Persian 103–104</q>.
                        </item>
                     </list>
                  </additions>
                  <bindingDesc>
<<<<<<< HEAD
                     <binding notBefore="1780" notAfter="1866"><p>
                        Sewn at three stations, probably on sawn-in cord supports laced or frayed out onto the <material>pasteboards</material>. Edges finely speckled in blue and black. 
                        Folded striped red and white fabric stuck-on endbands applied at head and tail.
                        Covered in an British-style, tight backed binding in full British tan coloured calfskin <material>leather</material>, with a smooth spine and defined joints, untitled and untooled.
                        Endleaves of comparatively heavy English handmade <material>paper</material>, >1mm between laid lines and 30 mm between chain lines.</p>
                        <decoNote type="binding"><p>Calf boards spattered and marbled to the book by the binder after covering.</p></decoNote>
=======
                     <binding notBefore="1780" notAfter="1866">
                        <p> Sewn at three stations, probably on sawn-in cord supports laced or
                           frayed out onto the <material>pasteboards</material>. Edges finely
                           speckled in blue and black. Folded striped red and white fabric stuck-on
                           endbands applied at head and tail. Covered in an British-style, tight
                           backed binding in full British tan coloured calfskin
                              <material>leather</material>, with a smooth spine and defined joints,
                           untitled and untooled.</p>
                        <decoNote type="binding"><p>Calf boards spattered and marbled to the book by
                              the binder after covering.</p></decoNote>
>>>>>>> 4153a157
                        <p>
                           <dimensions type="binding" unit="mm">
                              <height>322</height>
                              <width>199</width>
                              <depth>71</depth>
                           </dimensions>
                        </p>
                        <condition>Good condition but restricted opening.</condition>
                     </binding>
                  </bindingDesc>
               </physDesc>
               <history>
                  <origin>
                     <origDate calendar="#Hijri-qamari" notBefore="1809" notAfter="1810">1224 AH
                        (1809–10 CE)</origDate>
                  </origin>
                  <provenance><p>Subsequently acquired by <persName type="standard" role="fmo"
                           ref="http://viaf.org/viaf/97751058/" key="person_97751058">Alexander
                           Lindsay, 25th Earl of Crawford (1812–1880)</persName>.</p>
                  </provenance>
                  <provenance>Purchased by <persName type="standard" role="dnr" key="person_f6379"
                        >Enriqueta Rylands (1843–1908)</persName> in <date calendar="#Gregorian"
                        when="1901">1901</date> from <persName type="standard" role="fmo"
                        ref="http://viaf.org/viaf/9985420/" key="person_9985420">James Ludovic
                        Lindsay, 26th Earl of Crawford (1847–1913)</persName>. </provenance>
                  <acquisition>
                     <p>Bequeathed by <persName type="standard" key="person_f6379">Enriqueta Rylands
                           (1843–1908)</persName> in <date calendar="#Gregorian" when="1908"
                           >1908</date> to the <orgName type="corporation" role="rps"
                           ref="http://viaf.org/viaf/312795145/"> John Rylands
                        Library</orgName>.</p>
                  </acquisition>
               </history>
               <additional>
                  <adminInfo>
                     <recordHist>
                        <source>
                           <p>Bibliographical description based on an index created by <persName
                                 type="standard" ref="http://viaf.org/viaf/56454583/"
                                 key="person_56454583" role="cataloguer" change="#role-assignment"
                                 >Reza Navabpour</persName> circa <date calendar="#Gregorian"
                                 notBefore="1992" notAfter="1994">1993</date>, derived from a
                              manuscript catalogue by <persName type="standard" role="cataloguer"
                                 ref="http://viaf.org/viaf/3970228" key="person_3970228">Michael
                                 Kerney</persName>, <date calendar="#Gregorian" notAfter="1901"
                                 notBefore="1868">circa 1890s</date> and his <title>Bibliotheca
                                 Lindesiana, Hand-list of Oriental Manuscripts: Arabic, Persian,
                                 Turkish</title>, <date calendar="#Gregorian" when="1898"
                                 >1898</date>.</p>
                           <p change="2021">Manuscript description by <persName type="standard"
                                 role="cataloguer" ref="http://viaf.org/viaf/22161693743415930845"
                                 key="person_22161693743415930845">Jake Benson</persName> in <date
                                 calendar="#Gregorian" when="2021">2021</date> with reference to the
                              volume.</p>
                        </source>
                     </recordHist>
                     <availability status="restricted">
                        <p>The manuscript is available for consultation by any accredited reader,
                           see <ref
                              target="http://www.library.manchester.ac.uk/ourservices/howtousethespecialcollections/becomingareader"
                              >Becoming a Reader</ref> for details. Please contact
                              <email>uml.special-collections@manchester.ac.uk</email> for further
                           information on the availability of this manuscript.</p>
                     </availability>
                  </adminInfo>
                  <listBibl>
<<<<<<< HEAD
                     <bibl type="related">
                        <ref target="https://www.fihrist.org.uk/catalog/manuscript_7407"><idno>Persian MS 897 (Vol. 1)</idno></ref>
                     </bibl>
                     <bibl>
                        A.F.L. Beeston, <title level="s">Catalogue of the Persian, Turkish, Hindûstânî, and Pushtû Manuscripts in the Bodleian Library, Part III</title> (<pubPlace>Oxford</pubPlace>: <publisher>Clarendon Press</publisher>, <date calendar="#Gregorian" when="1954">1954</date>), <biblScope><ref target="http://archive.org/stream/catalogueofpersi03bodluoft#page/7/mode/2up">p. 7 no. 2471</ref> [Bodl.. Ms. Ind. Inst. Pers. 25-26].</biblScope>
                     </bibl>
                     <bibl>
                        E. G. Browne, <title>A Catalogue of Persian Manuscripts in the Library of the University of Cambridge</title>,  (<pubPlace>Cambridge</pubPlace>: <publisher>Cambridge University press</publisher>, <date calendar="#Gregorian" when="1896">1896</date>), <biblScope><ref target="https://cudl.lib.cam.ac.uk/view/PR-A-00233-00040/111">p. 176, no. 101</ref> [Camb. Add. 408].</biblScope>
                     </bibl>
                     <bibl>
                        H. M. Elliot and John Dowson, <title level="s">The History of India, As Told by Its Own Historians: The Muhammadan Period,</title> Vol. VIII (<pubPlace>London</pubPlace>: <publisher>Trübner &amp; Co.</publisher>, <date calendar="#Gregorian" when="1877">1877</date>), <biblScope><ref target="https://archive.org/details/in.ernet.dli.2015.22817/page/n219/mode/2up?">pp. 194–198, no. CXII</ref>.</biblScope>
                     </bibl>
                     <bibl>
                        H. Ethé, <title level="s">Catalogue of Persian Manuscripts in the Library of the India Office</title>, Vol. I  (<pubPlace>Oxford</pubPlace>: <publisher>Printed for the India Office by H. Hart</publisher>, <date calendar="#Gregorian" when="1903">1903</date>) <biblScope><ref target="http://archive.org/stream/catalogueofpersi01greauoft#page/n108/mode/2up">col. 157, no. 416</ref> [BL IO Islamic 3319].</biblScope>
                     </bibl>
                     <bibl type="translation">
                        <ref target="https://books.google.co.uk/books?id=EZ9RAAAAcAAJ">Gholam Hussein-Khan, <title level="m">The Siyar-ul-Mutakherin: A History of the Mahomedan Power in India During the Last Century</title>.</ref> Revised translation by John Briggs. <pubPlace>London</pubPlace>: <publisher>Oriental translation fund</publisher>, <date calendar="#Gregorian" when="1832">1832</date>.
                     </bibl>
                     <bibl type="translation">
                        <ref target="https://books.google.co.uk/books?id=3PAwAQAAMAAJ">Ghulam Husain Khan, <title level="m">A Translation of the Sëir Mutaqherin; or View of Modern Times, Being an History of India, from the Year 1118 to Year 1194 (This Year Answers to the Christian Year 1781-82) of the Hidjrah, Containing, in General, the Reigns of the Seven Last Emperors of Hindostan, and in Particular, an Account of the English Wars in Bengal ... To Which the Author Has Added Critical Examination of the English Government and Policy in Those Countries, Down to the Year 1783.</title></ref> Translated by M. Raymond [a.k.a. 'Haji Mustapha'] <publisher>Calcutta</publisher>: <publisher>Printed by J. White</publisher>, <date calendar="#Gregorian">1789</date>.
                     </bibl>
                     <bibl> 
                        D. S. Margoliouth, <title level="m">Catalogue of the Oriental Manuscripts in the Library of Eton College</title> (<pubPlace>Oxford</pubPlace>: <publisher>Horace Hart, Printer to the University</publisher>, <date calendar="#Gregorian" when="1904">1904</date>, <biblScope><ref target="http://archive.org/stream/CatalogueOfTheOrientalManuscriptsInTheLibraryOfEtonCollegeMargoliouth1904#page/n012/mode/1up">p. 24, no. 199 (shelf/item: 16/14)</ref> [Eton Pote 436].</biblScope>
                     </bibl>
                     <bibl>
                        D. N. Marshall, <title>Mughals in India: A Bibliographical Survey. Vol. 1. Manuscripts</title> (<pubPlace>Bombay</pubPlace>: <publisher>Asia mublishing House</publisher><date calendar="#Gregorian" when="1962">1962</date>, <biblScope><ref target="http://archive.org/stream/MughalsInIndiaABibliographicalSurveymarshall#page/n175/mode/2up">pp. 157–158, no. 517.</ref></biblScope>
                     </bibl>
                     <bibl>
                        W. H. Morley, <title level="m">A Descriptive Catalogue of the Historical Manuscripts in the Arabic and Persian Languages</title> (<pubPlace>London</pubPlace>: <publisher>John W. Parker &amp; Son</publisher>, <date calendar="#Gregorian" when="1854">1854</date>), <biblScope><ref target="https://archive.org/details/b30092929/page/104/mode/2up">pp. 105–108, nos. CV–CIII.</ref> [RAS Persian 110–113].</biblScope>
=======
                     <bibl> A.F.L. Beeston, <title level="s">Catalogue of the Persian, Turkish,
                           Hindûstânî, and Pushtû Manuscripts in the Bodleian Library, Part
                           III</title> (<pubPlace>Oxford</pubPlace>: <publisher>Clarendon
                           Press</publisher>, <date calendar="#Gregorian" when="1954">1954</date>),
                              <biblScope><ref
                              target="http://archive.org/stream/catalogueofpersi03bodluoft#page/7/mode/2up"
                              >p.7 no. 2471</ref> [Bodl.. Ms. Ind. Inst. Pers. 25-26].</biblScope>
                     </bibl>
                     <bibl> E. Browne, <title>A Catalogue of Persian Manuscripts in the Library of
                           the University of Cambridge</title>, (<pubPlace>Cambridge</pubPlace>:
                           <publisher>Cambridge University press</publisher>, <date>1896</date>),
                              <biblScope><ref
                              target="https://cudl.lib.cam.ac.uk/view/PR-A-00233-00040/111">p.176,
                              no. 101</ref> [Camb. Add. 408].</biblScope>
                     </bibl>
                     <bibl> H. Ethé, <title level="s">Catalogue of Persian manuscripts in the
                           library of the India Office</title>, Vol. I <date>1903-37</date>
                        <biblScope><ref
                              target="http://archive.org/stream/catalogueofpersi01greauoft#page/n108/mode/2up"
                              >col.157, no. 416</ref> [BL IO Islamic 3319].</biblScope>
                     </bibl>
                     <bibl>
                        <ref target="https://books.google.co.uk/books?id=EZ9RAAAAcAAJ">Gholam
                           Hussein-Khan, <title level="m">The Siyar-ul-Mutakherin: A History of the
                              Mahomedan Power in India During the Last Century</title>.</ref>
                        Revised translation by John Briggs. <pubPlace>London</pubPlace>:
                           <publisher>Oriental translation fund</publisher>, <date
                           calendar="#Gregorian" when="1832">1832</date>
                     </bibl>
                     <bibl>
                        <ref target="https://books.google.co.uk/books?id=3PAwAQAAMAAJ">Ghulam Husain
                           Khan, <title level="m">A Translation of the Sëir Mutaqherin; or View of
                              Modern Times, Being an History of India, from the Year 1118 to Year
                              1194 (This Year Answers to the Christian Year 1781-82) of the Hidjrah,
                              Containing, in General, the Reigns of the Seven Last Emperors of
                              Hindostan, and in Particular, an Account of the English Wars in Bengal
                              ... To Which the Author Has Added Critical Examination of the English
                              Government and Policy in Those Countries, Down to the Year
                              1783.</title></ref> Translated by M. Raymond [a.k.a. 'Haji Mustapha']
                           <publisher>Calcutta</publisher>: <publisher>Printed by J.
                           White</publisher>, <date calendar="#Gregorian">1789</date>. </bibl>
                     <bibl> D. S. Margoliouth, <title level="m">Catalogue of the Oriental
                           Manuscripts in the Library of Eton College</title>
                           (<pubPlace>Oxford</pubPlace>: <publisher>Horace Hart, Printer to the
                           University</publisher>, <date calendar="#Gregorian" when="1904"
                           >1904</date>, <biblScope><ref
                              target="http://archive.org/stream/CatalogueOfTheOrientalManuscriptsInTheLibraryOfEtonCollegeMargoliouth1904#page/n012/mode/1up"
                              >p. 24, no. 199 (shelf/item: 16/14).</ref> [Eton Pote 436]</biblScope>
                     </bibl>
                     <bibl> D. N. Marshall, <title>Mughals in India: A Bibliographical Survey. Vol.
                           1. Manuscripts</title> (<pubPlace>Bombay</pubPlace>: <publisher>Asia
                           mublishing House</publisher><date calendar="#Gregorian" when="1962"
                           >1962</date>, <biblScope><ref
                              target="http://archive.org/stream/MughalsInIndiaABibliographicalSurveymarshall#page/n175/mode/2up"
                              >p.158.</ref></biblScope>
>>>>>>> 4153a157
                     </bibl>
                     <bibl> W. H. Morley, <title level="m">A Descriptive Catalogue of the Historical
                           Manuscripts in the Arabic and Persian Languages</title>
                           (<pubPlace>London</pubPlace>: <publisher>John W. Parker &amp;
                           Son</publisher>, <date calendar="#Gregorian" when="1854">1854</date>),
                              <biblScope><ref
                              target="https://archive.org/details/b30092929/page/104/mode/2up"> pp.
                              105–108, nos. CV–CIII.</ref> [RAS Persian 110–113]</biblScope>
                     </bibl>
                     <bibl> C. Rieu, <title level="s">Catalogue of the Persian manuscripts in the
                           British Museum</title>, Vol. I (<pubPlace>London</pubPlace>:
                           <publisher>British Museum</publisher><date calendar="#Gregorian"
                           when="1879">1879</date>), <biblScope><ref
                              target="http://archive.org/stream/catalogueofpersi01brituoft#page/280/mode/2up"
                              >p. 280</ref> [BL Add. 6577-6578].</biblScope>
                     </bibl>
<<<<<<< HEAD
                     <bibl>
                        C. A. Storey, <title>Persian Literature: A Bio-bibliographical Survey</title>, § 2 fasc. 3 (<pubPlace>London</pubPlace>: <publisher>Luzac &amp; Co.</publisher><date calendar="#Gregorian" when="1939">1939</date>), <biblScope><ref target="https://archive.org/details/in.ernet.dli.2015.281845/page/n208">pp. 635–39</ref></biblScope>.
                     </bibl>
                     <bibl>
                        Robert Travers, <title level="a">The connected worlds of Haji Mustapha (c. 1730–91): A Eurasian cosmopolitan in eighteenth-century Bengal.</title> <title level="s">The Indian Economic &amp; Social History Review</title> vol. 52, no. 3 <date calendar="#Gregorian" when="2015">(2015)</date>:<biblScope><ref target="https://doi.org/10.1177/0019464615588426.">pp. 297–333</ref></biblScope>. 
=======
                     <bibl> E. Sachau and H. Ethé, <title level="s">Catalogue of the Persian,
                           Turkish, Hindûstani, and Pushtû manuscripts in the Bodleian
                           Library</title> Vol I. (<pubPlace>Oxford</pubPlace>: <publisher>Clarendon
                           Press</publisher>, <date calendar="#Gregorian" when="1889">1889</date>),
                              <biblScope><ref
                              target="http://archive.org/stream/catalogueofpersi01bodluoft#page/67/mode/2up"
                              >col. 133, no. 254</ref> [Bodl. Ouseley 330/3].</biblScope>
                     </bibl>
                     <bibl> C. A. Storey, <title>Persian Literature: A Bio-bibliographical
                           Survey</title>, § 2 fasc. 3 (<pubPlace>London</pubPlace>:
                           <publisher>Luzac &amp; Co.</publisher><date calendar="#Gregorian"
                           when="1939">1939</date>), <biblScope><ref
                              target="https://archive.org/details/in.ernet.dli.2015.281845/page/n208"
                              >pp.635–39.</ref></biblScope>
>>>>>>> 4153a157
                     </bibl>
                     <bibl> Robert Travers, <title level="a">The connected worlds of Haji Mustapha
                           (c. 1730–91): A Eurasian cosmopolitan in eighteenth-century
                           Bengal.</title>
                        <title level="s">The Indian Economic &amp; Social History Review</title>
                        <date calendar="#Gregorian" when="2015">(2015)</date>:<biblScope><ref
                              target="https://doi.org/10.1177/0019464615588426.">pp.
                           297–333</ref></biblScope>. </bibl>
                  </listBibl>
               </additional>
            </msDesc>
         </sourceDesc>
      </fileDesc>
      <encodingDesc>
         <classDecl>
            <taxonomy xml:id="LCSH">
               <bibl>
                  <ref target="http://id.loc.gov/authorities/about.html#lcsh">Library of Congress
                     Subject Headings</ref>
               </bibl>
            </taxonomy>
         </classDecl>
      </encodingDesc>
      <profileDesc>
         <textClass>
            <keywords scheme="#LCSH">
               <list>
                  <item>
                     <term key="subject_sh85064913"
                        target="http://id.loc.gov/authorities/sh85064913#concept"
                        >India--History--1526-1765</term>
                  </item>
                  <item>
                     <term key="subject_sh2008115921"
                        target="http://id.loc.gov/authorities/sh2008115921#concept">Mogul
                        Empire--Kings and rulers--Biography</term>
                  </item>
                  <item>
                     <term key="subject_sh2008115920"
                        target="http://id.loc.gov/authorities/sh2008115920#concept">Mogul
                        Empire--History</term>
                  </item>
                  <item>
                     <term key="subject_sh2008115922"
                        target="http://id.loc.gov/authorities/sh2008115922#concept">Mogul
                        Empire--Politics and government</term>
                  </item>
                  <item>
                     <term key="subject_sh85064914"
                        target="http://id.loc.gov/authorities/sh85064914#concept"
                        >India--History--18th century</term>
                  </item>
               </list>
            </keywords>
         </textClass>
      </profileDesc>
      <revisionDesc>
         <change when="2021-09-02">
            <persName>Jake Benson</persName> Completed manuscript description with reference to the
            volume. </change>
         <change when="2020-07-06" xml:id="role-assignment">
            <persName>Julian Cook</persName> Assigned role(s) to every person having an id (Fihrist
            data cleanup project). </change>
         <change when="2020-07-06" xml:id="ids-cleanup">
            <persName>Julian Cook</persName> Changed person and work ids (Fihrist data cleanup
            project). </change>
         <change when="2018-06-08">
            <persName>Andrew Morrison</persName> Updated key attributes using <ref
               target="https://github.com/bodleian/fihrist-mss/tree/master/processing/conversion_scripts/update-keys.xsl"
               >update-keys.xsl</ref>
         </change>
         <change when="2017-11-07">
            <persName>James Cummings</persName> Up-converted the markup using <ref
               target="https://github.com/bodleian/fihrist-mss/tree/master/processing/convertFihrist2Bodley.xsl"
               >https://github.com/bodleian/fihrist-mss/tree/master/processing/convertFihrist2Bodley.xsl</ref>
         </change>
         <change when="2014"/>
      </revisionDesc>
   </teiHeader>
   <text>
      <body>
         <p><!--Body paragraph provided for validation and future transcription--></p>
      </body>
   </text>
</TEI><|MERGE_RESOLUTION|>--- conflicted
+++ resolved
@@ -58,7 +58,6 @@
                         <persName xml:lang="fa">غلام حسين بن هدايت علی خان بن السيد عليم الله بن
                            السيد فيض الله الطباطبائی الحسينی</persName>
                      </author>
-<<<<<<< HEAD
                      <title xml:lang="ar-Latn-x-lc" key="work_9519" change="#ids-cleanup">Siyar al-mutaʼakhkhirīn</title>
                      <title xml:lang="ar" key="work_9519" change="#ids-cleanup">سير المتأخرين</title>
                      <incipit xml:lang="ar" type="basmalla"><locus from="1b" to="1b"> برگ ۱پ (folio 1b):</locus>
@@ -72,67 +71,17 @@
                      </colophon>
                      <colophon xml:lang="en"><date calendar="#Hijri-qamari" notBefore="1809" notAfter="1810">1224 AH (1809–10 CE)</date></colophon>
                      <note><persName role="trl" type="pseudonym">'Nota-Manus' (pseudonym of <addName type="alt">M. Raymond</addName>, a. k. a. <addName type="alt">'Haji Mustapha'</addName>, d. 1791)</persName> translated the first volume into English in <date calendar="#Gregorian" when="1789">1789</date>, but apparently died before completing it, based upon which <persName role="trl" ref="http://viaf.org/viaf/311403069" key="person_311403069">Colonel John Briggs (d. 1875)</persName> revised and expanded the first one for the <orgName ref=" http://viaf.org/viaf/144665249" key="person_144665249">Oriental Translation Fund</orgName> in <date calendar="#Gregorian" when="1832">1832</date>.</note>
-=======
-                     <title xml:lang="ar-Latn-x-lc" key="work_9519" change="#ids-cleanup">Siyar
-                        al-mutaʼakhkhirīn</title>
-                     <title xml:lang="ar" key="work_9519" change="#ids-cleanup">سير
-                        المتأخرين</title>
-                     <incipit xml:lang="ar" type="basmalla"><locus from="1b" to="1b"> برگ ۱پ (folio
-                           1b):</locus> سپاس بیقیاس و ستایش سر اساس نثار بیار گاه عزت و عظمت و جلال‌
-                        دادار بیهمالیست. </incipit>
-                     <explicit xml:lang="ar"><locus from="478a" to="478a"> برگ ۴۷۸ر (folio
-                           478a):</locus> سنه خمس وتسعين من المائة الثانيه عشرة من الهجره المقدسة
-                        النبوية علي صاحبها السلام والتحية. </explicit>
-                     <colophon xml:lang="fa"><locus from="478a" to="478a"> برگ ۴۷۸ر (folio
-                           478a):</locus> در سنه یکهزار و دوصد و بیست و چهار هجری صورت انجام و
-                        پیرایه یافت. </colophon>
-                     <colophon xml:lang="en"><date calendar="#Hijri-qamari" notBefore="1809"
-                           notAfter="1810">1224 AH (1809–10 CE)</date></colophon>
->>>>>>> 4153a157
                      <textLang mainLang="fa">Persian</textLang>
                   </msItem>
                </msContents>
                <physDesc>
                   <objectDesc form="codex">
                      <supportDesc material="chart">
-<<<<<<< HEAD
-                        <support>Medium-weight, straight-grained ivoury-coloured English handmade <material>paper</material>, with >1mm between the laid lines and ~26 mm between chain lines, with a <watermark>Britannia</watermark> watermark countermarked <watermark><q xml:lang="en">J. Whatman <date calendar="#Gregorian" when="1808">1808</date></q></watermark> manufactured by the <orgName type="display" role="ppm" ref="http://viaf.org/viaf/307449418" key="person_307449418">Whatman Paper Mill</orgName> in <placeName cert="high" ref="http://viaf.org/viaf/151287843">Maidstone, Kent</placeName>, then owned and operated by <persName type="display" role="ppm" ref="http://viaf.org/viaf/54948875" key="person_54948875">William Balston (1759–1849)</persName>. 
-                           Folios <locus from="257" to="258">257–258</locus> replaced with English handmade <material>paper</material> watermarked with <watermark>Britannia</watermark> and countermarked <watermark><q xml:lang="en">Budgen and Willmott <date calendar="#Gregorian" when="1811">1811</date></q></watermark> of <placeName cert="high" ref="http://viaf.org/viaf/148861381">Kent</placeName> papermakers <persName type="display" role="ppm" key="person_f6532">Thomas Budgen</persName> and <persName type="display" role="ppm" key="person_f6533">Charles Willmott</persName>, with chain lines 26 mm and laid lines ~1mm apart.
+                        <support>Medium-weight, straight-grained ivoury-coloured English handmade <material>paper</material>, with >1mm between the laid lines and ~26 mm between chain lines, with a <watermark>Britannia</watermark> watermark countermarked <watermark><q xml:lang="en">J. Whatman <date calendar="#Gregorian" when="1808">1808</date></q></watermark> manufactured by the <orgName type="display" role="ppm" ref="http://viaf.org/viaf/307449418" key="person_307449418">Whatman Paper Mill</orgName> in <settlement type="town" ref="http://viaf.org/viaf/151287843">Maidstone</settlement>, <settlement type="county" ref="http://viaf.org/viaf/148861381">Kent</settlement> then owned and operated by <persName type="display" role="ppm" ref="http://viaf.org/viaf/54948875" key="person_54948875">William Balston (1759–1849)</persName>. 
+                           Folios <locus from="257" to="258">257–258</locus> replaced with English handmade <material>paper</material> watermarked with <watermark>Britannia</watermark> and countermarked <watermark><q xml:lang="en">Budgen and Willmott <date calendar="#Gregorian" when="1811">1811</date></q></watermark> of <settlement type="county" ref="http://viaf.org/viaf/148861381">Kent</settlement> papermakers <persName type="display" role="ppm" key="person_f6532">Thomas Budgen</persName> and <persName type="display" role="ppm" key="person_f6533">Charles Willmott</persName>, with chain lines 26 mm and laid lines ~1mm apart.
                            Folios <locus from="405" to="412">405–412</locus> replaced with English handmade <material>paper</material> watermarked with <watermark>Britannia</watermark> and countermarked <watermark>C. Brenchley <date calendar="#Gregorian" when="1812">1812</date></watermark> watermarks, with chain lines 25 mm and laid lines >1mm apart.
                            </support>
                         <extent> <measure unit="folios" quantity="478">478 folios (ff. i + 478 + i)</measure>
-=======
-                        <support>Medium-weight, straight-grained ivoury-coloured English handmade
-                              <material>paper</material>, with >1mm between the laid lines and ~26
-                           mm between chain lines, <watermark>Britannia</watermark> and
-                              <watermark>J. Whatman <date calendar="#Gregorian" when="1808"
-                                 >1808</date></watermark> watermarks, of the <orgName type="display"
-                              role="ppm" ref="http://viaf.org/viaf/307449418"/>Whatman paper mill in
-                              <placeName cert="high" ref="http://viaf.org/viaf/151287843">Maidstone,
-                              Kent</placeName>, then owned and operated by <persName type="display"
-                              role="ppm" ref="http://viaf.org/viaf/54948875">William Balston
-                              (1759–1849)</persName>. Endleaves of comparatively heavy English
-                           handmade <material>paper</material>, >1mm between laid lines and 30 mm
-                           between chain lines. Folios <locus from="257" to="258">257–258</locus>
-                           are replaced with English handmade <material>paper</material> watermarked
-                           with <watermark>Britannia</watermark> and <watermark>Budgen and Willmott
-                                 <date calendar="#Gregorian" when="1811">1811</date></watermark>
-                           watermarks of <placeName cert="high" ref="http://viaf.org/viaf/148861381"
-                              >Kent</placeName> papermakers <persName type="display" role="ppm"
-                              key="person_f6532">Thomas Budgen</persName> and <persName
-                                 type="display" role="ppm" key="person_f6533">Charles Willmott</persName>, with
-                           chain lines 26 mm and laid lines ~1mm apart. Folios <locus from="405"
-                              to="412">405–412</locus> are replaced with English handmade
-                              <material>paper</material> with <watermark>Britannia</watermark> and
-                              <watermark>C. Brenchley <date calendar="#Gregorian" when="1812"
-                                 >1812</date></watermark> watermarks, with chain lines 25 mm and
-                           laid lines >1mm apart. Endleaves of comparatively heavy British handmade
-                              <material>paper</material>, with laid lines ~1mm and chain lines 30 mm
-                           apart.</support>
-                        <extent>
-                           <measure unit="folios" quantity="478">478 folios (ff. i + 478 +
-                              i)</measure>
->>>>>>> 4153a157
                            <dimensions type="leaf" unit="mm">
                               <height>311</height>
                               <width>194</width>
@@ -143,10 +92,9 @@
                            </dimensions>
                         </extent>
                         <foliation xml:id="original">
-                           <p>Foliated on folios <locus from="1b" to="280">1b to 280b</locus> in
+                           <p>Incomplete foliation in
                               Hindu-Arabic numerals inscribed on the upper-right corners of the b
-                              sides in black <material>ink</material>; however, folios 194 and 255
-                              are duplicated.</p>
+                              sides in black <material>ink</material> on on folios <locus from="1b" to="280">1b to 280b</locus> that duplicate folio numbers 194 and 255.</p>
                         </foliation>
                         <foliation xml:id="modern">
                            <p>Foliation in pencilled Arabic numerals on the upper-right corners of
@@ -188,25 +136,13 @@
                      </list>
                   </additions>
                   <bindingDesc>
-<<<<<<< HEAD
+
                      <binding notBefore="1780" notAfter="1866"><p>
                         Sewn at three stations, probably on sawn-in cord supports laced or frayed out onto the <material>pasteboards</material>. Edges finely speckled in blue and black. 
                         Folded striped red and white fabric stuck-on endbands applied at head and tail.
                         Covered in an British-style, tight backed binding in full British tan coloured calfskin <material>leather</material>, with a smooth spine and defined joints, untitled and untooled.
                         Endleaves of comparatively heavy English handmade <material>paper</material>, >1mm between laid lines and 30 mm between chain lines.</p>
                         <decoNote type="binding"><p>Calf boards spattered and marbled to the book by the binder after covering.</p></decoNote>
-=======
-                     <binding notBefore="1780" notAfter="1866">
-                        <p> Sewn at three stations, probably on sawn-in cord supports laced or
-                           frayed out onto the <material>pasteboards</material>. Edges finely
-                           speckled in blue and black. Folded striped red and white fabric stuck-on
-                           endbands applied at head and tail. Covered in an British-style, tight
-                           backed binding in full British tan coloured calfskin
-                              <material>leather</material>, with a smooth spine and defined joints,
-                           untitled and untooled.</p>
-                        <decoNote type="binding"><p>Calf boards spattered and marbled to the book by
-                              the binder after covering.</p></decoNote>
->>>>>>> 4153a157
                         <p>
                            <dimensions type="binding" unit="mm">
                               <height>322</height>
@@ -273,7 +209,6 @@
                      </availability>
                   </adminInfo>
                   <listBibl>
-<<<<<<< HEAD
                      <bibl type="related">
                         <ref target="https://www.fihrist.org.uk/catalog/manuscript_7407"><idno>Persian MS 897 (Vol. 1)</idno></ref>
                      </bibl>
@@ -302,73 +237,7 @@
                         D. N. Marshall, <title>Mughals in India: A Bibliographical Survey. Vol. 1. Manuscripts</title> (<pubPlace>Bombay</pubPlace>: <publisher>Asia mublishing House</publisher><date calendar="#Gregorian" when="1962">1962</date>, <biblScope><ref target="http://archive.org/stream/MughalsInIndiaABibliographicalSurveymarshall#page/n175/mode/2up">pp. 157–158, no. 517.</ref></biblScope>
                      </bibl>
                      <bibl>
-                        W. H. Morley, <title level="m">A Descriptive Catalogue of the Historical Manuscripts in the Arabic and Persian Languages</title> (<pubPlace>London</pubPlace>: <publisher>John W. Parker &amp; Son</publisher>, <date calendar="#Gregorian" when="1854">1854</date>), <biblScope><ref target="https://archive.org/details/b30092929/page/104/mode/2up">pp. 105–108, nos. CV–CIII.</ref> [RAS Persian 110–113].</biblScope>
-=======
-                     <bibl> A.F.L. Beeston, <title level="s">Catalogue of the Persian, Turkish,
-                           Hindûstânî, and Pushtû Manuscripts in the Bodleian Library, Part
-                           III</title> (<pubPlace>Oxford</pubPlace>: <publisher>Clarendon
-                           Press</publisher>, <date calendar="#Gregorian" when="1954">1954</date>),
-                              <biblScope><ref
-                              target="http://archive.org/stream/catalogueofpersi03bodluoft#page/7/mode/2up"
-                              >p.7 no. 2471</ref> [Bodl.. Ms. Ind. Inst. Pers. 25-26].</biblScope>
-                     </bibl>
-                     <bibl> E. Browne, <title>A Catalogue of Persian Manuscripts in the Library of
-                           the University of Cambridge</title>, (<pubPlace>Cambridge</pubPlace>:
-                           <publisher>Cambridge University press</publisher>, <date>1896</date>),
-                              <biblScope><ref
-                              target="https://cudl.lib.cam.ac.uk/view/PR-A-00233-00040/111">p.176,
-                              no. 101</ref> [Camb. Add. 408].</biblScope>
-                     </bibl>
-                     <bibl> H. Ethé, <title level="s">Catalogue of Persian manuscripts in the
-                           library of the India Office</title>, Vol. I <date>1903-37</date>
-                        <biblScope><ref
-                              target="http://archive.org/stream/catalogueofpersi01greauoft#page/n108/mode/2up"
-                              >col.157, no. 416</ref> [BL IO Islamic 3319].</biblScope>
-                     </bibl>
-                     <bibl>
-                        <ref target="https://books.google.co.uk/books?id=EZ9RAAAAcAAJ">Gholam
-                           Hussein-Khan, <title level="m">The Siyar-ul-Mutakherin: A History of the
-                              Mahomedan Power in India During the Last Century</title>.</ref>
-                        Revised translation by John Briggs. <pubPlace>London</pubPlace>:
-                           <publisher>Oriental translation fund</publisher>, <date
-                           calendar="#Gregorian" when="1832">1832</date>
-                     </bibl>
-                     <bibl>
-                        <ref target="https://books.google.co.uk/books?id=3PAwAQAAMAAJ">Ghulam Husain
-                           Khan, <title level="m">A Translation of the Sëir Mutaqherin; or View of
-                              Modern Times, Being an History of India, from the Year 1118 to Year
-                              1194 (This Year Answers to the Christian Year 1781-82) of the Hidjrah,
-                              Containing, in General, the Reigns of the Seven Last Emperors of
-                              Hindostan, and in Particular, an Account of the English Wars in Bengal
-                              ... To Which the Author Has Added Critical Examination of the English
-                              Government and Policy in Those Countries, Down to the Year
-                              1783.</title></ref> Translated by M. Raymond [a.k.a. 'Haji Mustapha']
-                           <publisher>Calcutta</publisher>: <publisher>Printed by J.
-                           White</publisher>, <date calendar="#Gregorian">1789</date>. </bibl>
-                     <bibl> D. S. Margoliouth, <title level="m">Catalogue of the Oriental
-                           Manuscripts in the Library of Eton College</title>
-                           (<pubPlace>Oxford</pubPlace>: <publisher>Horace Hart, Printer to the
-                           University</publisher>, <date calendar="#Gregorian" when="1904"
-                           >1904</date>, <biblScope><ref
-                              target="http://archive.org/stream/CatalogueOfTheOrientalManuscriptsInTheLibraryOfEtonCollegeMargoliouth1904#page/n012/mode/1up"
-                              >p. 24, no. 199 (shelf/item: 16/14).</ref> [Eton Pote 436]</biblScope>
-                     </bibl>
-                     <bibl> D. N. Marshall, <title>Mughals in India: A Bibliographical Survey. Vol.
-                           1. Manuscripts</title> (<pubPlace>Bombay</pubPlace>: <publisher>Asia
-                           mublishing House</publisher><date calendar="#Gregorian" when="1962"
-                           >1962</date>, <biblScope><ref
-                              target="http://archive.org/stream/MughalsInIndiaABibliographicalSurveymarshall#page/n175/mode/2up"
-                              >p.158.</ref></biblScope>
->>>>>>> 4153a157
-                     </bibl>
-                     <bibl> W. H. Morley, <title level="m">A Descriptive Catalogue of the Historical
-                           Manuscripts in the Arabic and Persian Languages</title>
-                           (<pubPlace>London</pubPlace>: <publisher>John W. Parker &amp;
-                           Son</publisher>, <date calendar="#Gregorian" when="1854">1854</date>),
-                              <biblScope><ref
-                              target="https://archive.org/details/b30092929/page/104/mode/2up"> pp.
-                              105–108, nos. CV–CIII.</ref> [RAS Persian 110–113]</biblScope>
-                     </bibl>
+                        W. H. Morley, <title level="m">A Descriptive Catalogue of the Historical Manuscripts in the Arabic and Persian Languages</title> (<pubPlace>London</pubPlace>: <publisher>John W. Parker &amp; Son</publisher>, <date calendar="#Gregorian" when="1854">1854</date>), <biblScope><ref target="https://archive.org/details/b30092929/page/104/mode/2up">pp. 105–108, nos. CV–CIII.</ref> [RAS Persian 110–113].</biblScope></bibl>
                      <bibl> C. Rieu, <title level="s">Catalogue of the Persian manuscripts in the
                            British Museum</title>, Vol. I (<pubPlace>London</pubPlace>:
                            <publisher>British Museum</publisher><date calendar="#Gregorian"
@@ -376,36 +245,20 @@
                               target="http://archive.org/stream/catalogueofpersi01brituoft#page/280/mode/2up"
                               >p. 280</ref> [BL Add. 6577-6578].</biblScope>
                      </bibl>
-<<<<<<< HEAD
-                     <bibl>
-                        C. A. Storey, <title>Persian Literature: A Bio-bibliographical Survey</title>, § 2 fasc. 3 (<pubPlace>London</pubPlace>: <publisher>Luzac &amp; Co.</publisher><date calendar="#Gregorian" when="1939">1939</date>), <biblScope><ref target="https://archive.org/details/in.ernet.dli.2015.281845/page/n208">pp. 635–39</ref></biblScope>.
-                     </bibl>
-                     <bibl>
-                        Robert Travers, <title level="a">The connected worlds of Haji Mustapha (c. 1730–91): A Eurasian cosmopolitan in eighteenth-century Bengal.</title> <title level="s">The Indian Economic &amp; Social History Review</title> vol. 52, no. 3 <date calendar="#Gregorian" when="2015">(2015)</date>:<biblScope><ref target="https://doi.org/10.1177/0019464615588426.">pp. 297–333</ref></biblScope>. 
-=======
-                     <bibl> E. Sachau and H. Ethé, <title level="s">Catalogue of the Persian,
+                        <bibl> E. Sachau and H. Ethé, <title level="s">Catalogue of the Persian,
                            Turkish, Hindûstani, and Pushtû manuscripts in the Bodleian
                            Library</title> Vol I. (<pubPlace>Oxford</pubPlace>: <publisher>Clarendon
-                           Press</publisher>, <date calendar="#Gregorian" when="1889">1889</date>),
-                              <biblScope><ref
+                              Press</publisher>, <date calendar="#Gregorian" when="1889">1889</date>),
+                           <biblScope><ref
                               target="http://archive.org/stream/catalogueofpersi01bodluoft#page/67/mode/2up"
                               >col. 133, no. 254</ref> [Bodl. Ouseley 330/3].</biblScope>
-                     </bibl>
-                     <bibl> C. A. Storey, <title>Persian Literature: A Bio-bibliographical
-                           Survey</title>, § 2 fasc. 3 (<pubPlace>London</pubPlace>:
-                           <publisher>Luzac &amp; Co.</publisher><date calendar="#Gregorian"
-                           when="1939">1939</date>), <biblScope><ref
-                              target="https://archive.org/details/in.ernet.dli.2015.281845/page/n208"
-                              >pp.635–39.</ref></biblScope>
->>>>>>> 4153a157
-                     </bibl>
-                     <bibl> Robert Travers, <title level="a">The connected worlds of Haji Mustapha
-                           (c. 1730–91): A Eurasian cosmopolitan in eighteenth-century
-                           Bengal.</title>
-                        <title level="s">The Indian Economic &amp; Social History Review</title>
-                        <date calendar="#Gregorian" when="2015">(2015)</date>:<biblScope><ref
-                              target="https://doi.org/10.1177/0019464615588426.">pp.
-                           297–333</ref></biblScope>. </bibl>
+                        </bibl>
+                        <bibl>
+                        C. A. Storey, <title>Persian Literature: A Bio-bibliographical Survey</title>, § 2 fasc. 3 (<pubPlace>London</pubPlace>: <publisher>Luzac &amp; Co.</publisher><date calendar="#Gregorian" when="1939">1939</date>), <biblScope><ref target="https://archive.org/details/in.ernet.dli.2015.281845/page/n208">pp. 635–39</ref></biblScope>.
+                     </bibl>
+                     <bibl>
+                        Robert Travers, <title level="a">The connected worlds of Haji Mustapha (c. 1730–91): A Eurasian cosmopolitan in eighteenth-century Bengal.</title> <title level="s">The Indian Economic &amp; Social History Review</title> vol. 52, no. 3 <date calendar="#Gregorian" when="2015">(2015)</date>:<biblScope><ref target="https://doi.org/10.1177/0019464615588426.">pp. 297–333</ref></biblScope>. 
+                     </bibl>
                   </listBibl>
                </additional>
             </msDesc>
