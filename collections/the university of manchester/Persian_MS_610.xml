--- conflicted
+++ resolved
@@ -57,10 +57,6 @@
                         <persName xml:lang="fa-Latn-x-lc" type="supplied" key="person_f5826">Muḥammad bin Abī Ṭalib Zāhidī Jīlānī<foreign xml:lang="fa">محمد ابن ابي طالب زاهدي جیلاني</foreign></persName> known as <persName type="pen-name"
                            key="person_f6479">‘Alī<foreign xml:lang="fa">علی</foreign></persName>
                      </author>
-<<<<<<< HEAD
-                    <author key="person_50013027" role="att" cert="medium" change="#ids-cleanup">
-                       <persName xml:lang="fa-Latn-x-lc" type="supplied" key="person_50013027" role="att" change="#role-assignment">Shaykh ʿAlī Ḥazīn (d.1180/1766-7)</persName>
-                       </author>
                      <note>
                         Many sources identify the author of this work as Shaykh ʿAlī Ḥazīn (d.1180/1766-7), but the veracity of this claim awaits futher study.
                      </note>
@@ -82,12 +78,6 @@
                         <locus from="79b" to="79b"> برگ ۷۹پ (folio 79b):</locus>
                         و الله الموفق اللخير و الصواب واليه المرجع و الماب و الصلواه على خاتم الرساله و علی آله الاطهار و صحبه الاخبار[؟] تمت تما شد.
                      </colophon>
-=======
-                     <title xml:lang="fa-Latn-x-lc" key="work_11074">Risālah dar ṣayd</title>
-                     <title xml:lang="fa" key="work_11074">رساله در صید</title>
-                     <incipit xml:lang="ar" type="basmalla"/>
-                     <explicit xml:lang="ar"/>
->>>>>>> 4153a157
                      <textLang mainLang="fa">Persian</textLang>
                   </msItem>
                </msContents>
@@ -172,13 +162,13 @@
                </physDesc>
                <history>
                   <origin>
-                     <origPlace cert="high" ref="http://viaf.org/viaf/135375457">Probably India</origPlace> undated, but given extensive repairs, <origDate cert="medium" calendar="#Gregorian" notBefore="1700" notAfter="1866">likely 18th-century</origDate>.
+                     <origPlace cert="high">Probably <country ref="http://viaf.org/viaf/135375457">India</country></origPlace> undated, but given extensive repairs, <origDate cert="medium" calendar="#Gregorian" notBefore="1700" notAfter="1866">likely 18th-century</origDate>.
                   </origin>
-                  <provenance> Subsequently acquired by <persName type="supplied" key="person_f830"
+                  <provenance>Subsequently acquired in <country ref="http://viaf.org/viaf/135375457">India</country> by <persName type="supplied" key="person_f830"
                      role="fmo" change="#role-assignment">Colonel George William Hamilton
                      (1807-1868)</persName> who served in <country ref="http://viaf.org/viaf/135375457">India</country>
                      <date calendar="#Gregorian" from="1823" to="1867">from 1823 to 1867</date>,
-                     latterly as Commissioner in <placeName ref="http://viaf.org/viaf/158246171">Delhi</placeName>. He acquired over a
+                     latterly as Commissioner in <placeName ref="http://viaf.org/viaf/158246171">Delhi</placeName>. He obtained over a
                      thousand Indian and Persian manuscripts from which the <orgName type="corporation" ref="http://viaf.org/viaf/134857252">British Museum</orgName> selected 352 volumes after his
                      death, now held in the <orgName
                            type="corporation" ref="http://viaf.org/viaf/121814978">British
