--- conflicted
+++ resolved
@@ -64,7 +64,6 @@
                            Maulana, 1207-1273</persName>
                         <persName xml:lang="fa">جلال الدين رومى</persName>
                      </author>
-<<<<<<< HEAD
                      <editor role="scr"><persName xml:lang="fa-Latn-x-lc" key="person_f6555">Sirāj al-Dīn ibn Sayyid Bayāzīd Kūrahvī Rūdawlī</persName> <persName xml:lang="fa" type="alt">سراج الدین ابن سید بایازید گورهوی رودولی</persName></editor>
                      <title xml:lang="fa-Latn-x-lc" key="work_20506" change="#ids-cleanup">Mas̲navī-i Ma‘navī</title>
                      <title xml:lang="fa" key="work_20506" change="#ids-cleanup"> مثنوی معنوی</title> 
@@ -81,42 +80,7 @@
                         تمت دفتر اوّل مثنوی مولوی  معنوی حضرت مولانا جلال الدین رومی قدس سره العزیز بعون الواجهی الفیاض  و له الحمد ازلاً و ابداً و الصدقه علی خیر الوری ظاهراً و باطناً و علی الیه و صحبه الطیبین الطاهرین صاحب و مالکه آب گوهر بینش و آب جوهر آفرینش تکیه‌گاه مستمدان خواجه عنایت گو کروره نگار گرفت  اقتدار ماهر شاهزاده فلک جاه محمد معظم بهادر شاه بخط خوریم الطالبا خاکبار نقرا سراج الدین کورهوی معموله نگر پرگنه رودولی سرکار و صوبه اوده بمقام کلکته عرف قطبایان (؟) بتاریخ یازدهم شهر جمادی الاولی سنه ۳۸ هنگامی که لشکر ظفرای حضرت ظل سجادریزه(؟) میدانست و...    </colophon>
                      <colophon>Completed by <persName role="scr" key="person_f6555">Sirāj al-Dīn ibn Sayyid Bayāzīd Kūrahvī Rūdawlī</persName> in <settlement ref="http://viaf.org/viaf/283512634">Calcutta</settlement> in the <date calendar="#Hijri_qamari" when="1694-12-28">11 Jumādà I, 38th regnal year (of the Mughal Emperor ‘Ālamgīr, hence 1106 AH, 28 Dec. 1694 CE)</date>, and dedicated to Prince Muḥammad Mu‘aẓẓam, son of the Mughal Emperor ‘Ālamgīr I, who later succeeded him as <persName role="dte" ref="http://viaf.org/viaf/314901452" key="person_314901452">Bahādur Shāh I (r. 1707–1712)</persName>).</colophon>
                      <note>Micheal Kerney previously misidentified <persName xml:lang="fa-Latn-x-lc">‘Abd al-Karīm ibn Muḥammad Ḥasan</persName>, who completed Books 2 and 4 (<ref target="https://www.fihrist.org.uk/catalog/manuscript_6737"><idno>Persian MS 251</idno></ref> and <ref target="https://www.fihrist.org.uk/catalog/manuscript_6740">254</ref>) as the copyist of the entire set.</note>
-=======
-                     <editor role="scr"><persName xml:lang="fa-Latn-x-lc" key="person_f6555">Sirāj
-                           al-Dīn ibn Sayyid Bayāzīd Kūrahvī Rūdawlī</persName>
-                        <persName xml:lang="fa" type="alt">سراج الدین ابن سید بایازید گورهوی
-                           رودولی</persName></editor>
-                     <title xml:lang="fa-Latn-x-lc" key="work_20506" change="#ids-cleanup"
-                        >Mas̲navī-i Ma‘navī</title>
-                     <title xml:lang="fa" key="work_20506" change="#ids-cleanup"> مثنوی
-                        معنوی</title>
-                     <incipit xml:lang="ar" type="basmala"><locus from="1b" to="1b">:(folio 1b) برگ
-                           ۱پ</locus> بشنو از نی چون حکایت میکند * و ز جدأیها شکایت میکند </incipit>
-                     <explicit xml:lang="fa"><locus from="62a" to="62a">:(folio 62a) برگ ۶۲ر</locus>
-                        <!-- change folio when done? --> با گرد ورا آر و آید نوا * کردتش باشد همیشه
-                        ز آن هوا </explicit>
-                     <colophon xml:lang="fa"><locus from="62a" to="62a">:(folio 62a) برگ ۶۲ر</locus>
-                        تمت دفتر اوّل مثنوی مولوی معنوی حضرت مولانا جلال الدین رومی قدس سره العزیز
-                        بعون الواجهی الفیاض و له الحمد ازلاً و ابداً و الصدقه علی خیر الوری ظاهراً و
-                        باطناً و علی الیه و صحبه الطیبین الطاهرین صاحب و مالکه آب گوهر بینش و آب
-                        جوهر آفرینش تکیه‌گاه مستمدان خواجه عنایت گو کروره نگار گرفت اقتداد ماهر
-                        شاهزاده فلک جاه محمد معظم بهادر شاه بخط خوریم الطالبا خاکبار نقرا سراج الدین
-                        کورهوی معموره نگر پرگنه ردولی سرکار و صوبه اوده بمقام کلکته عرف قطبایان (؟)
-                        بتاریخ یازدهم شهر جمادی الاولی سنه ۳۸ هنگامی که لشکر ظفرای حضرت ظل
-                        سجادریزه(؟) میدانست و... </colophon>
-                     <colophon>Completed by <persName role="scr" key="person_f6555">Sirāj al-Dīn ibn
-                           Sayyid Bayāzīd Kūrahvī Rūdawlī</persName> in <settlement
-                           ref="http://viaf.org/viaf/283512634">Calcutta</settlement> in the <date
-                           calendar="#Hijri_qamari" when="1694-12-28">11 Jumādà I, 38th regnal year
-                           (of the Mughal Emperor ‘Ālamgīr, hence 1106 AH, 28 Dec. 1694
-                        CE)</date>.</colophon>
-                     <note>Micheal Kerney previously misidentified <persName xml:lang="fa-Latn-x-lc"
-                           >‘Abd al-Karīm ibn Muḥammad Ḥasan</persName>, who completed Books 2 and 4
-                           (<ref target="https://www.fihrist.org.uk/catalog/manuscript_6737"
-                              ><idno>Persian MS 251</idno></ref> and <ref
-                           target="https://www.fihrist.org.uk/catalog/manuscript_6740">254</ref>) as
-                        the copyist of the entire set.</note>
->>>>>>> 7ddc38dd
+
                      <textLang mainLang="fa">Persian</textLang>
                   </msItem>
                </msContents>
@@ -143,24 +107,9 @@
                            <p>Foliation marked at top-right corners of the a sides in pencilled
                               Arabic numerals by the cataloguer.</p>
                         </foliation>
-<<<<<<< HEAD
+
                         <collation>Collation altered when rebound, with the first gathering disordered, but originally primarily quaternions thoughout. 6IV(56)1III(62). <catchwords>Catchwords written at the lower-left margin by the gutter on the b sides throughout.</catchwords></collation>
                         <condition>In fair to poor condition with extensive insect damage, historical repairs, especially at the start of the volume. Large cut-out on <locus from="1" to="1">1</locus> likely to remove the names of former owners <persName role="fmo" cert="high" key="person_44733962" ref="https://viaf.org/viaf/44733962/">Sir Gore Ouseley (1770–1844)</persName> and Bengal indigo merchant <persName role="fmo" key="person_f6562">John Harvey Danby (d. ca. 1830)</persName>. Folios missing between folios <locus from="1" to="2">1–2</locus> and <locus from="6" to="7">6–7</locus>.</condition>
-=======
-                        <collation>Collation altered when rebound, with the first gathering
-                           disordered, but originally primarily quaternions thoughout.
-                           6IV(56)1III(62). <catchwords>Catchwords written at the lower-left margin
-                              by the gutter on the b sides throughout.</catchwords></collation>
-                        <condition>In fair to poor condition with extensive insect damage,
-                           historical repairs, especially at the start of the volume. Large cut-out
-                           on <locus from="1" to="1">1</locus> likely to remove the names of former
-                           owners <persName role="fmo" cert="high" key="person_44733962"
-                              ref="https://viaf.org/viaf/44733962/">Sir Gore Ouseley
-                              (1770–1844)</persName> and Bengal indigo merchant <persName role="fmo"
-                              >John Harvey Danby (d. ca. 1830)</persName>. Folios missing between
-                           folios <locus from="1" to="2">1–2</locus> and <locus from="6" to="7"
-                              >6–7</locus>.</condition>
->>>>>>> 7ddc38dd
                      </supportDesc>
                      <layoutDesc>
                         <layout columns="1 2" ruledLines="64" n="mistara">Written in 1 to 2 columns,
@@ -180,74 +129,28 @@
                   <additions>
                      <p><label> Inscriptions: </label></p>
                      <list>
-<<<<<<< HEAD
                         <item>
                            The <locus from="vb" to="vb">fifth right flyleaf b side (f.vb)</locus> inscribed <q xml:lang="en">No. 84 Vol. 1</q> at top, followed by <q xml:lang="en">The celebrated Poem composed by Molovi Jelal-uddin Rumi emphatically styled "Masnavi" or "the Poem".</q> most probably in the hand of <persName role="fmo" cert="high" key="person_44733962" ref="https://viaf.org/viaf/44733962/">Sir Gore Ouseley (1770–1844)</persName>, albeit with his signature evidently cut out by a subsequent owner, that nevertheless matches his inscriptions in other manuscripts, and further confirmed a pencilled notation in another hand (probably subsequent owner <persName cert="high" role="fmo" type="standard" ref="http://viaf.org/viaf/20108923/" key="person_20108923">Nathaniel Bland</persName>) that identifies it as such underneath.
                         </item>
                         <item>
                            The <locus from="front_cover" to="front_cover">upper right cover</locus> bears an Indian raqam notation indicates a price of 60 Rupees for the entire set.
                         </item>
-=======
-                        <item> The <locus from="vb" to="vb">fifth right flyleaf b side
-                              (f.vb)</locus> inscribed <q xml:lang="en">No. 84 Vol. 1</q> at top,
-                           followed by <q xml:lang="en">The celebrated Poem composed by Molovi
-                              Jelal-uddin Rumi emphatically styled "Masnavi" or "the Poem".</q> most
-                           probably in the hand of <persName role="fmo" cert="high"
-                              key="person_44733962" ref="https://viaf.org/viaf/44733962/">Sir Gore
-                              Ouseley (1770–1844)</persName>, albeit with his signature evidently
-                           cut out by a subsequent owner, that nevertheless matches his inscriptions
-                           in other manuscripts, and further confirmed a pencilled notation in
-                           another hand (probably subsequent owner <persName cert="high" role="fmo"
-                              type="standard" ref="http://viaf.org/viaf/20108923/"
-                              key="person_20108923">Nathaniel Bland (1803-1865)</persName>) that
-                           identifies it as such underneath. </item>
-                        <item> The <locus from="front_cover" to="front_cover">upper right
-                              cover</locus> bears an Indian raqam notation indicates a price of 60
-                           Rupees for the entire set. </item>
->>>>>>> 7ddc38dd
+
                      </list>
                      <label>Bookplates:</label>
                      <list>
                         <item>
-<<<<<<< HEAD
                            <locus from="left_paste-down">Left paste-down</locus>: <q xml:lang="en">Bibliotheca Lindesiana</q> with shelfmark <q xml:lang="en">2/G</q>, and <q xml:lang="en">Bland MSS  No. 470</q>.
-=======
-                           <locus from="left_paste-down"> left paste-down,</locus>
-                           <q xml:lang="en">Bibliotheca Lindesiana</q> with shelfmark <q
-                              xml:lang="en">2/G</q>, and <q xml:lang="en">Bland MSS No. 470</q>.
->>>>>>> 7ddc38dd
+
                         </item>
                      </list>
                   </additions>
                   <bindingDesc>
                      <binding notBefore="1694-12-28" notAfter="1850">
-<<<<<<< HEAD
                         <p>Textblock repaired and resewn after suffering significant water and insect damage, at two unsupported stations. Edges trimmed and coloured <material>yellow</material>. Twined chevron endbands worked at head and tail in <material>silver</material> and possibly <material cert="medium">indigo</material> <material>silk</material> threads.
                            Rebound with very thin <material>pasteboards</material>in full, tight-backed smooth goatskin <material>leather</material>. Originally maroon-coloured, due to prolonged exposure to moisture, the exterior now appears a mottled medium-brown, but the original hue remains evident on the turn-ins. Internal doublures of the same goatskin <material>leather</material>, with the excess width put down as hinges attached to the first and last flyleaves, with a strip of paper adhered over top to disguise the join.
                            Earlier flyleaves of thin-weight, cream-coloured, heavily flocked handmade <material>paper</material>, probably manufactured in <country cert="high" ref="http://viaf.org/viaf/135375457">India</country>, with ~8 laid lines per cm and few discernible chain lines. Comparatively bright, ivoury-coloured, medium-weight, sturdy <material>paper</material>, also probably handmade in <country cert="high" ref="http://viaf.org/viaf/135375457">India</country>, with ~8 laid lines per cm and no discernible chain lines.</p>
-=======
-                        <p>Textblock repaired and resewn after suffering significant water and
-                           insect damage, at two unsupported stations. Edges trimmed and coloured
-                              <material>yellow</material>. Twined chevron endbands worked at head
-                           and tail in <material>silver</material> and possibly <material
-                              cert="medium">indigo</material>
-                           <material>silk</material> threads. Rebound with very thin
-                              <material>pasteboards</material>in full, tight-backed smooth goatskin
-                              <material>leather</material>. Originally maroon-coloured, due to
-                           prolonged exposure to moisture, the exterior now appears a mottled
-                           medium-brown, but the original hue remains evident on the turn-ins.
-                           Internal doublures of the same goatskin <material>leather</material>,
-                           with the excess width put down as hinges attached to the first and last
-                           flyleaves, with a strip of paper adhered over top to disguise the join.
-                           retains the original flyleaves of thin-weight, cream-coloured, flocked
-                              <material>paper</material> probably handmade in <country cert="high"
-                              ref="http://viaf.org/viaf/135375457">India</country>, with ~8 laid
-                           lines per cm and few discernible chain lines. Comparatively bright,
-                           ivoury-coloured, medium-weight, sturdy <material>paper</material>, also
-                           probably handmade in <country cert="high"
-                              ref="http://viaf.org/viaf/135375457">India</country>, with ~8 laid
-                           lines per cm and no discernible chain lines.</p>
->>>>>>> 7ddc38dd
+
                         <decoNote type="binding">
                            <p>Boards uniformly decorated together with the other volumes as a set,
                               with recessed <material>gilt paper</material> onlays for the central
@@ -296,7 +199,6 @@
                         calendar="#Hijri_qamari" when="1694-12-28">11 Jumādà I 38th regnal year [of
                         ‘Alamgīr, 1106 AH] (28 Dec. 1694 CE).</origDate></origin>
                   <provenance>
-<<<<<<< HEAD
                      <p>
                         Previously owned by one <persName xml:lang="fa-Latn-x-lc" role="fmo" key="person_f6556">Faz̤l Allāh Shāh Muḥammad</persName> as per his seal impression on folio <locus from="1a" to="1a">1a</locus>.
                      </p>
@@ -311,46 +213,6 @@
                      after whose death <settlement type="city" ref="http://viaf.org/viaf/261467287">London</settlement> antiquarian dealer
                      <persName type="standard" role="bsl" ref="http://viaf.org/viaf/5679225/" key="person_5679225">Bernard Quaritch (1819–1899)</persName> sold his oriental manuscripts to 
                      <persName type="standard" role="fmo" ref="http://viaf.org/viaf/97751058/" key="person_97751058">Alexander Lindsay, 25th Earl of Crawford (1812–1880)</persName> in <date calendar="#Gregorian" when="1866">1866</date>.</p>
-=======
-                     <p> Previously owned by one <persName xml:lang="fa-Latn-x-lc" role="fmo" key="person_f6556"
-                           >Faz̤l Allāh Shāh Muḥammad</persName> as per his seal impression on folio
-                           <locus from="1a" to="1a">1a</locus>. </p>
-                  </provenance>
-                  <provenance><p>Subsequently acquired, likely in <country cert="high"
-                           ref="http://viaf.org/viaf/135375457">India</country>, by indigo merchant
-                     <persName role="fmo" key="person_f6562">Jonathan Harvey Danby (1767–1830)</persName>,
-                        of <placeName><settlement type="town" ref="http://viaf.org/viaf/125556231"
-                              >Honiton</settlement>, <settlement type="county"
-                              ref="http://viaf.org/viaf/137143608">Devon</settlement></placeName>,
-                        who constructed a large factory in <placeName><settlement type="town"
-                              ref="http://viaf.org/viaf/14154074372611740681"
-                           >Shikarpur</settlement>, <settlement type="district"
-                              ref="http://viaf.org/viaf/125512807">Nadia District</settlement> in
-                           what is now <settlement ref="http://viaf.org/viaf/133624114">West
-                              Bengal</settlement></placeName> in circa <date calendar="#Gregorian"
-                           notBefore="1790" notAfter="1795">1790 to 1795</date>, (this firm later
-                        evolved into Messrs. <orgName>Robert Watson &amp; Co.</orgName>, the
-                        preeminent <date calendar="#Gregorian" from="1837-06-20" to="1901-01-22"
-                           >Victorian-era</date> subcontinental dyeworks), as per his name imprinted
-                        above the header of folio <locus from="1b" to="1b">1b</locus>, albeit
-                        blacked out by a later owner.</p></provenance>
-                  <provenance><p> Later obtained by <persName cert="high" key="person_44733962"
-                           ref="https://viaf.org/viaf/44733962/">Sir Gore Ouseley
-                           (1770–1844)</persName> as per an unsigned inscription identifying his
-                        hand on folio <locus from="vb" to="vb"> the fifth right flyleaf b side (f.
-                           vb)</locus>. </p></provenance>
-                  <provenance><p> Subsequently acquired by Persian scholar <persName type="standard"
-                           role="fmo" ref="http://viaf.org/viaf/20108923/" key="person_20108923"
-                           >Nathaniel Bland (1803–1865)</persName>, after whose death <settlement
-                           type="city" ref="http://viaf.org/viaf/261467287">London</settlement>
-                        antiquarian dealer <persName type="standard" role="bsl"
-                           ref="http://viaf.org/viaf/5679225/" key="person_5679225">Bernard Quaritch
-                           (1819–1899)</persName> sold his oriental manuscripts to <persName
-                           type="standard" role="fmo" ref="http://viaf.org/viaf/97751058/"
-                           key="person_97751058">Alexander Lindsay, 25th Earl of Crawford
-                           (1812–1880)</persName> in <date calendar="#Gregorian" when="1866"
-                           >1866</date>.</p>
->>>>>>> 7ddc38dd
                   </provenance>
                   <provenance>
                      <p>Purchased by <persName type="standard" role="dnr" key="person_f6379"
@@ -379,7 +241,6 @@
                               manuscript catalogue by <persName type="standard" role="cataloguer"
                                  ref="http://viaf.org/viaf/3970228" key="person_3970228">Michael
                                  Kerney</persName>, <date calendar="#Gregorian" notAfter="1901"
-<<<<<<< HEAD
                                     notBefore="1868">circa 1890s</date> and his <title>Bibliotheca
                                        Lindesiana, Hand-list of Oriental Manuscripts: Arabic, Persian,
                                        Turkish</title>, <date calendar="#Gregorian" when="1898"
@@ -387,19 +248,6 @@
                                              role="cataloguer" ref="http://viaf.org/viaf/22161693743415930845" key="person_22161693743415930845">Jake Benson</persName> in <date
                                                 calendar="#Gregorian" when="2021">2021</date> with reference to the
                                              volume, in consultation with Prof <persName role="cataloguer" key="person_f6563">Mahmood Alam</persName> (English and Foreign Languages University, Hyderabad) regarding the colophon and scribe.</p>
-=======
-                                 notBefore="1868">circa 1890s</date> and his <title>Bibliotheca
-                                 Lindesiana, Hand-list of Oriental Manuscripts: Arabic, Persian,
-                                 Turkish</title>, <date calendar="#Gregorian" when="1898"
-                                 >1898</date>.</p>
-                           <p change="2021">Manuscript description by <persName type="standard"
-                                 role="cataloguer" ref="http://viaf.org/viaf/22161693743415930845"
-                                 key="person_22161693743415930845">Jake Benson</persName> in <date
-                                 calendar="#Gregorian" when="2021">2021</date> with reference to the
-                              volume, and in consultation with Prof <persName role="cataloguer"
-                                 key="person_f6563">Mahmood Alam</persName>, English and Foriegn Languages
-                              University, Hyderabad</p>
->>>>>>> 7ddc38dd
                         </source>
                      </recordHist>
                      <availability status="restricted">
