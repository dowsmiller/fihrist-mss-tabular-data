--- conflicted
+++ resolved
@@ -41,15 +41,8 @@
                </msIdentifier>
                <msContents>
                   <summary>Volume four of an incomplete set of three volumes  of the <title>Siyar al-Mutaʼakhkhirīn</title> (Review of Modern Times), together with <ref target="https://www.fihrist.org.uk/catalog/manuscript_7386"><idno>Persian MS 874 (Vol. 1)</idno></ref> and <ref target="https://www.fihrist.org.uk/catalog/manuscript_7387">876 (Vol. 42)</ref>, with the third volume wanting. 
-<<<<<<< HEAD
-                     The author <persName xml:lang="en" type="standard">Ghulām Husain Khān Ṭabaṭāḅāī (b. 1727 or 8) </persName> composed this general history of the Indian empire spanning the death of the Mughal Emperor <persName xml:lang="ar-Latn-x-lc" type="standard" key="person_6178410" ref="http://viaf.org/viaf/6178410/" role="subject" change="#role-assignment">‘Alamgīr I</persName> in <date calendar="#Gregorian" when="1707">1707</date>‏ until <date calendar="#Hijri-qamari" when="1781">1195 AH (1781 CE)</date>.
-                     Since the author relates many eyewitness accounts, historians regard it as a preeminent source on 18th-century <country ref="http://viaf.org/viaf/135375457">India</country>. 
-                     <placeName>Delhi</placeName> calligrapher <persName role="scr">Muḥammad Jān</persName>, son of Mughal treasurer Mīyan Muḥammad ‘Āshūrī, copied the volume in a bold nasta'liq hand in <date calendar="#Hijri-qamari" when="1812">1227 AH (1812 CE)</date>.
-=======
-                     The author <persName xml:lang="en" type="standard">Ghulām Husain Khān Ṭabaṭāḅāī (b. 1727 or 8) </persName> completed this general history of the Indian empire commencing with the death of the Mughal Emperor <persName xml:lang="ar-Latn-x-lc" type="standard" key="person_6178410" ref="http://viaf.org/viaf/6178410/" role="subject" change="#role-assignment">‘Alamgīr I</persName> in <date calendar="#Gregorian" when="1707">1707</date>‏ until <date calendar="#Hijri-qamari" when="1781">1195 AH (1781 CE)</date>.
-                     Since the author relates many eyewitness accounts, historians regard it as a preeminent source on 18th-century India. 
-                     <placeName>Delhi</placeName> calligrapher <persName role="scr" key="person_f6525">Muḥammad Jān</persName>, son of Mughal treasurer Mīyan Muḥammad ‘Āshūrī, copied the volume in a bold nasta'liq hand in <date calendar="#Hijri-qamari" when="1812">1227 AH (1812 CE)</date>.
->>>>>>> 4153a157
+                     The author <persName xml:lang="en" type="standard">Ghulām Husain Khān Ṭabaṭāḅāī (b. 1727 or 8) </persName> composed this general history of the <country ref="http://viaf.org/viaf/135375457">India</country> spanning the death of the Mughal Emperor <persName xml:lang="ar-Latn-x-lc" type="standard" key="person_6178410" ref="http://viaf.org/viaf/6178410/" role="subject" change="#role-assignment">‘Alamgīr I</persName> in <date calendar="#Gregorian" when="1707">1707</date>‏ until <date calendar="#Hijri-qamari" when="1781">1195 AH (1781 CE)</date>.
+                    Since the author relates many eyewitness accounts, historians regard it as a preeminent <date calendar="#Gregorian" notBefore="1699" notAfter="1801">18th-century</date> source. <settlement type="city" ref="http://viaf.org/viaf/158246171">Delhi</settlement> calligrapher <persName role="scr" key="person_f6525">Muḥammad Jān</persName>, son of Mughal treasurer Mīyan Muḥammad ‘Āshūrī, copied the volume in a bold nasta'liq hand in <date calendar="#Hijri-qamari" when="1812">1227 AH (1812 CE)</date>.
                   </summary>
                   <msItem xml:id="Persian_MS_876-item1">
                      <author key="person_54543418" ref="http://viaf.org/viaf/54543418/">
@@ -68,11 +61,7 @@
                      <colophon xml:lang="fa"><locus from="305b" to="306a"> برگ‌های ۳۰۵پ -۳۰۶ر (folios 305b–6a):</locus>
                         الحمد لله الابه و الشکر علی نعمایه کما ـلق(؟) مکرمه و کیریا یه که این نامه نامی و صحیفه کرامی تصنیف منشی غلام حسین خان بخط بی نمط اضعف العباد بنده محمد جان شاگرد سید ابوالحسن رضوی عرف [برگ ۳۰۶ر] میر کلن غفر الله  تعالی ذنوبه و ستر عیوبه و سلمه الله تعالی شانزدهم شهر جمادی الثانی سنه ۱۲۲۷ یکهزار و دو صد و بیست و هفتم هجره مقدسه علی صاحبهاالف الف تحیه و الثنا تحریر یافت.
                      </colophon>
-<<<<<<< HEAD
                      <colophon xml:lang="en">Completed by <persName type="person" role="scr" key="person_f6525">Muḥammad Jān</persName> on <origDate calendar="#Hijri-qamari" when="1812-04-25">12 Rabī‘ II 1227 AH (25 April 1812 CE).</origDate>
-=======
-                     <colophon xml:lang="en">Completed by <persName type="person" role="scr" key="person_f6525">Muḥammad Jān</persName>, student of Abū al-Ḥasan Raz̤avī (scribe of <ref><idno>Persian MS 572</idno>)</ref> on <origDate calendar="#Hijri-qamari" when="1812-04-25">12 Rabī‘ II 1227 AH (25 April 1812 CE)</origDate>
->>>>>>> 4153a157
                      </colophon>
                      <note>Student of Delhi master <persName type="standard" xml:lang="fa-Latn-x-lc" key="person_f6479">Sayyid
                         Abū-l-Ḥasan Raz̤avī </persName>, known as <persName type="pen-name"
