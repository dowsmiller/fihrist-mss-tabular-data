--- conflicted
+++ resolved
@@ -44,16 +44,9 @@
                   </msIdentifier>
                <msContents>
                   <summary change="#add-summary">
-<<<<<<< HEAD
-                     A clearly-written, albeit unembellished copy of the <title>Laylā va Majnūn</title> by Hātifī, (d. 1520–21), a nephew of ‘Abd al-Raḥman Jāmī, to whom the first couplet is ascribed.
-                     Widely esteemed, especially in the Ottoman empire for his more explicit and straightforward manner than earlier versions, it particularly influenced the Azerbaijani Turkish poet Fużūlī.
-                     Sir William Jones published English translations of select verses in 1788, which influenced British romantic-era authors Issac D'Israeli and Lord Byron.
-                     Likely completed in India in the late 18th to early 19th century, where its first documented owner, Captain H. F. Cane (d. 1828), probably acquired it. 
-=======
                      A clearly-written, albeit unembellished copy of the <title>Laylā va Majnūn</title> by Hātifī, (d. 1520–21), a nephew of <persName role="ctb" key="person_90042997" ref="https://viaf.org/viaf/90042997/">‘Abd al-Raḥman Jāmī (d. 1492)</persName>, whom composed the opening couplet.
                      Widely esteemed, especially in the Ottoman empire for his more explicit and straightforward manner than earlier versions, it particularly influenced the Azerbaijani Turkish poet Fużūlī.
                      Likely completed in India in the late 18th to early 19th century, where its first documented owner, Captain H. F. Cane (d. 1828), apprently acquired it. 
->>>>>>> 5f391270
                      </summary>
                   <msItem xml:id="Persian_MS_266-item1">
                      <author key="person_79269545" ref="http://viaf.org/viaf/79269545/">
@@ -126,11 +119,7 @@
                      </list>
                   </additions>
                   <bindingDesc>
-<<<<<<< HEAD
-                     <binding notBefore="1866" notAfter="1880"><p>While it lacks a binder's ticket, the style matches others rebound for Lord Crawford by <persName role="bnd" key="">Fazakerley of Liverpool</persName>, in half dark blue morocco-grain goatskin <material>leather</material>.
-=======
                      <binding notBefore="1866" notAfter="1880"><p>While it lacks a binder's ticket, the style matches others rebound for Lord Crawford by <orgName role="bnd">Fazakerley of Liverpool</orgName>, half-bound in dark blue morocco-grain goatskin <material>leather</material>.
->>>>>>> 5f391270
                         Paper sides of British-made dark blue moirée Spanish patterned with printed marbled gold veins.</p>
                         <decoNote type="binding"><p>gold fillet lines. Spine features blind and gilt fillet lines with full titling.</p></decoNote>
                      <p><dimensions type="binding" unit="mm">
@@ -185,15 +174,10 @@
                   </adminInfo>
                   <listBibl>
                      <bibl><ref target="http://www.iranicaonline.org/articles/hatefi">Michele Bernardini, "ʿHātefi, ʿAbd-Allāh,”<hi rend="italic">Encyclopædia Iranica</hi> Online edition. (2012).</ref></bibl>
-<<<<<<< HEAD
-                     <bibl><ref target="https://www.librarysearch.manchester.ac.uk/permalink/44MAN_INST/bofker/alma9913414914401631">William Jones, <hi rend="italic">Lailĭ Majnūn, a Persian Poem of Hātifĭ. </hi> Calcutta: Manuel Cantopher, 1788.</ref></bibl>   
-                     <bibl>William Jones, "Lailĭ Majnūn, a Persian Poem of Hātifĭ: Preface” in <hi rend="italic">The Works of Sir William Jones: with the Life of the Author by Lord Teignmouth, vol. 13</hi> (London: John Stockdale, Piccadilly; and John Walker, Paternoster-Row, 1807), <biblScope><ref target="https://archive.org/details/dli.csl.3446/page/n377/">388–97</ref></biblScope>.</bibl>   
-=======
                      <bibl><ref target="https://books.google.co.uk/books?id=AEFWAAAAcAAJ">Issac D'Israeli, <title level="m">The Loves of Mejnoun and Leila, a Celebrated Persian Romance. With Notes, Illustrative of the Manners and Customs of the Persians.</title></ref> <pubPlace>Calcutta</pubPlace>: [s.n.] <date cert="medium" calendar="#Gregorian" when="1800">1800?</date></bibl>
                      <bibl><ref target="https://www.librarysearch.manchester.ac.uk/permalink/44MAN_INST/bofker/alma9913414914401631">William Jones, <title>Lailĭ Majnūn, a Persian Poem of Hātifĭ.</title></ref> <pubPlace>Calcutta</pubPlace>: <publisher>Manuel Cantopher</publisher>, <date calendar="#Gregorian" when="1788">1788</date>.</bibl>   
                      <bibl>William Jones, "Lailĭ Majnūn, a Persian Poem of Hātifĭ: Preface” in <hi rend="italic">The Works of Sir William Jones: with the Life of the Author by Lord Teignmouth, vol. 13</hi> (London: John Stockdale, Piccadilly; and John Walker, Paternoster-Row, 1807), <biblScope><ref target="https://archive.org/details/dli.csl.3446/page/n377/">388–97</ref></biblScope>.</bibl>
                      <bibl>Elham Nilchian <title level="a">'Isaac D’Israeli’s Mejnoun and Leila'</title>, <title level="s">International Journal of Comparative Literature &amp; Translation Studies</title> Vol. 4, No. 1 (<date calendar="#Gregorian" when="2016">2016</date>): <biblScope><ref target="http://www.journals.aiac.org.au/index.php/IJCLTS/issue/view/115">pp. 45–53</ref></biblScope>.</bibl>
->>>>>>> 5f391270
                   </listBibl>
                </additional>
             </msDesc>
