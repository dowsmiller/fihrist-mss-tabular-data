<?xml version="1.0" encoding="UTF-8"?>
<?xml-model href="https://raw.githubusercontent.com/bodleian/consolidated-tei-schema/master/msdesc.rng" type="application/xml" schematypens="http://relaxng.org/ns/structure/1.0"?>
<?xml-model href="https://raw.githubusercontent.com/bodleian/consolidated-tei-schema/master/msdesc.rng" type="application/xml" schematypens="http://purl.oclc.org/dsdl/schematron"?>
<TEI xmlns="http://www.tei-c.org/ns/1.0" xml:id="manuscript_7387">
   <teiHeader>
      <fileDesc>
         <titleStmt>
            <title>Persian MS 875</title>
            <funder>Iran Heritage Foundation and The John Rylands Research Institute</funder>
            
         </titleStmt>
         <publicationStmt>
            <publisher>The University of Manchester Library</publisher>
            <date calendar="#Gregorian">2014-MM-DD</date>
            <pubPlace>
               <address>
                  <addrLine>The John Rylands Library</addrLine>
                  <street>150 Deansgate</street>
                  <settlement>Manchester</settlement>
                  <postCode>M3 3EH</postCode>
                  <addrLine>
                     <ref target="http://www.library.manchester.ac.uk/specialcollections/">The John Rylands Library</ref>
                  </addrLine>
                  <addrLine>
                     <email>uml.special-collections@manchester.ac.uk</email>
                  </addrLine>
               </address>
            </pubPlace>
            <idno>UkMaJRU</idno>
            <idno type="msID">Persian_MS_875</idno>
            <idno type="catalogue">Fihrist</idno>
         </publicationStmt>
         <sourceDesc>
            <msDesc xml:id="Persian_MS_875" xml:lang="en">
               <msIdentifier>
                  <country>United Kingdom</country>
                  <settlement>Manchester</settlement>
                  <institution>The University of Manchester</institution>
                  <repository>The John Rylands Library</repository>
                  <collection>Persian Manuscripts</collection>
                  <idno>Persian MS 875</idno>
                  <altIdentifier type="former">
                     <idno>Bibliotheca Lindesiana Shelf Mark: 1/B</idno>
                  </altIdentifier>
                  <altIdentifier type="former"><idno>Persian 81</idno>
                  </altIdentifier>
               </msIdentifier>
               <msContents>
                  <summary>The second of an incomplete set of three volumes of the <title>Siyar al-Mutaʼakhkhirīn</title> (Review of Modern Times), together with <ref target="https://www.fihrist.org.uk/catalog/manuscript_7386"><idno>Persian MS 874 (Vol. 1)</idno></ref> and <ref target="https://www.fihrist.org.uk/catalog/manuscript_7388">876 (Vol. 4)</ref>, with the third volume wanting. 
                     The author <persName xml:lang="en" type="standard">Ghulām Husain Khān Ṭabaṭāḅāī (b. 1727 or 8) </persName> composed this general history of the Indian empire spanning the death of the Mughal Emperor <persName xml:lang="ar-Latn-x-lc" type="standard" key="person_6178410" ref="http://viaf.org/viaf/6178410/" role="subject" change="#role-assignment">‘Alamgīr I</persName> in <date calendar="#Gregorian" when="1707">1707</date>‏ until <date calendar="#Hijri-qamari" when="1781">1195 AH (1781 CE)</date>.
<<<<<<< HEAD
                     Since the author relates many eyewitness accounts, historians regard it as a preeminent source on 18th-century <country ref="http://viaf.org/viaf/135375457">India</country>. <placeName ref="http://viaf.org/viaf/158246171">Delhi</placeName> calligrapher <persName type="person" role="scr" key="person_f6525">Muḥammad Jān</persName>, son of Mughal treasurer Mīyan Muḥammad ‘Āshūrī, copied the volume in a bold nasta'liq hand in <date calendar="#Hijri-qamari" when="1812">1227 AH (1812 CE)</date>. 
=======
                     Since the author relates many eyewitness accounts, historians regard it as a preeminent source on 18th-century India. <placeName>Delhi</placeName> calligrapher <persName role="scr" key="person_f6525">Muḥammad Jān</persName>, son of Mughal treasurer Mīyan Muḥammad ‘Āshūrī, copied the volume in a bold nasta'liq hand in <date calendar="#Hijri-qamari" when="1812">1227 AH (1812 CE)</date>. 
>>>>>>> 4153a157
                  </summary>                  
                  <msItem xml:id="Persian_MS_875-item1">
                     <author key="person_54543418" ref="http://viaf.org/viaf/54543418/">
                        <persName xml:lang="en" type="standard">Ghulām Husain Khān, Ṭabaṭāḅāī, b. 1727 or 8</persName>
                        <persName xml:lang="fa">غلام حسين بن هدايت علی خان بن السيد عليم الله بن السيد فيض الله الطباطبائی الحسينی</persName>
                     </author>
                     <editor role="scr"><persName xml:lang="fa-Latn-x-lc" type="person" key="person_f6479" role="scr">Muḥammad Jān <foreign xml:lang="fa-Latn-x-lc">محمد جان</foreign></persName></editor>
                     <title xml:lang="ar-Latn-x-lc" key="work_9519" change="#ids-cleanup">Siyar al-mutaʼakhkhirīn</title>
                     <title xml:lang="ar" key="work_9519" change="#ids-cleanup">سير المتأخرين</title>
                     <incipit xml:lang="fa" type="basmalla"><locus from="1b" to="1b"> برگ ۱پ (folio 1b):</locus>
                        ذکر نهضت نمودن مهابت جنگ بطرف کنک بعد تیاری فوج و آراستان سامان بارادد(؟) استخلاص برادر ازازهٔ خود صولت جنگ از دست باقر علیخان.
                     </incipit>
                     <explicit xml:lang="fa"><locus from="286a" to="286a"> برگ ۲۸۶ر (folio 286a):</locus>
                        و چنین بزرگانرا سلامت نگاهدارد که باعث نزول برکات الهی و یادگار اسلاف کرام‌اند.
                     </explicit>
                     <colophon xml:lang="fa"><locus from="286a" to="286a"> برگ ۲۸۶ر (folio 286a):</locus>
                        تمام شد جلد دویم از کتاب سیر المتاخرین من تصنیف منشی غلام حسین خان الکاتب ذره خاکسار فقیر محمد جان ولد محمد عاشوری تحویلدار توشکخانه سرکار والا شاگرد قبله الکتاب سید ابوالحسن رضوی عرف میر کلن سلمه ربه و ادام الله برکته  بتاریخ دوازدهم شهر ربیع الثانی سنه ۱۲۲۷ یکهزار و دو صد و بیست و هفتم هجریه مقدسه علی صاحبهاالف الف تحیه و السلام و بر آل الحضرت باد مطابق سنه ۶ جلوس محمد اکبر شاه ثانی باد شاه خلد الله ملکه.
                     </colophon>
                     <colophon xml:lang="en">Completed by <persName type="person" role="scr" key="person_f6525">Muḥammad Jān</persName> on <origDate calendar="#Hijri-qamari" when="1812-04-25">12 Rabī‘ II 1227 AH (25 April 1812 CE)</origDate>
                     </colophon>
                     <note>Student of <placeName ref="http://viaf.org/viaf/158246171">Delhi</placeName> master <persName type="standard" xml:lang="fa-Latn-x-lc" key="person_f6479">Sayyid
                        Abū-l-Ḥasan Raz̤avī </persName>, known as <persName type="pen-name"
                           key="person_f6479">'Mīr Kallan'</persName>
                        (who copied <ref target="https://www.fihrist.org.uk/catalog/manuscript_7070"><idno>Persian MS 572</idno></ref>), <persName type="person" role="scr" key="person_f6525">Muḥammad Jān</persName> ultimately served as the <hi rend="italic">munshī</hi> (secretary) to the last Mughal emperor, <persName ref="http://viaf.org/viaf/64248022" key="person_64248022">Muḥmammad Bahādur Shāh II (1775–1862, r. 1837–1857)</persName>.</note>
                    <textLang mainLang="fa">Persian</textLang>
                  </msItem>
               </msContents>
                 <physDesc>
                  <objectDesc form="codex">
                     <supportDesc material="chart">
                        <support>Medium-weight, straight-grained ivoury-coloured handmade <material>paper</material>, manufactured in <country cert="high" ref="http://viaf.org/viaf/135375457">India</country>, with >1mm between the laid lines and no discernible chain lines. Earlier enddleaves of comparatively heavy Indian handmade <material>paper</material>, and later flyeleaves of European laid <material>paper</material> added when the volume was rebacked. </support>
                        <extent><measure unit="folios" quantity="288">288 folios (ff. iii + 288 + i)</measure>
                           <dimensions type="leaf" unit="mm">
                              <height>318</height>
                              <width>198</width>
                           </dimensions>
                           <dimensions type="written" unit="mm">
                              <height>233</height>
                              <width>118</width>
                           </dimensions>
                        </extent>
                        <foliation xml:id="modern">
                           <p>Modern pencilled Arabic folio numbers on the upper-left corners on the b sides that ends with the final historical flyeleaves.</p></foliation>
                        <collation>
                           <p>Undetermined due to tight opening, but possibly quaternions throughout. <catchwords>Catchwords thoughout on the lower left corners of the b sides.</catchwords></p>
                        </collation>
                        <condition>In good condition, with occasional tipping in the gutter that prevents that some pages from opening flat.</condition>
                       </supportDesc>
                     <layoutDesc>
                        <layout columns="1" ruledLines="12" n="mistara">
                           Written in a single column with 12 lines per page. Ruled with a <hi rend="italic">miṣṭārah</hi> hand guide.
                        </layout>
                     </layoutDesc>
                  </objectDesc>
                    <handDesc>
                       <handNote scope="major" script="nastaliq" medium="ink">
                          Copied in clear large nasta‘liq script in <material>black ink</material> with subheaders in <material>red</material>.
                       </handNote>
                    </handDesc>
                    <additions>
                       <list>
                          <item><label>Inscription:</label>folio<locus from="1a" to="1a">1a</locus> bears the Persian title written in nasta‘liq script.</item>
                          <item>
                             <label>Bookplates:</label><locus from="left_paste-down"> left paste-down,</locus> Bibliotheca Lindesiana with shelfmark <q xml:lang="en">1/B</q>, and <q xml:lang="en">Persian 81</q>.
                          </item>
                       </list>
                    </additions>
                    <bindingDesc>
                       <binding notBefore="1812-04-25" notAfter="1866"><p>
                          Resewn at four stations, probably on cord supports laced or frayed out onto the <material>pasteboards</material>. Twined Islamic-style chevron endbands in red and white.
                          Covered in a later Indian style binding in full, tight backed, red goatskin <material>leather</material> over <material>pasteboards</material>, flush with the edges, and without a flap (type III binding per Déroche).</p>
                       <decoNote type="binding"><p>
                          Gold-stamped onlays of either <material>paper</material> or <material>leather</material> featuring floral designs for the central mandorla, detached pendants, and corners. 
                          Boards decorated with a black border ~25 mm wide on the perimetres of the boards, outlined with ruled lines in yellow, with another single line in the centres. Pastedowns of vivid India comb patterned <material>marbled paper</material>.
                          Spine rebacked in smooth, medium-brown goatskin <material>leather</material>, with the boards reatatched by hinges of European "Spanish" waved patterned paper.</p></decoNote>
                       <p><dimensions type="binding" unit="mm">
                             <height>325</height>
                             <width>218</width>
                             <depth>39</depth>
                          </dimensions></p>
                       </binding>
                    </bindingDesc>
                 </physDesc>
               <history>
                  <origin>
                     <origPlace cert="high">Probably <placeName ref="http://viaf.org/viaf/158246171">Delhi</placeName>, <country ref="http://viaf.org/viaf/135375457">India</country></origPlace> completed on <origDate calendar="#Hijri-qamari" when="1812-09-07">29 Sha‘bān 1227 AH (7 September 1812 CE)</origDate> by <persName type="person" role="scr" key="person_f6525">Muḥammad Jān</persName>. 
                  </origin>
                  <provenance><p>Subsequently acquired by <persName type="standard" role="fmo"
                     ref="http://viaf.org/viaf/97751058/" key="person_97751058">Alexander
                     Lindsay, 25th Earl of Crawford (1812–1880)</persName>.</p>
                  </provenance>
                  <provenance>Purchased by <persName type="standard" role="dnr" key="person_f6379"
                     >Enriqueta Rylands (1843–1908)</persName> in <date calendar="#Gregorian"
                        when="1901">1901</date> from <persName type="standard" role="fmo"
                           ref="http://viaf.org/viaf/9985420/" key="person_9985420">James Ludovic
                           Lindsay, 26th Earl of Crawford (1847–1913)</persName>. </provenance>
                  <acquisition>
                     <p>Bequeathed by <persName type="standard" key="person_f6379">Enriqueta Rylands
                        (1843–1908)</persName> in <date calendar="#Gregorian" when="1908"
                           >1908</date> to the <orgName type="corporation" role="rps"
                              ref="http://viaf.org/viaf/312795145/"> John Rylands
                              Library</orgName>.</p>
                  </acquisition>
               </history>
               <additional>
                  <adminInfo>
                     <recordHist>
                        <source>
                           <p>Bibliographical description based on an index created by <persName
                              type="standard" ref="http://viaf.org/viaf/56454583/"
                              key="person_56454583" role="cataloguer" change="#role-assignment"
                              >Reza Navabpour</persName> circa <date calendar="#Gregorian"
                                 notBefore="1992" notAfter="1994">1993</date>, derived from a
                              manuscript catalogue by <persName type="standard" role="cataloguer"
                                 ref="http://viaf.org/viaf/3970228" key="person_3970228">Michael
                                 Kerney</persName>, <date calendar="#Gregorian" notAfter="1901"
                                    notBefore="1868">circa 1890s</date> and his <title>Bibliotheca
                                       Lindesiana, Hand-list of Oriental Manuscripts: Arabic, Persian,
                                       Turkish</title>, <date calendar="#Gregorian" when="1898"
                                          >1898</date>.</p> <p change="2021">Manuscript description by <persName type="standard"
                                             role="cataloguer" ref="http://viaf.org/viaf/22161693743415930845" key="person_22161693743415930845">Jake Benson</persName> in <date
                                                calendar="#Gregorian" when="2021">2021</date> with reference to the
                                             volume.</p>
                        </source>
                        
                     </recordHist>
                     <availability status="restricted">
                        <p>The manuscript is available for consultation by any accredited reader, see <ref target="http://www.library.manchester.ac.uk/ourservices/howtousethespecialcollections/becomingareader">Becoming a Reader</ref> for details. Please contact <email>uml.special-collections@manchester.ac.uk</email> for further information on the availability of this manuscript.</p>
                     </availability>
                  </adminInfo>
                  <listBibl>
                     <bibl type="related">
                        <ref target="https://www.fihrist.org.uk/catalog/manuscript_7386"><idno>Persian MS 874 (Vol. 1).</idno></ref>
                     </bibl>
                     <bibl type="related">
                        <ref target="https://www.fihrist.org.uk/catalog/manuscript_7388"><idno>Persian MS 876 (Vol. 4).</idno></ref>
                     </bibl>
                     <bibl>
                        A.F.L. Beeston, <title level="s">Catalogue of the Persian, Turkish, Hindûstânî, and Pushtû Manuscripts in the Bodleian Library, Part III</title> (<pubPlace>Oxford</pubPlace>: <publisher>Clarendon Press</publisher>, <date calendar="#Gregorian" when="1954">1954</date>), <biblScope><ref target="http://archive.org/stream/catalogueofpersi03bodluoft#page/7/mode/2up">p. 7 no. 2471</ref> [Bodl.. Ms. Ind. Inst. Pers. 25-26].</biblScope>
                     </bibl>
                     <bibl>
                        E. G. Browne, <title>A Catalogue of Persian Manuscripts in the Library of the University of Cambridge</title>,  (<pubPlace>Cambridge</pubPlace>: <publisher>Cambridge University press</publisher>, <date calendar="#Gregorian" when="1896">1896</date>), <biblScope><ref target="https://cudl.lib.cam.ac.uk/view/PR-A-00233-00040/111">p. 176, no. 101</ref> [Camb. Add. 408].</biblScope>
                     </bibl>
                     <bibl>
                        H. M. Elliot and John Dowson, <title level="s">The History of India, As Told by Its Own Historians: The Muhammadan Period,</title> Vol. VIII (<pubPlace>London</pubPlace>: <publisher>Trübner &amp; Co.</publisher>, <date calendar="#Gregorian" when="1877">1877</date>), <biblScope><ref target="https://archive.org/details/in.ernet.dli.2015.22817/page/n219/mode/2up?">pp. 194–198, no. CXII</ref>.</biblScope>
                     </bibl>
                     <bibl>
                        H. Ethé, <title level="s">Catalogue of Persian Manuscripts in the Library of the India Office</title>, Vol. I  (<pubPlace>Oxford</pubPlace>: <publisher>Printed for the India Office by H. Hart</publisher>, <date calendar="#Gregorian" when="1903">1903</date>) <biblScope><ref target="http://archive.org/stream/catalogueofpersi01greauoft#page/n108/mode/2up">col. 157, no. 416</ref> [BL IO Islamic 3319].</biblScope>
                     </bibl>
                     <bibl>
                        Ghulām Muḥammad Haft Qalamī Dihlavī, <title level="m">Tad̲h̲kira-i-k̲h̲us̲h̲navīsān of Mawlānā G̲h̲ulām Muḥammad Dihlavī.</title> Edited by M. Hidayet Husain.
                        (<pubPlace>Calcutta</pubPlace>: <publisher>Asiatic Society of Bengal</publisher>) <date calendar="#Gregorian" when="1910">1910</date>), <biblScope><ref target="https://archive.org/details/in.ernet.dli.2015.318816/page/n125/mode/2up">p. 74.</ref></biblScope></bibl>
                     <bibl type="translation">
                        <ref target="https://books.google.co.uk/books?id=EZ9RAAAAcAAJ">Gholam Hussein-Khan, <title level="m">The Siyar-ul-Mutakherin: A History of the Mahomedan Power in India During the Last Century</title>.</ref> Revised translation by John Briggs. <pubPlace>London</pubPlace>: <publisher>Oriental translation fund</publisher>, <date calendar="#Gregorian" when="1832">1832</date>.
                     </bibl>
                     <bibl type="translation">
                        <ref target="https://books.google.co.uk/books?id=3PAwAQAAMAAJ">Ghulam Husain Khan, <title level="m">A Translation of the Sëir Mutaqherin; or View of Modern Times, Being an History of India, from the Year 1118 to Year 1194 (This Year Answers to the Christian Year 1781-82) of the Hidjrah, Containing, in General, the Reigns of the Seven Last Emperors of Hindostan, and in Particular, an Account of the English Wars in Bengal ... To Which the Author Has Added Critical Examination of the English Government and Policy in Those Countries, Down to the Year 1783.</title></ref> Translated by M. Raymond [a.k.a. 'Haji Mustapha'] <publisher>Calcutta</publisher>: <publisher>Printed by J. White</publisher>, <date calendar="#Gregorian">1789</date>.
                     </bibl>
                     <bibl> 
                        D. S. Margoliouth, <title level="m">Catalogue of the Oriental Manuscripts in the Library of Eton College</title> (<pubPlace>Oxford</pubPlace>: <publisher>Horace Hart, Printer to the University</publisher>, <date calendar="#Gregorian" when="1904">1904</date>, <biblScope><ref target="http://archive.org/stream/CatalogueOfTheOrientalManuscriptsInTheLibraryOfEtonCollegeMargoliouth1904#page/n012/mode/1up">p. 24, no. 199 (shelf/item: 16/14)</ref> [Eton Pote 436].</biblScope>
                     </bibl>
                     <bibl>
                        D. N. Marshall, <title>Mughals in India: A Bibliographical Survey. Vol. 1. Manuscripts</title> (<pubPlace>Bombay</pubPlace>: <publisher>Asia mublishing House</publisher><date calendar="#Gregorian" when="1962">1962</date>, <biblScope><ref target="http://archive.org/stream/MughalsInIndiaABibliographicalSurveymarshall#page/n175/mode/2up">pp. 157–158, no. 517.</ref></biblScope>
                     </bibl>
                     <bibl>
                        W. H. Morley, <title level="m">A Descriptive Catalogue of the Historical Manuscripts in the Arabic and Persian Languages</title> (<pubPlace>London</pubPlace>: <publisher>John W. Parker &amp; Son</publisher>, <date calendar="#Gregorian" when="1854">1854</date>), <biblScope><ref target="https://archive.org/details/b30092929/page/104/mode/2up">pp. 105–108, nos. CV–CIII.</ref> [RAS Persian 110–113].</biblScope>
                     </bibl>
                     <bibl>
                        C. Rieu, <title level="s">Catalogue of the Persian manuscripts in the British Museum</title>, Vol. I (<pubPlace>London</pubPlace>: <publisher>British Museum</publisher><date calendar="#Gregorian" when="1879">1879</date>), <biblScope><ref target="http://archive.org/stream/catalogueofpersi01brituoft#page/280/mode/2up">p. 280</ref> [BL Add. 6577-6578].</biblScope>
                     </bibl>
                     <bibl>
                        E. Sachau and H. Ethé, <title level="s">Catalogue of the Persian, Turkish, Hindûstani, and Pushtû manuscripts in the Bodleian Library</title> Vol I. 
                        (<pubPlace>Oxford</pubPlace>: <publisher>Clarendon Press</publisher>, <date calendar="#Gregorian" when="1889">1889</date>), <biblScope><ref target="http://archive.org/stream/catalogueofpersi01bodluoft#page/67/mode/2up">col. 133, no. 254</ref> [Bodl. Ouseley 330/3].</biblScope>
                     </bibl>
                     <bibl>
                        C. A. Storey, <title>Persian Literature: A Bio-bibliographical Survey</title>, § 2 fasc. 3 (<pubPlace>London</pubPlace>: <publisher>Luzac &amp; Co.</publisher><date calendar="#Gregorian" when="1939">1939</date>), <biblScope><ref target="https://archive.org/details/in.ernet.dli.2015.281845/page/n208">pp. 635–39</ref></biblScope>.
                     </bibl>
                     <bibl>
                        Robert Travers, <title level="a">The connected worlds of Haji Mustapha (c. 1730–91): A Eurasian cosmopolitan in eighteenth-century Bengal.</title> <title level="s">The Indian Economic &amp; Social History Review</title> vol. 52, no. 3 <date calendar="#Gregorian" when="2015">(2015)</date>:<biblScope><ref target="https://doi.org/10.1177/0019464615588426.">pp. 297–333</ref></biblScope>. 
                     </bibl>
                  </listBibl>
               </additional>
            </msDesc>
         </sourceDesc>
      </fileDesc>
      <encodingDesc>
         <classDecl>
            <taxonomy xml:id="LCSH">
               <bibl>
                  <ref target="http://id.loc.gov/authorities/about.html#lcsh">Library of Congress Subject Headings</ref>
               </bibl>
            </taxonomy>
         </classDecl>
      </encodingDesc>
      <profileDesc>
         <textClass>
            <keywords scheme="#LCSH">
               <list>
                  <item>
                     <term key="subject_sh85064913" target="http://id.loc.gov/authorities/sh85064913#concept">India--History--1526-1765</term>
                  </item>
                  <item>
                     <term key="subject_sh2008115921" target="http://id.loc.gov/authorities/sh2008115921#concept">Mogul Empire--Kings and rulers--Biography</term>
                  </item>
                  <item>
                     <term key="subject_sh2008115920" target="http://id.loc.gov/authorities/sh2008115920#concept">Mogul Empire--History</term>
                  </item>
                  <item>
                     <term key="subject_sh2008115922" target="http://id.loc.gov/authorities/sh2008115922#concept">Mogul Empire--Politics and government</term>
                  </item>
                  <item>
                     <term key="subject_sh85064914" target="http://id.loc.gov/authorities/sh85064914#concept">India--History--18th century</term>
                  </item>
               </list>
            </keywords>
         </textClass>
      </profileDesc>
      <revisionDesc>
         <change when="2021-08-20">
            <persName>Jake Benson</persName> Described manuscript with reference to the volume in hand.
         </change>
		<change when="2020-07-06" xml:id="role-assignment">
			<persName>Julian Cook</persName> Assigned role(s) to every person having an id (Fihrist data cleanup project).
		</change>
		<change when="2020-07-06" xml:id="ids-cleanup">
			<persName>Julian Cook</persName> Changed person and work ids (Fihrist data cleanup project).
		</change>
         <change when="2018-06-08">
            <persName>Andrew Morrison</persName> Updated key attributes using <ref target="https://github.com/bodleian/fihrist-mss/tree/master/processing/conversion_scripts/update-keys.xsl">update-keys.xsl</ref>
         </change>
         <change when="2017-11-07">
            <persName>James Cummings</persName> Up-converted the markup using <ref target="https://github.com/bodleian/fihrist-mss/tree/master/processing/convertFihrist2Bodley.xsl">https://github.com/bodleian/fihrist-mss/tree/master/processing/convertFihrist2Bodley.xsl</ref>
         </change>
         <change when="2014"/>
      </revisionDesc>
   </teiHeader>
   <text>
      <body>
         <p><!--Body paragraph provided for validation and future transcription--></p>
      </body>
   </text>
</TEI><|MERGE_RESOLUTION|>--- conflicted
+++ resolved
@@ -48,12 +48,8 @@
                <msContents>
                   <summary>The second of an incomplete set of three volumes of the <title>Siyar al-Mutaʼakhkhirīn</title> (Review of Modern Times), together with <ref target="https://www.fihrist.org.uk/catalog/manuscript_7386"><idno>Persian MS 874 (Vol. 1)</idno></ref> and <ref target="https://www.fihrist.org.uk/catalog/manuscript_7388">876 (Vol. 4)</ref>, with the third volume wanting. 
                      The author <persName xml:lang="en" type="standard">Ghulām Husain Khān Ṭabaṭāḅāī (b. 1727 or 8) </persName> composed this general history of the Indian empire spanning the death of the Mughal Emperor <persName xml:lang="ar-Latn-x-lc" type="standard" key="person_6178410" ref="http://viaf.org/viaf/6178410/" role="subject" change="#role-assignment">‘Alamgīr I</persName> in <date calendar="#Gregorian" when="1707">1707</date>‏ until <date calendar="#Hijri-qamari" when="1781">1195 AH (1781 CE)</date>.
-<<<<<<< HEAD
-                     Since the author relates many eyewitness accounts, historians regard it as a preeminent source on 18th-century <country ref="http://viaf.org/viaf/135375457">India</country>. <placeName ref="http://viaf.org/viaf/158246171">Delhi</placeName> calligrapher <persName type="person" role="scr" key="person_f6525">Muḥammad Jān</persName>, son of Mughal treasurer Mīyan Muḥammad ‘Āshūrī, copied the volume in a bold nasta'liq hand in <date calendar="#Hijri-qamari" when="1812">1227 AH (1812 CE)</date>. 
-=======
-                     Since the author relates many eyewitness accounts, historians regard it as a preeminent source on 18th-century India. <placeName>Delhi</placeName> calligrapher <persName role="scr" key="person_f6525">Muḥammad Jān</persName>, son of Mughal treasurer Mīyan Muḥammad ‘Āshūrī, copied the volume in a bold nasta'liq hand in <date calendar="#Hijri-qamari" when="1812">1227 AH (1812 CE)</date>. 
->>>>>>> 4153a157
-                  </summary>                  
+                     Since the author relates many eyewitness accounts, historians regard it as a preeminent <date calendar="#Gregorian" notBefore="1699" notAfter="1801">18th-century</date> source. <settlement type="city" ref="http://viaf.org/viaf/158246171">Delhi</settlement> calligrapher <persName role="scr" key="person_f6525">Muḥammad Jān</persName>, son of Mughal treasurer Mīyan Muḥammad ‘Āshūrī, copied the volume in a bold nasta'liq hand in <date calendar="#Hijri-qamari" when="1812">1227 AH (1812 CE)</date>. 
+                     </summary>                  
                   <msItem xml:id="Persian_MS_875-item1">
                      <author key="person_54543418" ref="http://viaf.org/viaf/54543418/">
                         <persName xml:lang="en" type="standard">Ghulām Husain Khān, Ṭabaṭāḅāī, b. 1727 or 8</persName>
@@ -142,7 +138,7 @@
                   </origin>
                   <provenance><p>Subsequently acquired by <persName type="standard" role="fmo"
                      ref="http://viaf.org/viaf/97751058/" key="person_97751058">Alexander
-                     Lindsay, 25th Earl of Crawford (1812–1880)</persName>.</p>
+                     Lindsay, 25th Earl of Crawford (1812–1880)</persName> possibly from <settlement type="city" ref="http://viaf.org/viaf/261467287">London</settlement> bookseller <persName cert="medium" type="standard" role="bsl" ref="http://viaf.org/viaf/5679225/" key="person_5679225">Bernard Quaritch (1819–1899)</persName> .</p>
                   </provenance>
                   <provenance>Purchased by <persName type="standard" role="dnr" key="person_f6379"
                      >Enriqueta Rylands (1843–1908)</persName> in <date calendar="#Gregorian"
