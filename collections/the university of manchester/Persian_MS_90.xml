--- conflicted
+++ resolved
@@ -1,398 +1,396 @@
-<?xml version="1.0" encoding="UTF-8"?>
-<?xml-model href="https://raw.githubusercontent.com/bodleian/consolidated-tei-schema/master/msdesc.rng" type="application/xml" schematypens="http://relaxng.org/ns/structure/1.0"?>
-<?xml-model href="https://raw.githubusercontent.com/bodleian/consolidated-tei-schema/master/msdesc.rng" type="application/xml" schematypens="http://purl.oclc.org/dsdl/schematron"?>
-<TEI xmlns="http://www.tei-c.org/ns/1.0" xml:id="manuscript_7411">
-   <teiHeader>
-      <fileDesc>
-         <titleStmt>
-            <title>Persian MS 90</title>
-            <funder>Iran Heritage Foundation and The John Rylands Research Institute</funder>
-         </titleStmt>
-         <publicationStmt>
-            <publisher>The University of Manchester Library</publisher>
-            <date calendar="#Gregorian">2014-MM-DD</date>
-            <pubPlace>
-               <address>
-                  <addrLine>The John Rylands Library</addrLine>
-                  <street>150 Deansgate</street>
-                  <settlement>Manchester</settlement>
-                  <postCode>M3 3EH</postCode>
-                  <addrLine>
-                     <ref target="http://www.library.manchester.ac.uk/specialcollections/">The John Rylands Library</ref>
-                  </addrLine>
-                  <addrLine>
-                     <email>uml.special-collections@manchester.ac.uk</email>
-                  </addrLine>
-               </address>
-            </pubPlace>
-            <idno>UkMaJRU</idno>
-            <idno type="msID">Persian_MS_90</idno>
-            <idno type="catalogue">Fihrist</idno>
-         </publicationStmt>
-         <sourceDesc>
-            <msDesc xml:id="Persian_MS_90" xml:lang="en">
-               <msIdentifier>
-                  <country>United Kingdom</country>
-                  <settlement>Manchester</settlement>
-                  <institution>The University of Manchester</institution>
-                  <repository>The John Rylands Library</repository>
-                  <collection>Persian Manuscripts</collection>
-                  <idno>Persian MS 90</idno>
-                  <altIdentifier type="former">
-                     <idno>Bibliotheca Lindesiana Shelf Mark: 2/B</idno>
-                  </altIdentifier>
-                  <altIdentifier type="former">
-                     <idno>Bland 312</idno>
-                  </altIdentifier>
-               </msIdentifier>
-               <head>A collection of two titles on different subjects, the <title>Bahāristān</title> (Spring Garden) by ‘Abd al-Raḥman Jāmī (1414-1492) and a compilation of missives entitled <title>Ramz va Īshārah-'i ʻĀlamgīrī</title> (Intimations and Allusions of ‘Ālamgīr), both copied by the same hand, likely in Nothern India on <date calendar="#Hijri-qamari" when="1787-07-15">29 Ramażān 1201 AH (29 July 1787 CE)</date>. 
-               </head>
-               <msContents>
-                  <summary>
-                     Timurid-era poet ‘Abd al-Raḥman Jāmī (1414-1492), originally composed فاث first work, the <title xml:lang="fa-Latn-x-lc" key="work_601">Bahāristān</title> (Spring Garden) in <date calendar="#Hijri-qamari" when="1486">892 AH (1486 CE)</date>.
-                     Modelled upon the <title xml:lang="fa-Latn-x-lc" key="work_20962">Gulistān</title> (Rose Garden) of Saʻdī, he divided it into eight chapters or 'gardens' (<hi rend="italic">rawżah</hi>) devoted to Sufi saints and philosophers,
-                     the topics of justice, generosity, love, and comedy, as well as a highly esteemed section on poetic literature, and the last regarding animals.
-                     <p>The second work, a compilation of missives, bears the title <title>Ruqaʻāt-i ʻĀlamgīrī</title> (Letters of ʻĀlamgīr) on the outer cover, ascribed to the Mughal emperor ‘Ālamgīr I (r. 1618–1707). However, 
-                     the colophon identifies it as another variant compilation of enigmatic expressions entitled the <title>Ramz va Īshārah-'i ʻĀlamgīrī</title> (Intimations and Allusions of ‘Ālamgīr) originally assembled by the a scribe named either <persName xml:lang="fa-Latn-x-lc" role="com">Budh Mal Rām</persName> (or <persName type="alt">Subudh Mal Rām</persName>), 
-                     for his patron, <persName>Raja Ayā Māl Khatrī (d. 1748)</persName>, a widely admired diplomat and minister to 
-                        <persName type="standard" ref="http://viaf.org/viaf/23403206" key="person_23403206">Maharaja Ishvari Singh (r. 1743–1750)</persName>, ruler of the <placeName ref="http://viaf.org/viaf/167534967">Amber Kingdom</placeName> in <placeName ref="http://viaf.org/viaf/158295042">Jaipur</placeName>. 
-                     Primarily comprised of enigmatic phrases in missives addressed to ‘Alamgir's sons <persName>Muḥammad ‘Aẓam (r. 1707)</persName> and 
-                     <persName type="standard" ref="http://viaf.org/viaf/314901452">Muḥammad Mu‘aẓẓam (later Bahādur Shāh I, 1707–1712)</persName>, 
-                     this copy appears incomplete and ends with lines that he composed on the execution of his brother and rival, 
-                     <persName type="standard" ref="http://viaf.org/viaf/27879596">Prince Dara Shikoh (1615–1659)</persName>.</p>
-                  </summary>
-                  <msItem xml:id="Persian_MS_90-item1" n="1">
-                        <locus from="1b" to="36a">folios 1b-36a</locus>
-                     <author key="person_90042997" ref="http://viaf.org/viaf/90042997/">
-                        <persName xml:lang="fa" type="standard">Jāmī, 1414-1492</persName>
-                        <persName xml:lang="fa">جامی</persName>
-                     </author>
-                     <title xml:lang="fa-Latn-x-lc" key="work_601" change="#ids-cleanup">Bahāristān-i Mawlānā Jāmī</title>
-                     <title xml:lang="fa" key="work_601" change="#ids-cleanup">بهارستان مولانا جامی</title>
-                     <title xml:lang="fa-Latn-x-lc" key="work_601" type="alt" change="#ids-cleanup">Bahāristān-i Jāmī</title>
-                     <title xml:lang="fa" key="work_601" type="alt" change="#ids-cleanup">بهارستان جامی</title>
-                     <incipit xml:lang="ar" type="basmalla"><locus from="1b" to="1b"> برگ ۱پ (folio 1b):</locus>
-                        چو مرغ امر ذی بالی ز آغاز * نه از نیروی حمد آید به پرواز
-                     </incipit>
-                     <explicit xml:lang="fa"><locus from="36b" to="36b"> برگ ۳۶پ (folio 36b):</locus>
-                        بوقت شد آخر که تاریخ هجرت * شود نهصداز هشت بروی فزایی
-                     </explicit>
-                     <colophon xml:lang="fa"><locus from="36b" to="36b"> برگ ۳۶پ (folio 36b):</locus>
-                        تمت هذا الکتاب بهارستان تصنیف مولوی جامی
-                     </colophon>
-                     <textLang mainLang="fa">Persian</textLang>
-                     <listBibl>
-                        <bibl>
-                           E. G. Browne,
-                           <title level="s">A History of Persian Literature</title> Vol. 3.
-                           (<pubPlace>Cambridge</pubPlace>: <publisher>Cambridge University Press</publisher>,
-                           <date calendar="#Gregorian" when="1920">1920</date>), <biblScope><ref target="http://www.worldcat.org/oclc/318941296">p. 515.</ref></biblScope>
-                        </bibl>
-                        <bibl>
-                           <ref target="https://archive.org/details/derfrhlingsgar00jm14">
-                              Jāmī,
-                              <title type="translation" level="m">Der frühlingsgarten.</title></ref>
-                           Edited and translated by Ottokar-Maria von Schlechta-Wssehrd.
-                           <pubPlace>Wien</pubPlace>: <publisher>Kaiserlich-königlichen hof- und staats-druckerei</publisher>,
-                           <date calendar="#Gregorian" when="1846">1846</date>.
-                        </bibl>
-                        <bibl>
-                           <ref target="https://archive.org/details/behristnabod00jamiuoft">
-                              Jāmī,
-                              <title type="translation" level="m">The Behâristân (Abode of Spring) by Jâmi: A Literal Translation from the Persian.</title></ref>
-                           [Translated by Edward Rehatsek]. 
-                           <pubPlace>Benares</pubPlace>: <publisher>Kama Shastra Society</publisher>, 
-                           <date calendar="#Gregorian" when="1887">1887</date>.
-                        </bibl>
-                        <bibl>
-                           <ref target="https://persian.packhum.org/main?url=pf%3Fauth%3D113%26work%3D001">
-                              Jāmī, 
-                              <title level="m" type="translation">The Behàristan-i-Jàmi, or Abode of Spring by Jàmi.</title></ref> 
-                           Translated by Sorabji Fardunji Mulla. 
-                           <pubPlace>Bombay</pubPlace>: <publisher>Meher Printing Works</publisher>,
-                           <date calendar="#Gregorian" when="1899">1899</date>.
-                        </bibl>
-                        <bibl>
-                           Jan Rypka, 
-                           <title level="m">History of Iranian Literature.</title> 
-                           (<pubPlace>Dordrecht</pubPlace>: <publisher>D. Reidel</publisher>,
-                           <date calendar="#Gregorian" when="1968">1968</date>), <biblScope><ref target="http://www.worldcat.org/oclc/570581014">p. 287</ref>.</biblScope>
-                        </bibl>
-                        <bibl>
-                           G. M. Wickens, 
-                           <title level="a">“Bahārestān (1)”</title> in <title level="s">Encyclopædia Iranica</title> Vol. 3, Fasc. 5. 
-                           (<date calendar="#Gregorian" when="1988">1988</date>): <biblScope><ref target="http://dx.doi.org/10.1163/2330-4804_EIRO_COM_6400">pp. 479–480</ref>.</biblScope>
-                        </bibl>
-                     </listBibl>
-                  </msItem>
-                  <msItem xml:id="Persian_MS_90-item2" n="2">
-                     <locus from="38b" to="70a">folios 38b–70a</locus>
-                     <author key="person_6178410" ref="http://viaf.org/viaf/6178410/">
-                        <persName type="standard">Aurangzeb, Emperor of Hindustan, 1618–1707</persName>
-                        <persName xml:lang="fa">اورنگ‌زیب عالمگیر محی الدین محمد</persName>
-                     </author>
-                     <editor role="com" key="person_f718">
-                        <persName xml:lang="fa-Latn-x-lc">Budh Mal Rām <foreign xml:lang="fa-Latn-x-lc">بده مل رام</foreign>
-                        </persName>
-                        <persName role="com" key="person_f718" type="alt">Subudh Mal Rām <foreign xml:lang="fa-Latn-x-lc">سبده مل رام</foreign></persName>
-                     </editor>
-                     <title xml:lang="fa-Latn-x-lc" key="work_1897">Ramz va Ishārah-'i ʻĀlamgīrī</title>
-                     <title xml:lang="fa" key="work_1897">رمز واشارهٔ عالگيری</title>
-                     <title xml:lang="fa-Latn-x-lc" key="work_1897">Ramz va Ishārahʻhā-yi ʻĀlamgīrī</title>
-                     <title xml:lang="fa" key="work_1897">رمز واشاره‌های عالمگيری</title>
-                     <title xml:lang="en" type="desc" key="work_1897">Collection of ʻĀlamgīr's letters to his children and ministers</title>
-                     <title xml:lang="fa-Latn-x-lc" type="alt">Ruqaʻāt-i ʻĀlamgīrī</title>
-                     <title xml:lang="fa" type="alt">رقعات عالمگیری</title>
-                     <incipit xml:lang="ar" type="basmalla"><locus from="38b" to="38b"> برگ ۳۸پ (folio 38b):</locus>
-                        تهمید نگارش کلام* و تسوید گزار مرام
-                     </incipit>
-                     <explicit xml:lang="fa"><locus from="70a" to="70a"> برگ ۷۰ر (folio 70a):</locus>
-                        جواب حضرت عالمگیر بر حاشیه رقعه * الآن و قد عصیت قبل و کنت من المسندین
-                     </explicit>
-                     <colophon xml:lang="fa"><locus from="70a" to="70a"> برگ ۷۰ر (folio 70a):</locus>
-                        تمام شد رساله رمز و اشارهٔ عالمگیری خسب الارشاد بندگان تواب صاحب و قبله دو جهان وام عمره و اقباله بتاریخ بیست و نهم شهر رمضان المبارک سنهاحد
-                     </colophon>
-                     <colophon>Completed in <date calendar="#Hijri-qamari" when="1787-07-15">29 Ramażān [120]1 AH (29 July 1787 CE).</date>.</colophon>
-                     <textLang mainLang="fa">Persian</textLang>
-                     <listBibl>
-                        <bibl>
-                           <ref target="http://www.worldcat.org/oclc/318941296">
-                              Aurangzeb [‘Ālamgīr],
-                              <title level="m" type="translation">Ruka'at-i-Alamgiri ; or, Letters of Aurungzebe (with historical and explanatory notes).</title></ref>
-                           Translated by <persName type="standard" ref="http://viaf.org/viaf/290619565">Jamshid H. Bilimoria</persName>.
-                           <pubPlace>London</pubPlace>: <publisher>Luzac &amp; Co.</publisher>,
-                           <date calendar="#Gregorian" when="1908">1908</date>.
-                        </bibl>
-                        <bibl>
-                           H. M. Elliot and John Dowson, <title level="s">The History of India, As Told by Its Own Historians: The Muhammadan Period,</title> Vol. VII (<pubPlace>London</pubPlace>: <publisher>Trübner &amp; Co.</publisher>, <date calendar="#Gregorian" when="1877">1877</date>), <biblScope><ref target="https://archive.org/details/in.ernet.dli.2015.501804/page/n213/mode/2up?">pp. 203–206, no. LXXVIII</ref>.</biblScope>
-                        </bibl>
-                        <bibl>
-                           Eduard Sachau and Hermann Ethé, <title level="s">Catalogue of the Persian, Turkish, Hindûstani, and Pushtû manuscripts in the Bodleian Library,</title> Vol. I.
-                           (<pubPlace>Oxford</pubPlace>: <publisher>Clarendon Press</publisher>, 
-                           <date calendar="#Gregorian" when="1889">1889</date>), <biblScope><ref target="https://archive.org/details/catalogueofpersi01bodluoft/page/66/mode/2up">pp. 131–132, no. 252</ref>.</biblScope>
-                        </bibl>
-                        <bibl>
-                           D. N. Marshall, <title level="m">Mughals in India: A Bibliographical Survey</title>, vol. I 
-                           (<pubPlace>New Dehli</pubPlace>: <publisher>Asia Publishing House</publisher>, 
-                           <date calendar="#Gregorian" when="1967">1967</date>), <biblScope><ref target="https://archive.org/details/MughalsInIndiaABibliographicalSurveymarshall/page/n103/">p. 89, no. 283 (v) </ref>.</biblScope>
-                        </bibl>
-                     </listBibl>
-                  </msItem>
-               </msContents>
-               <physDesc>
-                  <objectDesc form="codex">
-                     <supportDesc material="chart">
-                        <support><p>Textblock comprised of two types of <material>paper</material>, both handmade in <placeName ref="http://viaf.org/viaf/127756949">Britain</placeName>. The first bears a watermark of <watermark>Britannia surmounted by a crown</watermark>, countermarked dated <watermark><q xml:lang="en"><date calendar="Gregorian" when="1801">1801</date></q> also surmounted by a crown</watermark>
-                           , with chain lines 22 mm and laid lines 1mm apart. The second type watermarked <q xml:lang="en"><watermark>Budgen <date calendar="Gregorian" when="1799">1799</date></watermark></q> of <placeName ref="http://viaf.org/viaf/148861381">Kent</placeName> papermaker <persName type="standard" role="ppm" key="">Thomas Budgen</persName> with chain lines 13 mm and laid lines ~1mm apart
-                        The endpapers are of the same paper and were sewn together with the textblock. The right flyleaf was used for the first folio.</p></support>
-                        <extent><measure unit="100">36+i+33+i (70 folios)</measure>
-                           <dimensions type="leaf" unit="mm">
-                              <height>319</height>
-                              <width>201</width>
-                           </dimensions>
-                           <dimensions type="written" unit="mm">
-                              <height>281</height>
-                              <width>150</width>
-                           </dimensions>
-                        </extent>
-                        <foliation>
-                           <p>Pencilled in Arabic numerals at the top-left corners by the cataloguers.</p>
-                        </foliation>
-                        <collation>Binions throughout, 18II(70). <catchwords>Catch words on the lower-left corners of the b sides of nearly every folio.</catchwords></collation>
-                        <condition>
-                           <p>Good condition, with moderate insect damage. 
-                              The right flyleaf wanting, with the top of folio <locus from="1" to="1">1</locus> cut out. 
-                              A blank page between the two works foliated as <locus from="37" to="37">37</locus>.</p>
-                        </condition>
-                     </supportDesc>
-                     <layoutDesc>
-                        <layout columns="1" ruledLines="22" n="mistara">
-                           <p>1 column throughout. Number of lines varies. Ruled impressions from a <hi rend="italic">miṣṭārah</hi> hand guide</p></layout>
-                     </layoutDesc>
-                  </objectDesc>
-                  <handDesc>
-                     <handNote scope="major" script="nastaliq" medium="ink">
-                        <desc>Written in a clear nasta‘liq copyist's hand, primarily in <material>black</material> ink with headers, story, and verse markers in <material>red</material>.</desc>  
-                     </handNote>
-                  </handDesc>
-                  <additions>
-                     <list>
-                        <item>
-                           <label>Notation:</label>on<locus from="Inner_front_cover" to="Inner_front_cover"> right paste-down,</locus><q xml:lang="en">Baharistan no 35.</q></item> 
-                        <item><label>Label:</label>on <locus from="Front_cover">right board</locus> with shelf mark <q xml:lang="en">No. 12</q>and titles written in Persian on European laid <material>handmade paper</material>:
-                        <quote xml:lang="fa">بهارستان جامی
-                        رقعات عالمگیری</quote></item>
-                        <item><label>Bookplates:</label><locus from="Inner_back_cover" to="Inner_back_cover"> left paste-down,</locus> <q xml:lang="en">Bibliotheca Lindesiana</q> with shelfmark <q xml:lang="en">2/B</q>, <q xml:lang="en">Bland MSS  No. 312</q>.
-                        </item>
-                     </list>
-                  </additions>
-                  <bindingDesc>
-                     <binding calendar="#Gregorian" notBefore="1787" notAfter="1810"><p>Likely bound in <country>India</country> in a European manner, single-flexible sewn on five cords laced into the <material>pasteboards</material>, tight-bound in quarter red goatskin <material>leather</material> with British-made spot <material>marbled paper</material> sides, without flap (type III binding per Déroche). 
-                        Single-core frontbead endbands sewn in red and blue <material>silk</material> threads.</p>
-                        <p><dimensions type="binding" unit="mm">
-                           <height>329</height>
-                           <width>206</width>
-                           <depth>17</depth>
-                        </dimensions></p>
-                        <condition></condition>
-                     </binding>
-                  </bindingDesc>
-                  <sealDesc>
-                     <decoNote type="seal">
-                        <p><locus>Right paste-down:</locus> A small rectangular red wax seal, intaglio-carved in Persian nasta‘liq with the name of <persName type="standard" ref="http://viaf.org/viaf/315627218" key="person_315627218">John Staples Harriott (1780-1839)</persName>, and dated <date calendar="#Hijri-qamari" notBefore="1809" notAfter="1810">1224 AH (1809–10 CE)</date>. 
-<<<<<<< HEAD
-                           The same seal is also impressed upon <ref target="https://www.fihrist.org.uk/catalog/manuscript_7046"><idno>Persian MS 55</idno></ref>, folio 2a and <ref target="https://www.fihrist.org.uk/catalog/manuscript_6862"><idno>Persian MS 364</idno></ref>, folio iia:</p>
-                        <p><quote xml:lang="fa">
-=======
-                           The same seal is also impressed upon <idno>Persian MS 55</idno>, folio 2a and <idno>Persian MS 364</idno>, folio iia.</p>
-                        <p><label>Transcription:</label><quote xml:lang="fa">
->>>>>>> 4153a157
-                           ات کپتان ۱۲۲۴
-                           جان ستی‍لس هاری
-                        </quote></p>
-                        <p>(<hi xml:lang="fa-Latn-x-lc" rend="italic">Jān Staypils Hārī-āt, Kaptān, 1224</hi>).</p>
-                        <p><dimensions type="seal" unit="mm">
-                           <height>12</height>
-                           <width>14</width>
-                        </dimensions>
-                     </p>
-                     </decoNote>
-                  </sealDesc>
-               </physDesc>
-               <history>
-                  <origin>
-                     <origPlace cert="high">Northern <country ref="http://viaf.org/viaf/135375457">India</country></origPlace>
-                     <origDate calendar="#Hijri-qamari" when="1787-07-15">29 Ramaz̤ān [120]1 AH</origDate> <origDate calendar="#Gregorian" when="1787-07-15">(29 July 1787 CE).</origDate>
-                  </origin>
-                  <provenance>
-                     <p>Formerly owned by British East India Company interpreter <persName type="standard" role="fmo" ref="http://viaf.org/viaf/315627218" key="person_315627218">John Staples Harriott (1780–1839)</persName>, who impressed his red wax seal upon the <locus from="right_paste_down" to="right_paste_down">right paste down</locus>. 
-                        Sold after his death by the <orgName role="auc" type="standard" ref="http://viaf.org/viaf/130717866" key="person_130717866">Alliance des Arts</orgName>, <placeName>Paris</placeName> on <date calendar="#Gregorian" from="1843-04-13" to="1843-04-15">13–15 April 1843</date> (likely cat. 148, which only notes the first title, but not the second).</p></provenance>
-                  <provenance><p>Likely acquired at the sale by scholar <persName type="standard" role="fmo" ref="http://viaf.org/viaf/20108923/" key="person_20108923">Nathaniel Bland (1803-1865)</persName>,
-                     after whose death <placeName>London</placeName> antiquarian bookseller <persName type="standard" role="bsl" ref="http://viaf.org/viaf/5679225/" key="person_5679225">Bernard Quaritch (1819–1899)</persName>his oriental manuscripts were sold through 
-                     in <date calendar="#Gregorian" when="1866">1866</date> to <persName type="standard" role="fmo" ref="http://viaf.org/viaf/97751058/" key="person_97751058">Alexander Lindsay, 25th Earl of Crawford (1812–1880)</persName>.</p></provenance>
-                  <provenance>
-                     <p>Purchased by <persName type="standard" key="person_f6379" role="fmo">Enriqueta Rylands (1843–1908)</persName> in <date calendar="#Gregorian" when="1901">1901</date>
-                        from <persName type="standard" role="fmo" ref="http://viaf.org/viaf/9985420/" key="person_9985420">James Ludovic Lindsay, 26th Earl of Crawford (1847–1913)</persName>.</p>
-                  </provenance>
-                  <acquisition>
-                     <p>Bequeathed by <persName type="standard" key="person_f6379" role="fmo">Enriqueta Rylands
-                        (1843–1908)</persName> in <date calendar="#Gregorian" when="1908">1908</date>
-                        to the <orgName ref="http://viaf.org/viaf/312795145/"> John Rylands Library</orgName>.
-                     </p>
-                  </acquisition>
-               </history>
-               <additional>
-                  <adminInfo>
-                     <recordHist>
-                        <source>
-                           <p>Bibliographical description based on an index created by <persName type="standard" ref="http://viaf.org/viaf/56454583/" key="person_56454583" role="cataloguer" change="#role-assignment">Reza Navabpour</persName>
-                              circa <date calendar="#Gregorian" notBefore="1992" notAfter="1994">1993</date>, derived from a manuscript catalogue by 
-                              <persName type="standard" role="cataloguer" ref="http://viaf.org/viaf/3970228" key="person_3970228">Michael Kerney</persName>, <date calendar="#Gregorian" notAfter="1901" notBefore="1868">circa 1890s</date>
-                              and his <title>Bibliotheca Lindesiana, Hand-list of Oriental Manuscripts: Arabic, Persian, Turkish</title>, <date calendar="#Gregorian" when="1898">1898</date>.</p>
-                              <p change="2020">Manuscript description by <persName type="standard" role="cataloguer" ref="http://viaf.org/viaf/22161693743415930845" key="person_22161693743415930845">Jake Benson</persName> in <date calendar="#Gregorian" when="2021">2021</date> with reference to the volume in hand.</p>
-                        </source>
-                     </recordHist>
-                     <availability status="restricted">
-                        <p>The manuscript is available for consultation by any accredited reader, see <ref target="http://www.library.manchester.ac.uk/ourservices/howtousethespecialcollections/becomingareader">Becoming a Reader</ref> for details. Please contact <email>uml.special-collections@manchester.ac.uk</email> for further information on the availability of this manuscript.</p>
-                     </availability>
-                  </adminInfo>
-                  <surrogates>
-                     <bibl subtype="full"
-                        type="digital-facsimile">
-                        <ref target="https://www.digitalcollections.manchester.ac.uk/view/MS-PERSIAN-00090/1">
-                           <title>Manchester Digital Collections</title>
-                        </ref>
-                        <note>(full digital facsimile)</note>
-                     </bibl>
-                  </surrogates>
-                  <listBibl>
-                     <bibl>
-                        Jules Mohl and Paul Lacroix, <title level="m">Catalogue de livres et manuscrits orientaux, provenant de la bibliothèque de feu M. John Staples Harriot,...</title> 
-                        (<pubPlace>Paris</pubPlace>: <publisher> l'Alliance des arts</publisher>, <date when="1848">1848</date>), <ref target="https://gallica.bnf.fr/ark:/12148/bpt6k5818108b">p. 12, no. 148</ref>.
-                     </bibl>
-                  </listBibl>
-               </additional>
-            </msDesc>
-         </sourceDesc>
-      </fileDesc>
-      <encodingDesc>
-         <classDecl>
-            <taxonomy xml:id="LCSH">
-               <bibl>
-                  <ref target="http://id.loc.gov/authorities/about.html#lcsh">Library of Congress Subject Headings</ref>
-               </bibl>
-            </taxonomy>
-         </classDecl>
-      </encodingDesc>
-      <profileDesc>
-         <textClass>
-            <keywords scheme="#LCSH">
-               <list>
-                  <item>
-                     <ref target="#a1">
-                        <term key="subject_sh85100085" target="http://id.loc.gov/authorities/sh85100085#concept">Persian poetry--747-1500</term>
-                     </ref>
-                  </item>
-                  <item>
-                     <ref target="#a1">
-                        <term key="subject_sh85129656" target="http://id.loc.gov/authorities/sh85129656#concept">Sufi poetry, Persian</term>
-                     </ref>
-                  </item>
-                  <item>
-                     <ref target="#a1">
-                        <term key="subject_sh2008109079" target="http://id.loc.gov/authorities/sh2008109079#concept">Persian poetry--747-1500--History and criticism</term>
-                     </ref>
-                  </item>
-                  <item>
-                     <ref target="#a2">
-                        <term key="subject_sh85064913" target="http://id.loc.gov/authorities/sh85064913#concept">India--History--1526-1765</term>
-                     </ref>
-                  </item>
-                  <item>
-                     <ref target="#a2">
-                        <term key="subject_sh2008115921" target="http://id.loc.gov/authorities/sh2008115921#concept">Mogul Empire--Kings and rulers--Biography</term>
-                     </ref>
-                  </item>
-                  <item>
-                     <ref target="#a2">
-                        <term key="subject_sh2008115920" target="http://id.loc.gov/authorities/sh2008115920#concept">Mogul Empire--History</term>
-                     </ref>
-                  </item>
-                  <item>
-                     <ref target="#a2">
-                        <term key="subject_sh2008115922" target="http://id.loc.gov/authorities/sh2008115922#concept">Mogul Empire--Politics and government</term>
-                     </ref>
-                  </item>
-               </list>
-            </keywords>
-         </textClass>
-      </profileDesc>
-      <revisionDesc>
-         <change>
-            <persName>Jake Benson</persName> Minor corrections and augmented bibliography.
-         </change>
-         <change when="2020-09-07">
-            <persName>Jake Benson</persName> emended and expanded with reference to the manuscript in hand.</change>
-         <change when="2018-06-27">
-            <persName>Andrew Morrison</persName> Normalized roles using <ref target="https://github.com/bodleian/fihrist-mss/tree/master/processing/conversion_scripts/normalize-roles.xsl">normalize-roles.xsl</ref>
-         </change>
-         <change when="2018-06-08">
-            <persName>Andrew Morrison</persName> Updated key attributes using <ref target="https://github.com/bodleian/fihrist-mss/tree/master/processing/conversion_scripts/update-keys.xsl">update-keys.xsl</ref>
-         </change>
-         <change when="2018-03-02" xml:id="fix-dates">
-            <persName>Andrew Morrison</persName> Removed origDate tags around something which is not a date using <ref target="https://github.com/bodleian/fihrist-mss/tree/master/processing/conversion_scripts/fix-dates.xsl">fix-dates.xsl</ref>
-         </change>
-         <change when="2017-11-07">
-            <persName>James Cummings</persName> Up-converted the markup using <ref target="https://github.com/bodleian/fihrist-mss/tree/master/processing/convertFihrist2Bodley.xsl">https://github.com/bodleian/fihrist-mss/tree/master/processing/convertFihrist2Bodley.xsl</ref>
-         </change>
-         <change when="2015">
-            <persName>Yasmin Faghihi</persName>
-         </change>
-      </revisionDesc>
-   </teiHeader>
-   <text>
-      <body>
-         <p><!--Body paragraph provided for validation and future transcription--></p>
-      </body>
-   </text>
+<?xml version="1.0" encoding="UTF-8"?>
+<?xml-model href="https://raw.githubusercontent.com/bodleian/consolidated-tei-schema/master/msdesc.rng" type="application/xml" schematypens="http://relaxng.org/ns/structure/1.0"?>
+<?xml-model href="https://raw.githubusercontent.com/bodleian/consolidated-tei-schema/master/msdesc.rng" type="application/xml" schematypens="http://purl.oclc.org/dsdl/schematron"?>
+<TEI xmlns="http://www.tei-c.org/ns/1.0" xml:id="manuscript_7411">
+   <teiHeader>
+      <fileDesc>
+         <titleStmt>
+            <title>Persian MS 90</title>
+            <funder>Iran Heritage Foundation and The John Rylands Research Institute</funder>
+         </titleStmt>
+         <publicationStmt>
+            <publisher>The University of Manchester Library</publisher>
+            <date calendar="#Gregorian">2014-MM-DD</date>
+            <pubPlace>
+               <address>
+                  <addrLine>The John Rylands Library</addrLine>
+                  <street>150 Deansgate</street>
+                  <settlement>Manchester</settlement>
+                  <postCode>M3 3EH</postCode>
+                  <addrLine>
+                     <ref target="http://www.library.manchester.ac.uk/specialcollections/">The John Rylands Library</ref>
+                  </addrLine>
+                  <addrLine>
+                     <email>uml.special-collections@manchester.ac.uk</email>
+                  </addrLine>
+               </address>
+            </pubPlace>
+            <idno>UkMaJRU</idno>
+            <idno type="msID">Persian_MS_90</idno>
+            <idno type="catalogue">Fihrist</idno>
+         </publicationStmt>
+         <sourceDesc>
+            <msDesc xml:id="Persian_MS_90" xml:lang="en">
+               <msIdentifier>
+                  <country>United Kingdom</country>
+                  <settlement>Manchester</settlement>
+                  <institution>The University of Manchester</institution>
+                  <repository>The John Rylands Library</repository>
+                  <collection>Persian Manuscripts</collection>
+                  <idno>Persian MS 90</idno>
+                  <altIdentifier type="former">
+                     <idno>Bibliotheca Lindesiana Shelf Mark: 2/B</idno>
+                  </altIdentifier>
+                  <altIdentifier type="former">
+                     <idno>Bland 312</idno>
+                  </altIdentifier>
+               </msIdentifier>
+               <head>A collection of two titles on different subjects, the <title>Bahāristān</title> (Spring Garden) by ‘Abd al-Raḥman Jāmī (1414-1492) and a compilation of missives entitled <title>Ramz va Īshārah-'i ʻĀlamgīrī</title> (Intimations and Allusions of ‘Ālamgīr), both copied by the same hand, likely in Nothern India on <date calendar="#Hijri-qamari" when="1787-07-15">29 Ramażān 1201 AH (29 July 1787 CE)</date>. 
+               </head>
+               <msContents>
+                  <summary>
+                     Timurid-era poet ‘Abd al-Raḥman Jāmī (1414-1492), originally composed فاث first work, the <title xml:lang="fa-Latn-x-lc" key="work_601">Bahāristān</title> (Spring Garden) in <date calendar="#Hijri-qamari" when="1486">892 AH (1486 CE)</date>.
+                     Modelled upon the <title xml:lang="fa-Latn-x-lc" key="work_20962">Gulistān</title> (Rose Garden) of <persName type="standard" ref="http://viaf.org/viaf/100206721/"
+                        key="person_100206721" role="ant" change="#role-assignment"
+                        >Saʻdī</persName>, he divided it into eight chapters or 'gardens' (<hi rend="italic">rawz̤ah</hi>) devoted to Sufi saints and philosophers,
+                     the topics of justice, generosity, love, and comedy, as well as a highly esteemed section on poetic literature, and the last regarding animals.
+                     <p>The second work, a compilation of missives, bears the title <title>Ruqaʻāt-i ʻĀlamgīrī</title> (Letters of ʻĀlamgīr) on the outer cover, ascribed to the Mughal emperor ‘Ālamgīr I (r. 1618–1707). However, 
+                     the colophon identifies it as another variant compilation of enigmatic expressions entitled the <title>Ramz va Īshārah-'i ʻĀlamgīrī</title> (Intimations and Allusions of ‘Ālamgīr) originally assembled by the a scribe named either <persName xml:lang="fa-Latn-x-lc" role="com">Budh Mal Rām</persName> (or <persName type="alt">Subudh Mal Rām</persName>), 
+                     for his patron, <persName>Raja Ayā Māl Khatrī (d. 1748)</persName>, a widely admired diplomat and minister to 
+                        <persName type="standard" ref="http://viaf.org/viaf/23403206" key="person_23403206">Maharaja Ishvari Singh (r. 1743–1750)</persName>, ruler of the <placeName ref="http://viaf.org/viaf/167534967">Amber Kingdom</placeName> in <placeName ref="http://viaf.org/viaf/158295042">Jaipur</placeName>. 
+                     Primarily comprised of enigmatic phrases in missives addressed to ‘Alamgir's sons <persName>Muḥammad ‘Aẓam (r. 1707)</persName> and 
+                     <persName type="standard" ref="http://viaf.org/viaf/314901452">Muḥammad Mu‘aẓẓam (later Bahādur Shāh I, 1707–1712)</persName>, 
+                     this copy appears incomplete and ends with lines that he composed on the execution of his brother and rival, 
+                     <persName type="standard" ref="http://viaf.org/viaf/27879596">Prince Dara Shikoh (1615–1659)</persName>.</p>
+                  </summary>
+                  <msItem xml:id="Persian_MS_90-item1" n="1">
+                        <locus from="1b" to="36a">folios 1b-36a</locus>
+                     <author key="person_90042997" ref="http://viaf.org/viaf/90042997/">
+                        <persName xml:lang="fa" type="standard">Jāmī, 1414-1492</persName>
+                        <persName xml:lang="fa">جامی</persName>
+                     </author>
+                     <title xml:lang="fa-Latn-x-lc" key="work_601" change="#ids-cleanup">Bahāristān-i Mawlānā Jāmī</title>
+                     <title xml:lang="fa" key="work_601" change="#ids-cleanup">بهارستان مولانا جامی</title>
+                     <title xml:lang="fa-Latn-x-lc" key="work_601" type="alt" change="#ids-cleanup">Bahāristān-i Jāmī</title>
+                     <title xml:lang="fa" key="work_601" type="alt" change="#ids-cleanup">بهارستان جامی</title>
+                     <incipit xml:lang="ar" type="basmalla"><locus from="1b" to="1b"> برگ ۱پ (folio 1b):</locus>
+                        چو مرغ امر ذی بالی ز آغاز * نه از نیروی حمد آید به پرواز
+                     </incipit>
+                     <explicit xml:lang="fa"><locus from="36b" to="36b"> برگ ۳۶پ (folio 36b):</locus>
+                        بوقت شد آخر که تاریخ هجرت * شود نهصداز هشت بروی فزایی
+                     </explicit>
+                     <colophon xml:lang="fa"><locus from="36b" to="36b"> برگ ۳۶پ (folio 36b):</locus>
+                        تمت هذا الکتاب بهارستان تصنیف مولوی جامی
+                     </colophon>
+                     <textLang mainLang="fa">Persian</textLang>
+                     <listBibl>
+                        <bibl>
+                           E. G. Browne,
+                           <title level="s">A History of Persian Literature</title> Vol. 3.
+                           (<pubPlace>Cambridge</pubPlace>: <publisher>Cambridge University Press</publisher>,
+                           <date calendar="#Gregorian" when="1920">1920</date>), <biblScope><ref target="http://www.worldcat.org/oclc/318941296">p. 515.</ref></biblScope>
+                        </bibl>
+                        <bibl>
+                           <ref target="https://archive.org/details/derfrhlingsgar00jm14">
+                              Jāmī,
+                              <title type="translation" level="m">Der frühlingsgarten.</title></ref>
+                           Edited and translated by Ottokar-Maria von Schlechta-Wssehrd.
+                           <pubPlace>Wien</pubPlace>: <publisher>Kaiserlich-königlichen hof- und staats-druckerei</publisher>,
+                           <date calendar="#Gregorian" when="1846">1846</date>.
+                        </bibl>
+                        <bibl>
+                           <ref target="https://archive.org/details/behristnabod00jamiuoft">
+                              Jāmī,
+                              <title type="translation" level="m">The Behâristân (Abode of Spring) by Jâmi: A Literal Translation from the Persian.</title></ref>
+                           [Translated by Edward Rehatsek]. 
+                           <pubPlace>Benares</pubPlace>: <publisher>Kama Shastra Society</publisher>, 
+                           <date calendar="#Gregorian" when="1887">1887</date>.
+                        </bibl>
+                        <bibl>
+                           <ref target="https://persian.packhum.org/main?url=pf%3Fauth%3D113%26work%3D001">
+                              Jāmī, 
+                              <title level="m" type="translation">The Behàristan-i-Jàmi, or Abode of Spring by Jàmi.</title></ref> 
+                           Translated by Sorabji Fardunji Mulla. 
+                           <pubPlace>Bombay</pubPlace>: <publisher>Meher Printing Works</publisher>,
+                           <date calendar="#Gregorian" when="1899">1899</date>.
+                        </bibl>
+                        <bibl>
+                           Jan Rypka, 
+                           <title level="m">History of Iranian Literature.</title> 
+                           (<pubPlace>Dordrecht</pubPlace>: <publisher>D. Reidel</publisher>,
+                           <date calendar="#Gregorian" when="1968">1968</date>), <biblScope><ref target="http://www.worldcat.org/oclc/570581014">p. 287</ref>.</biblScope>
+                        </bibl>
+                        <bibl>
+                           G. M. Wickens, 
+                           <title level="a">“Bahārestān (1)”</title> in <title level="s">Encyclopædia Iranica</title> Vol. 3, Fasc. 5. 
+                           (<date calendar="#Gregorian" when="1988">1988</date>): <biblScope><ref target="http://dx.doi.org/10.1163/2330-4804_EIRO_COM_6400">pp. 479–480</ref>.</biblScope>
+                        </bibl>
+                     </listBibl>
+                  </msItem>
+                  <msItem xml:id="Persian_MS_90-item2" n="2">
+                     <locus from="38b" to="70a">folios 38b–70a</locus>
+                     <author key="person_6178410" ref="http://viaf.org/viaf/6178410/">
+                        <persName type="standard">Aurangzeb, Emperor of Hindustan, 1618–1707</persName>
+                        <persName xml:lang="fa">اورنگ‌زیب عالمگیر محی الدین محمد</persName>
+                     </author>
+                     <editor role="com" key="person_f718">
+                        <persName xml:lang="fa-Latn-x-lc">Budh Mal Rām <foreign xml:lang="fa-Latn-x-lc">بده مل رام</foreign>
+                        </persName>
+                        <persName role="com" key="person_f718" type="alt">Subudh Mal Rām <foreign xml:lang="fa-Latn-x-lc">سبده مل رام</foreign></persName>
+                     </editor>
+                     <title xml:lang="fa-Latn-x-lc" key="work_1897">Ramz va Ishārah-'i ʻĀlamgīrī</title>
+                     <title xml:lang="fa" key="work_1897">رمز واشارهٔ عالگيری</title>
+                     <title xml:lang="fa-Latn-x-lc" key="work_1897">Ramz va Ishārahʻhā-yi ʻĀlamgīrī</title>
+                     <title xml:lang="fa" key="work_1897">رمز واشاره‌های عالمگيری</title>
+                     <title xml:lang="en" type="desc" key="work_1897">Collection of ʻĀlamgīr's letters to his children and ministers</title>
+                     <title xml:lang="fa-Latn-x-lc" type="alt">Ruqaʻāt-i ʻĀlamgīrī</title>
+                     <title xml:lang="fa" type="alt">رقعات عالمگیری</title>
+                     <incipit xml:lang="ar" type="basmalla"><locus from="38b" to="38b"> برگ ۳۸پ (folio 38b):</locus>
+                        تهمید نگارش کلام* و تسوید گزار مرام
+                     </incipit>
+                     <explicit xml:lang="fa"><locus from="70a" to="70a"> برگ ۷۰ر (folio 70a):</locus>
+                        جواب حضرت عالمگیر بر حاشیه رقعه * الآن و قد عصیت قبل و کنت من المسندین
+                     </explicit>
+                     <colophon xml:lang="fa"><locus from="70a" to="70a"> برگ ۷۰ر (folio 70a):</locus>
+                        تمام شد رساله رمز و اشارهٔ عالمگیری خسب الارشاد بندگان تواب صاحب و قبله دو جهان وام عمره و اقباله بتاریخ بیست و نهم شهر رمضان المبارک سنهاحد
+                     </colophon>
+                     <colophon>Completed in <date calendar="#Hijri-qamari" when="1787-07-15">29 Ramażān [120]1 AH (29 July 1787 CE).</date>.</colophon>
+                     <textLang mainLang="fa">Persian</textLang>
+                     <listBibl>
+                        <bibl>
+                           <ref target="http://www.worldcat.org/oclc/318941296">
+                              Aurangzeb [‘Ālamgīr],
+                              <title level="m" type="translation">Ruka'at-i-Alamgiri ; or, Letters of Aurungzebe (with historical and explanatory notes).</title></ref>
+                           Translated by <persName type="standard" ref="http://viaf.org/viaf/290619565">Jamshid H. Bilimoria</persName>.
+                           <pubPlace>London</pubPlace>: <publisher>Luzac &amp; Co.</publisher>,
+                           <date calendar="#Gregorian" when="1908">1908</date>.
+                        </bibl>
+                        <bibl>
+                           H. M. Elliot and John Dowson, <title level="s">The History of India, As Told by Its Own Historians: The Muhammadan Period,</title> Vol. VII (<pubPlace>London</pubPlace>: <publisher>Trübner &amp; Co.</publisher>, <date calendar="#Gregorian" when="1877">1877</date>), <biblScope><ref target="https://archive.org/details/in.ernet.dli.2015.501804/page/n213/mode/2up?">pp. 203–206, no. LXXVIII</ref>.</biblScope>
+                        </bibl>
+                        <bibl>
+                           Eduard Sachau and Hermann Ethé, <title level="s">Catalogue of the Persian, Turkish, Hindûstani, and Pushtû manuscripts in the Bodleian Library,</title> Vol. I.
+                           (<pubPlace>Oxford</pubPlace>: <publisher>Clarendon Press</publisher>, 
+                           <date calendar="#Gregorian" when="1889">1889</date>), <biblScope><ref target="https://archive.org/details/catalogueofpersi01bodluoft/page/66/mode/2up">pp. 131–132, no. 252</ref>.</biblScope>
+                        </bibl>
+                        <bibl>
+                           D. N. Marshall, <title level="m">Mughals in India: A Bibliographical Survey</title>, vol. I 
+                           (<pubPlace>New Dehli</pubPlace>: <publisher>Asia Publishing House</publisher>, 
+                           <date calendar="#Gregorian" when="1967">1967</date>), <biblScope><ref target="https://archive.org/details/MughalsInIndiaABibliographicalSurveymarshall/page/n103/">p. 89, no. 283 (v) </ref>.</biblScope>
+                        </bibl>
+                     </listBibl>
+                  </msItem>
+               </msContents>
+               <physDesc>
+                  <objectDesc form="codex">
+                     <supportDesc material="chart">
+                        <support><p>Textblock comprised of two types of <material>paper</material>, both handmade in <country ref="http://viaf.org/viaf/127756949">Britain</country>. The first bears a watermark of <watermark>Britannia surmounted by a crown</watermark>, countermarked dated <watermark><q xml:lang="en"><date calendar="Gregorian" when="1801">1801</date></q>, also surmounted by a crown</watermark>, 
+                           with chain lines 22 mm and laid lines 1mm apart. The second type watermarked <q xml:lang="en"><watermark>Budgen <date calendar="Gregorian" when="1799">1799</date></watermark></q> of <settlement type="county" ref="http://viaf.org/viaf/148861381">Kent</settlement> papermaker <persName type="standard" role="ppm" key="">Thomas Budgen</persName> with chain lines 13 mm and laid lines ~1mm apart
+                        The endpapers are of the same paper and were sewn together with the textblock. The right flyleaf was used for the first folio.</p></support>
+                        <extent><measure unit="100">36+i+33+i (70 folios)</measure>
+                           <dimensions type="leaf" unit="mm">
+                              <height>319</height>
+                              <width>201</width>
+                           </dimensions>
+                           <dimensions type="written" unit="mm">
+                              <height>281</height>
+                              <width>150</width>
+                           </dimensions>
+                        </extent>
+                        <foliation>
+                           <p>Pencilled in Arabic numerals at the top-left corners by the cataloguers.</p>
+                        </foliation>
+                        <collation>Binions throughout, 18II(70). <catchwords>Catch words on the lower-left corners of the b sides of nearly every folio.</catchwords></collation>
+                        <condition>
+                           <p>Good condition, with moderate insect damage. 
+                              The right flyleaf wanting, with the top of folio <locus from="1" to="1">1</locus> cut out. 
+                              A blank page between the two works foliated as <locus from="37" to="37">37</locus>.</p>
+                        </condition>
+                     </supportDesc>
+                     <layoutDesc>
+                        <layout columns="1" ruledLines="22" n="mistara">
+                           <p>1 column throughout. Number of lines varies. Ruled impressions from a <hi rend="italic">miṣṭārah</hi> hand guide</p></layout>
+                     </layoutDesc>
+                  </objectDesc>
+                  <handDesc>
+                     <handNote scope="major" script="nastaliq" medium="ink">
+                        <desc>Written in a clear nasta‘liq copyist's hand, primarily in <material>black</material> ink with headers, story, and verse markers in <material>red</material>.</desc>  
+                     </handNote>
+                  </handDesc>
+                  <additions>
+                     <list>
+                        <item>
+                           <label>Notation:</label>on<locus from="Inner_front_cover" to="Inner_front_cover"> right paste-down,</locus><q xml:lang="en">Baharistan no 35.</q></item> 
+                        <item><label>Label:</label>on <locus from="Front_cover">right board</locus> with shelf mark <q xml:lang="en">No. 12</q>and titles written in Persian on European laid <material>handmade paper</material>:
+                        <quote xml:lang="fa">بهارستان جامی
+                        رقعات عالمگیری</quote></item>
+                        <item><label>Bookplates:</label><locus from="Inner_back_cover" to="Inner_back_cover"> left paste-down,</locus> <q xml:lang="en">Bibliotheca Lindesiana</q> with shelfmark <q xml:lang="en">2/B</q>, <q xml:lang="en">Bland MSS  No. 312</q>.
+                        </item>
+                     </list>
+                  </additions>
+                  <bindingDesc>
+                     <binding calendar="#Gregorian" notBefore="1787" notAfter="1810"><p>Likely bound in <country>India</country> in a European manner, single-flexible sewn on five cords laced into the <material>pasteboards</material>, tight-bound in quarter red goatskin <material>leather</material> with British-made spot <material>marbled paper</material> sides, without flap (type III binding per Déroche). 
+                        Single-core frontbead endbands sewn in red and blue <material>silk</material> threads.</p>
+                        <p><dimensions type="binding" unit="mm">
+                           <height>329</height>
+                           <width>206</width>
+                           <depth>17</depth>
+                        </dimensions></p>
+                        <condition></condition>
+                     </binding>
+                  </bindingDesc>
+                  <sealDesc>
+                     <decoNote type="seal">
+                        <p><locus>Right paste-down:</locus> A small rectangular red wax seal, intaglio-carved in Persian nasta‘liq with the name of <persName type="standard" ref="http://viaf.org/viaf/315627218" role="fmo" key="person_315627218">John Staples Harriott (1780-1839)</persName>, and dated <date calendar="#Hijri-qamari" notBefore="1809" notAfter="1810">1224 AH (1809–10 CE)</date>. 
+                           The same seal is also impressed upon <ref target="https://www.fihrist.org.uk/catalog/manuscript_7046"><idno>Persian MS 55</idno></ref>, folio 2a and <ref target="https://www.fihrist.org.uk/catalog/manuscript_6862"><idno>Persian MS 364</idno></ref>, folio iia:</p>
+                        <p><quote xml:lang="fa">
+                           ات کپتان ۱۲۲۴
+                           <lb/>
+                           جان ستی‍لس هاری
+                        </quote></p>
+                        <p>(<hi xml:lang="fa-Latn-x-lc" rend="italic">Jān Staypils Hārī-āt, Kaptān, 1224</hi>).</p>
+                        <p><dimensions type="seal" unit="mm">
+                           <height>12</height>
+                           <width>14</width>
+                        </dimensions>
+                     </p>
+                     </decoNote>
+                  </sealDesc>
+               </physDesc>
+               <history>
+                  <origin>
+                     <origPlace cert="high">Northern <country ref="http://viaf.org/viaf/135375457">India</country></origPlace>
+                     <origDate calendar="#Hijri-qamari" when="1787-07-15">29 Ramaz̤ān [120]1 AH</origDate> <origDate calendar="#Gregorian" when="1787-07-15">(29 July 1787 CE).</origDate>
+                  </origin>
+                  <provenance>
+                     <p>Formerly owned by British East India Company interpreter <persName type="standard" role="fmo" ref="http://viaf.org/viaf/315627218" key="person_315627218">John Staples Harriott (1780–1839)</persName>, who impressed his red wax seal upon the <locus from="right_paste_down" to="right_paste_down">right paste down</locus>. 
+                        Sold after his death by the <orgName role="auc" type="standard" ref="http://viaf.org/viaf/130717866" key="person_130717866">Alliance des Arts</orgName>, <placeName>Paris</placeName> on <date calendar="#Gregorian" from="1843-04-13" to="1843-04-15">13–15 April 1843</date> (likely cat. 148, which only notes the first title, but not the second).</p></provenance>
+                  <provenance><p>Likely acquired at the sale by scholar <persName type="standard" role="fmo" ref="http://viaf.org/viaf/20108923/" key="person_20108923">Nathaniel Bland (1803-1865)</persName>,
+                     after whose death <placeName>London</placeName> antiquarian bookseller <persName type="standard" role="bsl" ref="http://viaf.org/viaf/5679225/" key="person_5679225">Bernard Quaritch (1819–1899)</persName>his oriental manuscripts were sold through 
+                     in <date calendar="#Gregorian" when="1866">1866</date> to <persName type="standard" role="fmo" ref="http://viaf.org/viaf/97751058/" key="person_97751058">Alexander Lindsay, 25th Earl of Crawford (1812–1880)</persName>.</p></provenance>
+                  <provenance>
+                     <p>Purchased by <persName type="standard" key="person_f6379" role="fmo">Enriqueta Rylands (1843–1908)</persName> in <date calendar="#Gregorian" when="1901">1901</date>
+                        from <persName type="standard" role="fmo" ref="http://viaf.org/viaf/9985420/" key="person_9985420">James Ludovic Lindsay, 26th Earl of Crawford (1847–1913)</persName>.</p>
+                  </provenance>
+                  <acquisition>
+                     <p>Bequeathed by <persName type="standard" key="person_f6379" role="fmo">Enriqueta Rylands
+                        (1843–1908)</persName> in <date calendar="#Gregorian" when="1908">1908</date>
+                        to the <orgName ref="http://viaf.org/viaf/312795145/"> John Rylands Library</orgName>.
+                     </p>
+                  </acquisition>
+               </history>
+               <additional>
+                  <adminInfo>
+                     <recordHist>
+                        <source>
+                           <p>Bibliographical description based on an index created by <persName type="standard" ref="http://viaf.org/viaf/56454583/" key="person_56454583" role="cataloguer" change="#role-assignment">Reza Navabpour</persName>
+                              circa <date calendar="#Gregorian" notBefore="1992" notAfter="1994">1993</date>, derived from a manuscript catalogue by 
+                              <persName type="standard" role="cataloguer" ref="http://viaf.org/viaf/3970228" key="person_3970228">Michael Kerney</persName>, <date calendar="#Gregorian" notAfter="1901" notBefore="1868">circa 1890s</date>
+                              and his <title>Bibliotheca Lindesiana, Hand-list of Oriental Manuscripts: Arabic, Persian, Turkish</title>, <date calendar="#Gregorian" when="1898">1898</date>.</p>
+                              <p change="2020">Manuscript description by <persName type="standard" role="cataloguer" ref="http://viaf.org/viaf/22161693743415930845" key="person_22161693743415930845">Jake Benson</persName> in <date calendar="#Gregorian" when="2021">2021</date> with reference to the volume in hand.</p>
+                        </source>
+                     </recordHist>
+                     <availability status="restricted">
+                        <p>The manuscript is available for consultation by any accredited reader, see <ref target="http://www.library.manchester.ac.uk/ourservices/howtousethespecialcollections/becomingareader">Becoming a Reader</ref> for details. Please contact <email>uml.special-collections@manchester.ac.uk</email> for further information on the availability of this manuscript.</p>
+                     </availability>
+                  </adminInfo>
+                  <surrogates>
+                     <bibl subtype="full"
+                        type="digital-facsimile">
+                        <ref target="https://www.digitalcollections.manchester.ac.uk/view/MS-PERSIAN-00090/1">
+                           <title>Manchester Digital Collections</title>
+                        </ref>
+                        <note>(full digital facsimile)</note>
+                     </bibl>
+                  </surrogates>
+                  <listBibl>
+                     <bibl>
+                        Jules Mohl and Paul Lacroix, <title level="m">Catalogue de livres et manuscrits orientaux, provenant de la bibliothèque de feu M. John Staples Harriot,...</title> 
+                        (<pubPlace>Paris</pubPlace>: <publisher> l'Alliance des arts</publisher>, <date when="1848">1848</date>), <ref target="https://gallica.bnf.fr/ark:/12148/bpt6k5818108b">p. 12, no. 148</ref>.
+                     </bibl>
+                  </listBibl>
+               </additional>
+            </msDesc>
+         </sourceDesc>
+      </fileDesc>
+      <encodingDesc>
+         <classDecl>
+            <taxonomy xml:id="LCSH">
+               <bibl>
+                  <ref target="http://id.loc.gov/authorities/about.html#lcsh">Library of Congress Subject Headings</ref>
+               </bibl>
+            </taxonomy>
+         </classDecl>
+      </encodingDesc>
+      <profileDesc>
+         <textClass>
+            <keywords scheme="#LCSH">
+               <list>
+                  <item>
+                     <ref target="#a1">
+                        <term key="subject_sh85100085" target="http://id.loc.gov/authorities/sh85100085#concept">Persian poetry--747-1500</term>
+                     </ref>
+                  </item>
+                  <item>
+                     <ref target="#a1">
+                        <term key="subject_sh85129656" target="http://id.loc.gov/authorities/sh85129656#concept">Sufi poetry, Persian</term>
+                     </ref>
+                  </item>
+                  <item>
+                     <ref target="#a1">
+                        <term key="subject_sh2008109079" target="http://id.loc.gov/authorities/sh2008109079#concept">Persian poetry--747-1500--History and criticism</term>
+                     </ref>
+                  </item>
+                  <item>
+                     <ref target="#a2">
+                        <term key="subject_sh85064913" target="http://id.loc.gov/authorities/sh85064913#concept">India--History--1526-1765</term>
+                     </ref>
+                  </item>
+                  <item>
+                     <ref target="#a2">
+                        <term key="subject_sh2008115921" target="http://id.loc.gov/authorities/sh2008115921#concept">Mogul Empire--Kings and rulers--Biography</term>
+                     </ref>
+                  </item>
+                  <item>
+                     <ref target="#a2">
+                        <term key="subject_sh2008115920" target="http://id.loc.gov/authorities/sh2008115920#concept">Mogul Empire--History</term>
+                     </ref>
+                  </item>
+                  <item>
+                     <ref target="#a2">
+                        <term key="subject_sh2008115922" target="http://id.loc.gov/authorities/sh2008115922#concept">Mogul Empire--Politics and government</term>
+                     </ref>
+                  </item>
+               </list>
+            </keywords>
+         </textClass>
+      </profileDesc>
+      <revisionDesc>
+         <change>
+            <persName>Jake Benson</persName> Minor corrections and augmented bibliography.
+         </change>
+         <change when="2020-09-07">
+            <persName>Jake Benson</persName> emended and expanded with reference to the manuscript in hand.</change>
+         <change when="2018-06-27">
+            <persName>Andrew Morrison</persName> Normalized roles using <ref target="https://github.com/bodleian/fihrist-mss/tree/master/processing/conversion_scripts/normalize-roles.xsl">normalize-roles.xsl</ref>
+         </change>
+         <change when="2018-06-08">
+            <persName>Andrew Morrison</persName> Updated key attributes using <ref target="https://github.com/bodleian/fihrist-mss/tree/master/processing/conversion_scripts/update-keys.xsl">update-keys.xsl</ref>
+         </change>
+         <change when="2018-03-02" xml:id="fix-dates">
+            <persName>Andrew Morrison</persName> Removed origDate tags around something which is not a date using <ref target="https://github.com/bodleian/fihrist-mss/tree/master/processing/conversion_scripts/fix-dates.xsl">fix-dates.xsl</ref>
+         </change>
+         <change when="2017-11-07">
+            <persName>James Cummings</persName> Up-converted the markup using <ref target="https://github.com/bodleian/fihrist-mss/tree/master/processing/convertFihrist2Bodley.xsl">https://github.com/bodleian/fihrist-mss/tree/master/processing/convertFihrist2Bodley.xsl</ref>
+         </change>
+         <change when="2015">
+            <persName>Yasmin Faghihi</persName>
+         </change>
+      </revisionDesc>
+   </teiHeader>
+   <text>
+      <body>
+         <p><!--Body paragraph provided for validation and future transcription--></p>
+      </body>
+   </text>
 </TEI>