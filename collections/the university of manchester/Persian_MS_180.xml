--- conflicted
+++ resolved
@@ -44,11 +44,7 @@
                   </altIdentifier>
                </msIdentifier>
                <msContents>
-<<<<<<< HEAD
-                  <summary>The second volume of the <title>Rawz̤at al-Ṣafā</title> (Garden of Purity), a general history from the creation of the world to the time of the author. Later combined with other disparate volumes,
-=======
                   <summary>The second volume of the <title>Rawz̤at al-Ṣafā</title> (Garden of Purity), a general history from the creation of the world to the time of the author. Later combined with other disparate volumes,  
->>>>>>> 5f391270
                      <ref target="https://www.fihrist.org.uk/catalog/manuscript_14601"
                         ><idno>Persian MS 179</idno></ref>, <ref
                            target="https://www.fihrist.org.uk/catalog/manuscript_6661">181</ref>, and <ref
@@ -103,11 +99,7 @@
                   <bindingDesc>
                      <binding notBefore="1762" notAfter="1804"><p>Evidently rebound as a set for former owner <persName ref="http://viaf.org/viaf/115158185592420060185" key="person_115158185592420060185">Archibald Swinton</persName> after his return to Britain in <date when="1766">1766</date>.
                      Resewn on six cords, laced into <material>pasteboard</material>, edges trimmed and marbled, with front-bead decorative endbands sewn in <material>silk</material> threads. Covered in full, bright green calfskin <material>leather</material>, tight-backed and tight-jointed, with 'Old Dutch' patterned marbled endpapers.</p>
-<<<<<<< HEAD
-                        <decoNote type="binding"><p>Spine fully gilt, with Swinton's arms on the top panel borders on the boards, and floral corners.</p></decoNote>
-=======
                         <decoNote type="binding"><p>Spine fully gilt, with Swinton's arms blocked on gold on skiver <material>leather</material> labels applied to the top panel. Gilt foliate scrollwork borders on the boards, and floral sprig corners.</p></decoNote>
->>>>>>> 5f391270
                         <p><dimensions type="binding" unit="mm">
                            <height>388</height>
                            <width>249</width>
@@ -139,16 +131,10 @@
                                  <origin change="#fix-dates">Probably <origPlace cert="medium">India</origPlace> completed in <origDate calendar="#Hijri-qamari" when="1752">Rajab 1166 AH (May 1753 CE)</origDate> by the scribe <persName role="scr" key="">‘Ayn al-Dīn</persName>.
                   </origin>
                  
-<<<<<<< HEAD
-                                 <provenance><p>Subsequently acquired by <persName ref="http://viaf.org/viaf/115158185592420060185" key="person_115158185592420060185">Captain Archibald Swinton (1731–1804)</persName>, who served in the East India Company from 1752 to 1766, initially served as a surgeon, then later interpreter and emmisary for Lord Robert Clive (1725–1774), when the latter become the first Governor of the Bengal Presidency. He returned to Britain after amassing a significant collection of manuscripts and works of art, and had this volume rebound with the others, as evinced by his Anglo-Persian seal impression and bookplates.
-                                 </p></provenance>
-                                 <provenance><p>After his death, his family sold his collection at <orgName role="auc">Christie's</orgName> in <placeName>London</placeName> on <date calendar="#Gregorian" when="1810-06-10">6 June 1810</date>, where an unidentified indivudal purchased the set.</p></provenance>
-=======
                                  <provenance><p>Subsequently acquired by <persName ref="http://viaf.org/viaf/115158185592420060185" key="person_115158185592420060185">Captain Archibald Swinton (1731–1804)</persName>, who served in the East India Company from 1752 to 1766, initially served as a surgeon, then later interpreter and emmisary for Lord Robert Clive (1725–1774), when the latter become the first Governor of the Bengal Presidency. 
                                     He returned to Britain after amassing a significant collection of manuscripts and works of art, and subsequently commissioned the rebinnding of this volume with the others, as evinced by his Anglo-Persian seal impression, bookplates and arms blocked on the upper spine panels.
                                  </p></provenance>
                                  <provenance><p>After his death, his family sold his collection at <orgName role="auc">Christie's</orgName>, <placeName>London</placeName> on <date calendar="#Gregorian" when="1810-06-10">6 June 1810</date>, where an unidentified indivudal purchased it.</p></provenance>
->>>>>>> 5f391270
                                  <provenance><p>
                                     Subsequently acquired by Persian scholar 
                                     <persName type="standard" role="fmo" ref="http://viaf.org/viaf/20108923/" key="person_20108923">Nathaniel Bland (1803–1865)</persName>, 
