--- conflicted
+++ resolved
@@ -58,19 +58,11 @@
                          الاختتام و الصلاة و السلام علی محمد و آله البررة الکرام.</explicit>
                      <colophon xml:lang="en">No colophon.</colophon>
                      <textLang mainLang="fa">Persian</textLang>
-<<<<<<< HEAD
                      <note><persName type="standard" role="edt trl" ref="http://viaf.org/viaf/13045107" key="person_13045107">Ottokar-Maria von Schlechta-Wssehrd (1825–1894)</persName> published the earliest critical edition of the Persian text together with a German translation in <date calendar="#Gregorian" when="1846">1846</date>. 
                         The <orgName type="standard" role="pbl" ref="http://viaf.org/viaf/130438927" key="person_130438927">Kama Shastra Society</orgName>, co-founded by <persName type="standard" role="pbl" ref="http://viaf.org/viaf/29832058" key="person_29832058">Sir Richard Francis Burton (1821–1890)</persName> and <persName type="standard" role="pbl" ref="http://viaf.org/viaf/100222037" key="person_100222037">Forster Fitzgerald Arbuthnot (1833–1901)</persName>,
                         published the first complete, albeit anonymous English translation by <persName type="standard" role="trl" ref="http://viaf.org/viaf/49597167">Edward Rehatsek (1819-1891)</persName> 
                         in <date calendar="#Gregorian" when="1877">1877</date>, but it was only available by subscription. <persName type="standard" role="trl" key="person_f6438">Sorabji Fardunji Mulla</persName> published the first publically-available English translation in <placeName>Mumbai (Bombay)</placeName> in <date calendar="#Gregorian" when="1899">1899</date>.
                         </note>
-=======
-                     <note>
-                        <persName type="standard" ref="http://viaf.org/viaf/13045107" key="person_13045107">Ottokar-Maria von Schlechta-Wssehrd (1825–1894)</persName> published the earliest critical edition of the Persian  text together with a German translation in <date calendar="#Gregorian" when="1846">1846</date>. 
-                        The <orgName type="standard" ref="http://viaf.org/viaf/130438927" key="">Kama Shastra Society</orgName>, co-founded by <persName type="standard" ref="http://viaf.org/viaf/29832058">Sir Richard Francis Burton (1821–1890)</persName> and <persName type="standard" ref="http://viaf.org/viaf/100222037" key="person_100222037">Forster Fitzgerald Arbuthnot (1833–1901)</persName>,
-                        published the first complete, albeit anonymous English translation by <persName type="standard" ref="http://viaf.org/viaf/49597167">Edward Rehatsek (1819-1891)</persName> 
-                        in <date calendar="#Gregorian" when="1877">1877</date>, but it was only available by subscription. <persName type="standard" key="person_f6438">Sorabji Fardunji Mulla</persName> published the first publically-available English translation in <placeName>Mumbai (Bombay)</placeName> in <date calendar="#Gregorian" when="1899">1899</date>.</note>
->>>>>>> 4153a157
                   </msItem>
                </msContents>
                <physDesc>
@@ -115,12 +107,8 @@
                      </list>
                   </additions>
                   <bindingDesc>
-<<<<<<< HEAD
                      <binding calendar="#Gregorian" notBefore="1800" notAfter="1836"><p>
                         The <date calendar="#Gregorian" when="1836">1836</date> catalogue of <persName role="fmo">J.B.B. Clarke</persName> describes it the present binding. While it lacks a a binder's ticket, the style closely comports with others by the <settlement>London</settlement> bookbinding firm of <persName type="standard" cert="high" role="bnd" key="">Charles Lewis (1786-1836)</persName>.
-=======
-                     <binding notBefore="1810" notAfter="1936"><p>
->>>>>>> 4153a157
                         While it lacks a ticket, the style closely comports with other by the <settlement>London</settlement> bookbinding firm of <persName type="standard" cert="high" role="bnd" key="person_f6527">Charles Lewis</persName>. 
                         Sewn on four sawn-in <material>cords</material>, then laced into the <material>pasteboards</material>.
                         Decorative front-bead endbands at head and tail worked in <material>yellow silk</material> thread. 
@@ -144,9 +132,9 @@
                   <provenance><p>Subsequently acquired by Methodist theologian <persName role="fmo" ref="http://viaf.org/viaf/120696480" key="person_120696480">Adam Clarke (1762–1832)</persName>, then sold by his son <persName role="fmo" ref="http://viaf.org/viaf/79253656" key="person_79253656">Jospeh Butterworth Bulmer Clarke (d. 1855)</persName> in 1836, listed as no. 129 in his catalogue.
                   However, it does not appear for sale in subsequent catalogues for that collection.</p></provenance>
                   <provenance>
-                     <p>So the exact circumstanced under which scholar 
-                        <persName type="standard" role="fmo" ref="http://viaf.org/viaf/20108923/" key="person_20108923">Nathaniel Bland (1803–1865)</persName> acquired the volume remain unclear. 
-                        After his death <settlement>London</settlement> Bookseller <persName type="standard" role="bsl" ref="http://viaf.org/viaf/5679225/" key="person_5679225">Bernard Quaritch (1819–1899)</persName> sold his oriental manuscripts
+                     <p>Hence the exact circumstances under which scholar 
+                        <persName type="standard" role="fmo" ref="http://viaf.org/viaf/20108923/" key="person_20108923">Nathaniel Bland (1803–1865)</persName> acquired the volume currently appear unclear. 
+                        After his death, <settlement type="city" ref="http://viaf.org/viaf/261467287">London</settlement> bookseller <persName type="standard" role="bsl" ref="http://viaf.org/viaf/5679225/" key="person_5679225">Bernard Quaritch (1819–1899)</persName> sold his oriental manuscripts
                         to <persName type="standard" role="fmo" ref="http://viaf.org/viaf/97751058/" key="person_97751058">Alexander Lindsay, 25th Earl of Crawford (1812–1880)</persName> in <date calendar="#Gregorian" when="1866">1866</date>.</p>
                   </provenance>
                   <provenance>Purchased by <persName type="standard" role="dnr" key="person_f6379">Enriqueta Rylands
