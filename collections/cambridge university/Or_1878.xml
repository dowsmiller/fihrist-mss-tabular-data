<?xml version="1.0" encoding="UTF-8"?>
<?xml-model href="https://raw.githubusercontent.com/msDesc/consolidated-tei-schema/master/msdesc.rng" type="application/xml" schematypens="http://relaxng.org/ns/structure/1.0"?>
<?xml-model href="https://raw.githubusercontent.com/msDesc/consolidated-tei-schema/master/msdesc.rng" type="application/xml" schematypens="http://purl.oclc.org/dsdl/schematron"?>
<TEI xmlns="http://www.tei-c.org/ns/1.0" xml:id="manuscript_16739">
   <teiHeader>
      <fileDesc>
         <titleStmt>
            <title>Or. 1878</title>
            <funder>CUL</funder>
            <principal/>
         </titleStmt>
         <publicationStmt>
            <publisher>Cambridge University Library</publisher>
            <date calendar="#Gregorian">[Date when first made available]</date>
            <pubPlace>
               <address>
                  <addrLine>Department of Near and Middle Eastern Collections</addrLine>
                  <addrLine>Cambridge University Library</addrLine>
                  <street>West Road</street>
                  <settlement>Cambridge</settlement>
                  <postCode>CB3 9DR</postCode>
                  <addrLine>
                     <ref target="http://www.lib.cam.ac.uk/deptserv/neareastern/">Cambridge
                        University Library</ref>
                  </addrLine>
                  <addrLine>
                     <email>near_eastern@lib.cam.ac.uk</email>
                  </addrLine>
               </address>
            </pubPlace>
            <idno>UkCU</idno>
            <idno type="msID">Or_1878</idno>
            <idno type="catalogue">Fihrist</idno>
         </publicationStmt>
         <sourceDesc>
            <msDesc xml:id="Or_1878" xml:lang="en">
               <msIdentifier>
                  <country>United Kingdom</country>
                  <region type="county">Cambridgeshire</region>
                  <settlement>Cambridge</settlement>
                  <institution>Cambridge University</institution>
                  <repository>University Library</repository>
                  <collection>Oriental Manuscripts</collection>
                  <idno>Or. 1878</idno>
               </msIdentifier>
               <msContents>
                  <summary>This manuscript is comprised of four works, the Testament of Abraham,
                     Testament of Isaac, and Testament of Jacob, and a Homily of St. Ephrem on
                     Abraham and Sarah in Egypt. The Testaments originate from the Second Temple
                     period as supplementary material to the biblical account of three patriarchs
                     with additional legends and exhortations. The work was widely read and an
                     important work for both Jews and Christians. this is a Beta Israel recension of
                     the work but shows editorial work from both traditions. Christian introductory
                     formulae are absent, but Christian allusions were not expunged, including a
                     dubious reference to <persName key="105155222" ref="http://viaf.org/viaf/105155222/#Athanasius,_Saint,_Patriarch_of_Alexandria,_-373">Athanasius, Saint, Patriarch of Alexandria,295-373</persName> as the author
                     of the work. The earliest extant copies of the Testaments are found in Greek,
                     although a Semitic origin cannot be excluded; the Homily was originally
                     composed in Syriac.</summary>
                  <msItem xml:id="Or_1878-item1">
<<<<<<< HEAD
                     <locus from="5r" to="19v">Folio 5</locus>
                     <title xml:lang="gez-Latn" key="work_11506">Gädlä Abrəham</title>
                     <textLang mainLang="gez">Geez</textLang>
                  </msItem>
                  <msItem xml:id="Or_1878-item2">
                     <locus from="20r" to="34r">Folio 20r</locus>
                     <title xml:lang="eng" key="work_11507" type="desc">Testament of Isaac</title>
=======
                     <locus from="5r" to="19v">ff. 5r-19v</locus>
                     <title xml:lang="gez-Latn" key="">Gädlä Abrəham</title>
                     <textLang mainLang="gez">Geez</textLang>
                  </msItem>
                  <msItem xml:id="Or_1878-item2">
                     <locus from="20r" to="34r">ff. 20r-34r</locus>
                     <title xml:lang="eng" key="" type="desc"> Testament of Isaac</title>
>>>>>>> 043e0550
                     <note>
                        <locus from="34r" to="34r">f. 34r</locus> End of the testament of Isaac with
                        the addition of a 5-line invocation by a different hand at the
                        bottom.</note>
                     <textLang mainLang="gez">Geez</textLang>
                  </msItem>
                  <msItem xml:id="Or_1878-item3">
<<<<<<< HEAD
                     <locus from="34v" to="35r">Folio 34r</locus>
                     <title xml:lang="eng" key="work_11508" type="desc">Testament of Jacob</title>
=======
                     <locus from="34v" to="35r">ff. 34v-35r</locus>
                     <title xml:lang="eng" key="" type="desc">Testament of Jacob</title>
>>>>>>> 043e0550
                     <note>
                        <locus from="34r" to="43v">ff. 34r-43v</locus> End of the testament of
                        Jacob. <locus from="44v" to="44v">44v</locus> invocations as of folio
                        34r</note>
                     <textLang mainLang="gez">Geez</textLang>
                  </msItem>
                  <msItem xml:id="Or_1878-item4">
<<<<<<< HEAD
                     <locus from="44v" to="55r">Folio 44v</locus>
                     <title xml:lang="eng" key="work_11509" type="desc">Homily of St. Ephrem on Abraham and
=======
                     <locus from="44v" to="55r">ff. 44v-55r</locus>
                     <title xml:lang="eng" key="" type="desc"> Homily of St. Ephrem on Abraham and
>>>>>>> 043e0550
                        Sarah in Egypt</title>
                     <textLang mainLang="gez">Geez</textLang>
                  </msItem>
               </msContents>
               <physDesc>
                  <objectDesc form="codex">
                     <supportDesc material="perg">
                        <extent> 56 ff. <dimensions type="leaf" unit="cm">
                              <height>11.4</height>
                              <width>7.6</width>
                           </dimensions>
                        </extent>
                     </supportDesc>
                     <layoutDesc>
                        <layout columns="2" ruledLines="26"> 2 columns, 22-26 lines per page. Folios
                              <locus from="1r" to="1v">1</locus>-<locus from="4r" to="4v">4</locus>and folio<locus from="56r" to="56v">56</locus>blank.</layout>
                     </layoutDesc>
                  </objectDesc>
                  <handDesc>
                     <handNote scope="major" medium="blackink">
                        <p>written in black ink</p>
                     </handNote>
                  </handDesc>
                  <bindingDesc>
                     <binding>
                        <p>Leather over wooden boards with full blind decoration on both. Stitched
                           turn-ins at head and tail of spine. Braided leather endbands</p>
                     </binding>
                  </bindingDesc>
               </physDesc>
               <history>
                  <origin>
                     <origDate notBefore="1700" notAfter="1899" calendar="Gregorian">19th
                        cent.</origDate><origPlace>Ethiopia</origPlace>
                  </origin>
                  <provenance>Ethiopia</provenance>
<<<<<<< HEAD
                  <acquisition>Donated to Cambridge University by <persName key="Person_76714356">Armbruster, C. H. (Carl Hubert), 1874-1957</persName> on <date when="19081957">19 August 1957</date></acquisition>
=======
                  <acquisition>Donated to Cambridge University by <persName key="Person_76714356"
                        >Armbruster, C. H. (Carl Hubert), 1874-1957</persName> on <date
                        when="19570819">19 August 1957</date></acquisition>
>>>>>>> 043e0550
               </history>
               <additional>
                  <adminInfo>
                     <recordHist>
                        <source>Description based on <title>Catalogue of Ethiopian manuscripts in
                              the Cambridge University Library / by Edward Ullendorff and Stephen G.
                              Wright ; with a contribution by D.A. Hubbard.Cambridge University
                              Press.1961</title> with updates by <persName key="person_172919290">Jeremy Penner</persName>
                        </source>
                     </recordHist>
                     <availability status="restricted">
                        <p>Entry to read in the Library is permitted only on presentation of a valid
                           reader's card for admissions procedures contact <ref target="http://www.lib.cam.ac.uk/cgi-bin/eligibility.cgi/">Cambridge
                              University Library Admissions</ref>. Contact
                              <email>near_eastern@lib.cam.ac.uk</email> for further information on
                           the availability of this manuscript</p>
                     </availability>
                  </adminInfo>
<<<<<<< HEAD
                  <listBibl>
                     <bibl type="book" xml:id="Ullendorff1961" corresp="http://zotero.org/users/local/VPTDBJud/items/2GNGMD9M">
=======
                  <listBibl xmlns="http://www.tei-c.org/ns/1.0">
                     <biblStruct type="book" xml:id="Ullendorff1961"
                        corresp="http://zotero.org/users/local/VPTDBJud/items/2GNGMD9M">
>>>>>>> 043e0550
                        <title level="m">Catalogue of Ethiopian manuscripts in the Cambridge
                           University Library / by Edward Ullendorff and Stephen G. Wright ; with a
                           contribution by D.A. Hubbard.</title>
                        <author><forename>Edward</forename><surname>Ullendorff</surname></author>
                        <pubPlace>Cambridge</pubPlace>
                        <publisher>Cambridge University Press</publisher>
                        <date>1961</date>
<<<<<<< HEAD
                     </bibl>
                     <bibl type="book" xml:id="Leslau1951" corresp="http://zotero.org/users/local/VPTDBJud/items/ATRQKIFH"><title level="m">Falasha anthology / translated from Ethiopic
                              sources with an introd. by Wolf
                                 Leslau.</title><author><forename>Wolf</forename><surname>Leslau</surname></author><pubPlace>New
                                 Haven</pubPlace><publisher>New Haven : Yale University Press,
                                 1951.</publisher><date>1951</date></bibl>
=======
                     </biblStruct>
                     <biblStruct type="book" xml:id="Leslau1951"
                        corresp="http://zotero.org/users/local/VPTDBJud/items/ATRQKIFH">
                        <title level="m">Falasha anthology / translated from Ethiopic sources with
                           an introd. by Wolf Leslau.</title>
                        <author><forename>Wolf</forename><surname>Leslau</surname></author>
                        <pubPlace>New Haven</pubPlace>
                        <publisher>New Haven : Yale University Press, 1951.</publisher>
                        <date>1951</date>
                     </biblStruct>
>>>>>>> 043e0550
                  </listBibl>
               </additional>
            </msDesc>
         </sourceDesc>
      </fileDesc>
      <encodingDesc>
         <classDecl>
            <taxonomy xml:id="LCSH">
               <bibl>
                  <ref target="http://id.loc.gov/authorities/about.html#lcsh">Library of Congress
                     Subject Headings</ref>
               </bibl>
            </taxonomy>
         </classDecl>
      </encodingDesc>
      <profileDesc>
         <textClass>
            <keywords scheme="#LCSH">
               <list>
                  <item>
                     <term key="subject_sh96011927" target="http://id.loc.gov/authorities/subjects/sh96011927.html">Bible. Old
                        Testament</term>
                  </item>
                  <item>
                     <term key="subject_sh90006162" target="http://id.loc.gov/authorities/subjects/sh90006162.html">Jews--Ethiopia</term>
                  </item>
                  <item>
                     <term key="subject_sh85045160" target="http://id.loc.gov/authorities/subjects/sh85045160.html">Ethiopic
                        Literature</term>
                  </item>
               </list>
            </keywords>
         </textClass>
      </profileDesc>
      <revisionDesc>
         <change when="2020-03-28">
            <persName>Yasmin Faghihi</persName>
         </change>
      </revisionDesc>
   </teiHeader>
   <text>
      <body>
         <p><!--Body paragraph provided for validation and future transcription--></p>
      </body>
   </text>
</TEI><|MERGE_RESOLUTION|>--- conflicted
+++ resolved
@@ -57,23 +57,13 @@
                      although a Semitic origin cannot be excluded; the Homily was originally
                      composed in Syriac.</summary>
                   <msItem xml:id="Or_1878-item1">
-<<<<<<< HEAD
-                     <locus from="5r" to="19v">Folio 5</locus>
+                     <locus from="5r" to="19v">ff. 5r-19v</locus>
                      <title xml:lang="gez-Latn" key="work_11506">Gädlä Abrəham</title>
-                     <textLang mainLang="gez">Geez</textLang>
-                  </msItem>
-                  <msItem xml:id="Or_1878-item2">
-                     <locus from="20r" to="34r">Folio 20r</locus>
-                     <title xml:lang="eng" key="work_11507" type="desc">Testament of Isaac</title>
-=======
-                     <locus from="5r" to="19v">ff. 5r-19v</locus>
-                     <title xml:lang="gez-Latn" key="">Gädlä Abrəham</title>
                      <textLang mainLang="gez">Geez</textLang>
                   </msItem>
                   <msItem xml:id="Or_1878-item2">
                      <locus from="20r" to="34r">ff. 20r-34r</locus>
-                     <title xml:lang="eng" key="" type="desc"> Testament of Isaac</title>
->>>>>>> 043e0550
+                     <title xml:lang="eng" key="work_11507" type="desc"> Testament of Isaac</title>
                      <note>
                         <locus from="34r" to="34r">f. 34r</locus> End of the testament of Isaac with
                         the addition of a 5-line invocation by a different hand at the
@@ -81,13 +71,8 @@
                      <textLang mainLang="gez">Geez</textLang>
                   </msItem>
                   <msItem xml:id="Or_1878-item3">
-<<<<<<< HEAD
-                     <locus from="34v" to="35r">Folio 34r</locus>
+                     <locus from="34v" to="35r">ff. 34v-35r</locus>
                      <title xml:lang="eng" key="work_11508" type="desc">Testament of Jacob</title>
-=======
-                     <locus from="34v" to="35r">ff. 34v-35r</locus>
-                     <title xml:lang="eng" key="" type="desc">Testament of Jacob</title>
->>>>>>> 043e0550
                      <note>
                         <locus from="34r" to="43v">ff. 34r-43v</locus> End of the testament of
                         Jacob. <locus from="44v" to="44v">44v</locus> invocations as of folio
@@ -95,13 +80,8 @@
                      <textLang mainLang="gez">Geez</textLang>
                   </msItem>
                   <msItem xml:id="Or_1878-item4">
-<<<<<<< HEAD
-                     <locus from="44v" to="55r">Folio 44v</locus>
-                     <title xml:lang="eng" key="work_11509" type="desc">Homily of St. Ephrem on Abraham and
-=======
                      <locus from="44v" to="55r">ff. 44v-55r</locus>
-                     <title xml:lang="eng" key="" type="desc"> Homily of St. Ephrem on Abraham and
->>>>>>> 043e0550
+                     <title xml:lang="eng" key="work_11509" type="desc"> Homily of St. Ephrem on Abraham and
                         Sarah in Egypt</title>
                      <textLang mainLang="gez">Geez</textLang>
                   </msItem>
@@ -138,13 +118,9 @@
                         cent.</origDate><origPlace>Ethiopia</origPlace>
                   </origin>
                   <provenance>Ethiopia</provenance>
-<<<<<<< HEAD
-                  <acquisition>Donated to Cambridge University by <persName key="Person_76714356">Armbruster, C. H. (Carl Hubert), 1874-1957</persName> on <date when="19081957">19 August 1957</date></acquisition>
-=======
-                  <acquisition>Donated to Cambridge University by <persName key="Person_76714356"
+                  <acquisition>Donated to Cambridge University by <persName key="person_76714356"
                         >Armbruster, C. H. (Carl Hubert), 1874-1957</persName> on <date
                         when="19570819">19 August 1957</date></acquisition>
->>>>>>> 043e0550
                </history>
                <additional>
                   <adminInfo>
@@ -163,14 +139,9 @@
                            the availability of this manuscript</p>
                      </availability>
                   </adminInfo>
-<<<<<<< HEAD
-                  <listBibl>
-                     <bibl type="book" xml:id="Ullendorff1961" corresp="http://zotero.org/users/local/VPTDBJud/items/2GNGMD9M">
-=======
                   <listBibl xmlns="http://www.tei-c.org/ns/1.0">
                      <biblStruct type="book" xml:id="Ullendorff1961"
                         corresp="http://zotero.org/users/local/VPTDBJud/items/2GNGMD9M">
->>>>>>> 043e0550
                         <title level="m">Catalogue of Ethiopian manuscripts in the Cambridge
                            University Library / by Edward Ullendorff and Stephen G. Wright ; with a
                            contribution by D.A. Hubbard.</title>
@@ -178,14 +149,6 @@
                         <pubPlace>Cambridge</pubPlace>
                         <publisher>Cambridge University Press</publisher>
                         <date>1961</date>
-<<<<<<< HEAD
-                     </bibl>
-                     <bibl type="book" xml:id="Leslau1951" corresp="http://zotero.org/users/local/VPTDBJud/items/ATRQKIFH"><title level="m">Falasha anthology / translated from Ethiopic
-                              sources with an introd. by Wolf
-                                 Leslau.</title><author><forename>Wolf</forename><surname>Leslau</surname></author><pubPlace>New
-                                 Haven</pubPlace><publisher>New Haven : Yale University Press,
-                                 1951.</publisher><date>1951</date></bibl>
-=======
                      </biblStruct>
                      <biblStruct type="book" xml:id="Leslau1951"
                         corresp="http://zotero.org/users/local/VPTDBJud/items/ATRQKIFH">
@@ -196,7 +159,6 @@
                         <publisher>New Haven : Yale University Press, 1951.</publisher>
                         <date>1951</date>
                      </biblStruct>
->>>>>>> 043e0550
                   </listBibl>
                </additional>
             </msDesc>
