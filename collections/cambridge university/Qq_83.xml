--- conflicted
+++ resolved
@@ -104,7 +104,6 @@
                <physDesc>
                   <objectDesc form="codex">
                      <supportDesc material="chart">
-<<<<<<< HEAD
 						<support>mainly European paper, some folios with coloured and others
                            ornamented with leaf like imprints. The manuscript also contains folios
                            of Oriental paper in random places.</support>
@@ -113,13 +112,6 @@
                               <height>19.5</height>
                               <width>12.2</width>
                            </dimensions>
-=======
-                        <support>mainly European paper, some folios with coloured and others
-                           ornamented with leaf like imprints. The manuscript also contains folios
-                           of Oriental paper in random places.</support>
-                        <extent>
-                           <dimensions type="leaf" unit="cm"/>
->>>>>>> 646d3efc
                            <dimensions type="written" unit="cm"/>
                         </extent>
                      </supportDesc>
