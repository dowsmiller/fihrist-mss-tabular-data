<?xml version="1.0" encoding="UTF-8"?>
<?xml-model href="https://raw.githubusercontent.com/bodleian/consolidated-tei-schema/master/msdesc.rng" type="application/xml" schematypens="http://relaxng.org/ns/structure/1.0"?>
<?xml-model href="https://raw.githubusercontent.com/bodleian/consolidated-tei-schema/master/msdesc.rng" type="application/xml" schematypens="http://purl.oclc.org/dsdl/schematron"?>
<TEI xmlns="http://www.tei-c.org/ns/1.0" xml:id="manuscript_13103">
    <teiHeader>
        <fileDesc>
            <titleStmt>
                <title>ONLINE CATALOGUE OF THE PERSIAN AND ARABIC MANUSCRIPTS IN THE FERDOWSI
                    LIBRARY, WADHAM COLLEGE, UNIVERSITY OF OXFORD (MINASIAN COLLECTION)</title>
                <funder>Wadham College (University of Oxford)</funder>
<<<<<<< HEAD
                <principal><persName type="standard" role="cataloguer" ref="http://viaf.org/viaf/37332871" key="person_37332871">Ali Mir-Ansari</persName></principal>
                <editor><persName type="standard" role="cataloguer trl edt" key="person_f7942">Mohammad Emami</persName></editor>
=======
                <principal><persName type="standard" role="cataloguer"
                        ref="http://viaf.org/viaf/37332871" key="person_37332871">Ali
                        Mir-Ansari</persName></principal>
                <editor><persName type="standard" role="trl cataloguer" key="person_f7942">Mohammad
                        Emami</persName></editor>
>>>>>>> 213de06c
            </titleStmt>
            <publicationStmt>
                <publisher>Wadham College (University of Oxford)</publisher>
                <date calendar="#Gregorian">2019-05-13</date>
                <pubPlace>
                    <address>
                        <addrLine>The Ferdowsi Library</addrLine>
                        <addrLine>Wadham College</addrLine>
                        <addrLine>University of Oxford</addrLine>
                        <street>Parks Road</street>
                        <settlement>Oxford</settlement>
                        <postCode>OX1 3PN</postCode>
                        <addrLine><ref
                                target="https://www.wadham.ox.ac.uk/about/library/persian-studies-section"
                                >The Ferdowsi Library</ref></addrLine>
                        <addrLine><email>persian.library@wadham.ox.ac.uk</email></addrLine>
                    </address>
                </pubPlace>
                <idno>ukoxuwc</idno>
                <idno type="msID">WadhMinasian_98</idno>
                <idno type="catalogue">Fihrist</idno>
            </publicationStmt>
            <sourceDesc>
                <msDesc xml:id="WadhMinasian_98" xml:lang="en">
                    <msIdentifier>
                        <country>United Kingdom</country>
                        <region type="county">Oxfordshire</region>
                        <settlement>Oxford</settlement>
                        <institution>Wadham College (University of Oxford)</institution>
                        <repository>The Ferdowsi Library</repository>
                        <collection type="main">Oriental Manuscripts Minasian
                            Collection</collection>
                        <idno>Wadh.Minasian 98</idno>
                        <altIdentifier type="other">
                            <idno>155</idno>
                        </altIdentifier>
                    </msIdentifier>
                    <msContents>
                        <summary> Tuḥfat al-aḥrār is one of the masnavis of Haft Awrang of ʿAbd
                            al-Raḥmān Jamī. Its meter, similar to Makhzan al-Asrār of Niẓāmī, is
                            "Muzāḥafāt-i baḥr-i sarīʿ" (Muftaʿilun Muftaʿilun Fāʿilun). It is put in
                            verse in the same style as that book and Maṭlaʿ al-Anvār of Amīr Khusraw
                            Dihlavī, in twenty articles. The topics are mainly ethical, mystical and
                            educative, in the form of many anecdotes and narratives in every
                            article. It has a preface in prose. In this masnavi, Jāmī has praised
                            Khvājah Nāṣir al-Dīn ʿUbayd Allāh Aḥrār Naqshbandī, one of the main
                            figures of the Naqshbandi sect. The number of couplets is recorded to be
                            1800. It has been composed in 886 AH/1481. </summary>
                        <msItem>
                            <textLang mainLang="per">Persian</textLang>
                            <note type="content-genre">Poetry</note>
                            <author key="person_90042997">
                                <persName xml:lang="per-Latn-x-lc" type="standard">Jāmī,
                                    1414-1492</persName>
                                <persName xml:lang="per" type="standard">جامی، ۱۴۱۴-۱۴۹۲</persName>
                                <persName xml:lang="per-Latn-x-lc" type="alt">Jāmī, Nūr al-Dīn ʿAbd
                                    al-Raḥmān bin Aḥmad, 1414-1493</persName>
                                <persName xml:lang="per" type="alt">جامی، نورالدین عبدالرحمن بن
                                    احمد، ۸۱۷-۸۹۸ق/۱۴۱۴-۱۴۹۳</persName>
                            </author>
                            <title xml:lang="ara-Latn-x-lc" key="work_202">Tuḥfat al-aḥrār</title>
                            <title xml:lang="ara" key="work_202">تحفة الاحرار</title>
                            <incipit xml:lang="per" n="1"> بسمله، حامدا لمن جعل جنان جنان کل عارف
                                مخزن اسرار کماله و لسانه کل واصف مطلع انوار جماله گنجینهٔ اسرار
                                کمالش مائیم / آیینهٔ انوار جمالش مائیم… </incipit>
                            <incipit xml:lang="per" n="2"> بسم الله الرحمن الرحیم / هست صلای سر خوان
                                کریم </incipit>
                            <explicit xml:lang="per"> … مهر نه خاتمهٔ این خطاب / شد رقم خاتم تم
                                الکتاب بسرحد اتمام رسیده شد و در رشتهٔ انتظام کشیده آمد این مهره‌های
                                خراشیده از صدف و خزف تراشیده هرچند چون عقد لولوی آبدار گردن‌بند
                                سروران و گوشوارهٔ هنرپروران را نشاید امیدست که سبحه دار دست‌آویز از
                                پای افتادگان دبیر رشتهٔ ز دست دادگان گردد و اتمام و انتظام این نسخهٔ
                                تسبیح و شهر تراویح منتظم در سلک شهور سنه ست و ثمانین و ثمانمائه لا
                                زال مبارکا علی کل کافیه اتفاق افتاده و الحمدلله الکریم الجواد و
                                الصلوه علی محمد و آله خیر العباد و سلّم تسلیما کثیرا کثیرا. </explicit>
                            <listBibl>
                                <head>Sequence Number in the Persian Catalogue:</head>
                                <bibl><choice>
                                        <abbr>FAW</abbr>
                                        <expan>Ferdowsi Library, Wadham College, University of
                                            Oxford - Minasian Collection</expan>
                                    </choice> 155</bibl>
                            </listBibl>
                            <listBibl>
                                <head>Similar Copies in Other Libraries:</head>
                                <bibl type="alternative-version"><choice>
                                        <abbr>GIE</abbr>
                                        <expan>Great Islamic Encyclopedia Library,
                                            Manuscripts</expan>
                                    </choice> 1/46</bibl>
                                <bibl type="alternative-version"><choice>
                                        <abbr>MAJ</abbr>
                                        <expan>Library, Museum and Documentation Center of the
                                            Islamic Consultative Assembly</expan>
                                    </choice> 8/435</bibl>
                                <bibl type="alternative-version"><choice>
                                        <abbr>NLI</abbr>
                                        <expan>National Library of Iran</expan>
                                    </choice> 2/522</bibl>
                            </listBibl>
                            <listBibl>
                                <head>Similar Copies listed in Other Catalogues:</head>
                                <bibl type="further-alternative-version"><choice>
                                        <abbr>ALZ</abbr>
                                        <expan>الذریعه</expan>
                                    </choice> 19/135</bibl>
                                <bibl type="further-alternative-version"><choice>
                                        <abbr>COM</abbr>
                                        <expan>فهرست مشترک نسخه‌های خطی فارسی</expan>
                                    </choice> 7/535-546</bibl>
                                <bibl type="further-alternative-version"><choice>
                                        <abbr>DEN</abbr>
                                        <expan>فهرستواره دست‌نوشته‌های ایران - دنا</expan>
                                    </choice> 2/906</bibl>
                                <bibl type="further-alternative-version"><choice>
                                        <abbr>FAM</abbr>
                                        <expan>فهرست نسخه‌های خطی فارسی</expan>
                                    </choice> 4/2706</bibl>
                                <bibl type="further-alternative-version"><choice>
                                        <abbr>FAP</abbr>
                                        <expan>فهرست کتاب‌های چاپی فارسی</expan>
                                    </choice> 1/1197</bibl>
                            </listBibl>
                            <listBibl>
                                <head>Printed editions:</head>
                                <bibl type="printed-version">Tehran, 1378 Shamsī/2000</bibl>
                            </listBibl>
                            <listBibl>
                                <bibl type="digitised-version">
                                    <ref
                                        target="http://dl.nlai.ir/UI/A82A08DF-A7B0-4B65-866D-34C21C3DAD12/Catalogue.aspx"
                                        >Digitized version of another copy of this work.</ref>
                                </bibl>
                            </listBibl>
                        </msItem>
                    </msContents>
                    <physDesc>
                        <objectDesc>
                            <supportDesc material="chart">
                                <support>
                                    <material>Oriental paper, dark buff, regular thickness, one
                                        size. </material>
                                </support>
                                <extent>79+1 ff. <dimensions type="leaf" unit="cm">
                                        <height>17</height>
                                        <width>10.5</width>
                                    </dimensions>
                                    <dimensions type="written" unit="cm">
                                        <height>12</height>
                                        <width>9</width>
                                    </dimensions>
                                </extent>
                                <condition>Some parts of the frontispiece removed; water damage;
                                    edge mending of some folios</condition>
                            </supportDesc>
                            <layoutDesc>
                                <layout n="1" columns="2" ruledLines="12">
                                    <p>12 lines in two columns per page, ruled</p>
                                </layout>
                            </layoutDesc>
                        </objectDesc>
                        <handDesc>
                            <handNote scope="major" script="nasta_aliq" medium="blackink">
                                <desc>Graceful Nastaʿalīq, one hand, regular</desc>
                            </handNote>
                        </handDesc>
                        <decoDesc>
                            <decoNote>Rubricated titles; frontispiece (gilt, azure, white lead,
                                cinnabar); triple ruling (gilt, azure, black).</decoNote>
                        </decoDesc>
                        <additions>
                            <stamp>Oval stamp on f.<locus from="78b" to="78b">78b</locus>: <foreign
                                    xml:lang="ara">المتوکل علی الله ابن محمد قاسم
                                ۱۲۳۲</foreign>.</stamp>
                            <stamp>Oval stamp on f.<locus from="79a" to="79a">79a</locus>: <foreign
                                    xml:lang="ara">یا من ارفع من کل رفیع ۱۱۷۲</foreign>.</stamp>
                            <stamp>Circular stamp: <foreign xml:lang="ara">بندهٔ آل محمد یوسف بن
                                    احمد</foreign>.</stamp>
                            <stamp>Rectangular stamp: <foreign xml:lang="ara">… محمد
                                …</foreign>.</stamp>
                            <note>Notes on the final end paper, and on f.<locus from="1a" to="1a"
                                    >1a</locus>; Persian couplets.</note>
                        </additions>
                        <bindingDesc>
                            <p>Maroon leather, 11.5×18 cm, front + back cover, leather+pasteboard,
                                black fabric doublure</p>
                            <decoNote>Envelope flap on the front cover with gilt edges; decorated
                                tooled edges.</decoNote>
                            <condition>Water damage; cover restored.</condition>
                        </bindingDesc>
                    </physDesc>
                    <history>
                        <origin>
                            <origPlace>Unknown place of origin</origPlace>
                            <origDate calendar="#Hijri-qamari" notBefore="1500" notAfter="1699"
                                >10-11th century</origDate>
                            <origDate calendar="#Gregorian" notBefore="1500" notAfter="1699">16-17th
                                century</origDate>
                        </origin>
                        <provenance/>
                        <acquisition>Donated to The Ferdowsi Library by <persName
                                key="person_75660512" role="fmo" change="#prov-markup">Dr Caro
                                Minasian</persName> in 1972.</acquisition>
                    </history>
                    <additional>
                        <adminInfo>
                            <recordHist>
<<<<<<< HEAD
                                <source>This record was created by Dr <persName type="standard" role="cataloguer trl edt" key="person_f7942">Mohammad Emami</persName> based on the information published in the Persian catalogue by Dr <persName type="standard" role="cataloguer" ref="http://viaf.org/viaf/37332871" key="person_37332871">Ali Mir-Ansari</persName> (<hi rend="italic">Catalogue of the Persian and Arabic Manuscripts in the Ferdowsi Library, Wadham College, University of Oxford (Minasian Collection)</hi>, Tehran: Miras-e Maktoob, 2016).</source>
=======
                                <source>This record was created by Dr <persName type="standard"
                                        role="trl cataloguer" key="person_f7942">Mohammad
                                        Emami</persName> based on the information published in the
                                    Persian catalogue <title><hi>Catalogue of the Persian and Arabic
                                            Manuscripts in the Ferdowsi Library </hi></title>by Dr
                                        <persName type="standard" role="cataloguer"
                                        ref="http://viaf.org/viaf/37332871" key="person_37332871"
                                        >Ali Mir-Ansari</persName>, Wadham College, University of
                                    Oxford (Minasian Collection), Tehran: Miras-e Maktoob,
                                    2016).</source>
>>>>>>> 213de06c
                            </recordHist>
                            <availability status="restricted">
                                <p>Entry to the Library is permitted upon presentation of a valid
                                    university ID card (for admissions procedures, please visit <ref
                                        target="https://www.wadham.ox.ac.uk/about/library/persian-studies-section"
                                        >Wadham College Library, Persian Studies Section</ref>).
                                    Please Contact <email>persian.library@wadham.ox.ac.uk</email>for
                                    further information on the availability of this manuscript.</p>
                            </availability>
                        </adminInfo>
                    </additional>
                </msDesc>
            </sourceDesc>
        </fileDesc>
        <encodingDesc>
            <classDecl>
                <taxonomy xml:id="LCSH">
                    <bibl>
                        <ref target="http://id.loc.gov/authorities/about.html#lcsh">Library of
                            Congress Subject Headings</ref>
                    </bibl>
                </taxonomy>
            </classDecl>
        </encodingDesc>
        <profileDesc>
            <textClass>
                <keywords scheme="#LCSH">
                    <list>
                        <item>
                            <term key="subject_sh85100085">Persian poetry--747-1500</term>
                        </item>
                    </list>
                </keywords>
            </textClass>
        </profileDesc>
        <revisionDesc>
            <change when="2023-05-23">
                <persName>Yasmin Faghihi</persName>Adding cataloguer to @role for Mohammad Emami. Changed encoding for title</change>
            <change when="2023-05-03">
                <persName>Mohammad Emami</persName>Adding persName element for cataloguer and
                editor/transaltor.</change>
            <change when="2022-10-26">
                <persName>Mohammad Emami</persName><note>Moving decoration notes to DecoDesc</note>
            </change>
            <change when="2021-10-23" xml:id="prov-markup">
                <persName>Julian Cook</persName> Marked up with persName elements free-format names
                related to provenance. </change>
            <change when="2019-08-06"> Binding information updated. <persName>Mohammad
                    Emami</persName>
            </change>
            <change when="2019-07-22"> Binding information updated. <persName>Mohammad
                    Emami</persName>
            </change>
            <change when="2019-05-13">
                <persName>Mohammad Emami</persName>
            </change>
        </revisionDesc>
    </teiHeader>
    <text>
        <body>
            <!-- If you had a transcription of the manuscript you would put it here -->
            <p/>
        </body>
    </text>
</TEI><|MERGE_RESOLUTION|>--- conflicted
+++ resolved
@@ -5,19 +5,10 @@
     <teiHeader>
         <fileDesc>
             <titleStmt>
-                <title>ONLINE CATALOGUE OF THE PERSIAN AND ARABIC MANUSCRIPTS IN THE FERDOWSI
-                    LIBRARY, WADHAM COLLEGE, UNIVERSITY OF OXFORD (MINASIAN COLLECTION)</title>
+                <title>ONLINE CATALOGUE OF THE PERSIAN AND ARABIC MANUSCRIPTS IN THE FERDOWSI LIBRARY, WADHAM COLLEGE, UNIVERSITY OF OXFORD (MINASIAN COLLECTION)</title>
                 <funder>Wadham College (University of Oxford)</funder>
-<<<<<<< HEAD
                 <principal><persName type="standard" role="cataloguer" ref="http://viaf.org/viaf/37332871" key="person_37332871">Ali Mir-Ansari</persName></principal>
                 <editor><persName type="standard" role="cataloguer trl edt" key="person_f7942">Mohammad Emami</persName></editor>
-=======
-                <principal><persName type="standard" role="cataloguer"
-                        ref="http://viaf.org/viaf/37332871" key="person_37332871">Ali
-                        Mir-Ansari</persName></principal>
-                <editor><persName type="standard" role="trl cataloguer" key="person_f7942">Mohammad
-                        Emami</persName></editor>
->>>>>>> 213de06c
             </titleStmt>
             <publicationStmt>
                 <publisher>Wadham College (University of Oxford)</publisher>
@@ -225,28 +216,13 @@
                     <additional>
                         <adminInfo>
                             <recordHist>
-<<<<<<< HEAD
                                 <source>This record was created by Dr <persName type="standard" role="cataloguer trl edt" key="person_f7942">Mohammad Emami</persName> based on the information published in the Persian catalogue by Dr <persName type="standard" role="cataloguer" ref="http://viaf.org/viaf/37332871" key="person_37332871">Ali Mir-Ansari</persName> (<hi rend="italic">Catalogue of the Persian and Arabic Manuscripts in the Ferdowsi Library, Wadham College, University of Oxford (Minasian Collection)</hi>, Tehran: Miras-e Maktoob, 2016).</source>
-=======
-                                <source>This record was created by Dr <persName type="standard"
-                                        role="trl cataloguer" key="person_f7942">Mohammad
-                                        Emami</persName> based on the information published in the
-                                    Persian catalogue <title><hi>Catalogue of the Persian and Arabic
-                                            Manuscripts in the Ferdowsi Library </hi></title>by Dr
-                                        <persName type="standard" role="cataloguer"
-                                        ref="http://viaf.org/viaf/37332871" key="person_37332871"
-                                        >Ali Mir-Ansari</persName>, Wadham College, University of
-                                    Oxford (Minasian Collection), Tehran: Miras-e Maktoob,
-                                    2016).</source>
->>>>>>> 213de06c
                             </recordHist>
                             <availability status="restricted">
-                                <p>Entry to the Library is permitted upon presentation of a valid
-                                    university ID card (for admissions procedures, please visit <ref
-                                        target="https://www.wadham.ox.ac.uk/about/library/persian-studies-section"
-                                        >Wadham College Library, Persian Studies Section</ref>).
-                                    Please Contact <email>persian.library@wadham.ox.ac.uk</email>for
-                                    further information on the availability of this manuscript.</p>
+                                <p>Entry to the Library is permitted upon presentation of
+                                    a valid university ID card (for admissions procedures, please visit <ref target="https://www.wadham.ox.ac.uk/about/library/persian-studies-section">Wadham College Library, Persian Studies Section</ref>). Please Contact
+                                    <email>persian.library@wadham.ox.ac.uk</email> for further information
+                                    on the availability of this manuscript</p>
                             </availability>
                         </adminInfo>
                     </additional>
