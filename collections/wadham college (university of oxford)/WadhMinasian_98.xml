--- conflicted
+++ resolved
@@ -96,13 +96,11 @@
                                 <head>Similar Copies in Other Libraries:</head>
                                 <bibl type="alternative-version"><choice>
                                         <abbr>GIE</abbr>
-                                        <expan>Great Islamic Encyclopedia Library,
-                                            Manuscripts</expan>
+                                        <expan>Great Islamic Encyclopedia Library, Manuscripts</expan>
                                     </choice> 1/46</bibl>
                                 <bibl type="alternative-version"><choice>
                                         <abbr>MAJ</abbr>
-                                        <expan>Library, Museum and Documentation Center of the
-                                            Islamic Consultative Assembly</expan>
+                                        <expan>Library, Museum and Documentation Center of the Islamic Consultative Assembly</expan>
                                     </choice> 8/435</bibl>
                                 <bibl type="alternative-version"><choice>
                                         <abbr>NLI</abbr>
@@ -216,26 +214,14 @@
                     <additional>
                         <adminInfo>
                             <recordHist>
-<<<<<<< HEAD
+
                                 <source>This record was created by Dr <persName type="standard" role="cataloguer trl edt" key="person_f7942">Mohammad Emami</persName> based on the information published in the Persian catalogue by Dr <persName type="standard" role="cataloguer" ref="http://viaf.org/viaf/37332871" key="person_37332871">Ali Mir-Ansari</persName> (<hi rend="italic">Catalogue of the Persian and Arabic Manuscripts in the Ferdowsi Library, Wadham College, University of Oxford (Minasian Collection)</hi>, Tehran: Miras-e Maktoob, 2016).</source>
-=======
-                                <source>This record was created by Dr <persName type="standard"
-                                        role="trl cataloguer" key="person_f7942">Mohammad
-                                        Emami</persName> based on the information published in the
-                                    Persian catalogue <bibl type="catalogue"><title>Catalogue of the Persian and Arabic
-                                        Manuscripts in the Ferdowsi Library</title>by Dr
-                                        <persName type="standard" role="cataloguer"
-                                            ref="http://viaf.org/viaf/37332871" key="person_37332871"
-                                            >Ali Mir-Ansari</persName>, Wadham College, University of
-                                        Oxford (Minasian Collection), Tehran: Miras-e Maktoob,
-                                        2016. </bibl></source>
->>>>>>> b68c49bc
+
                             </recordHist>
                             <availability status="restricted">
                                 <p>Entry to the Library is permitted upon presentation of
-                                    a valid university ID card (for admissions procedures, please visit <ref target="https://www.wadham.ox.ac.uk/about/library/persian-studies-section">Wadham College Library, Persian Studies Section</ref>). Please Contact
-                                    <email>persian.library@wadham.ox.ac.uk</email> for further information
-                                    on the availability of this manuscript</p>
+                                    a valid university ID card (for admissions procedures, please visit <ref target="https://www.wadham.ox.ac.uk/about/library/persian-studies-section">Wadham College Library, Persian Studies Section</ref>). Please contact
+                                    <email>persian.library@wadham.ox.ac.uk</email> for further information on the availability of this manuscript</p>
                             </availability>
                         </adminInfo>
                     </additional>
