--- conflicted
+++ resolved
@@ -263,7 +263,6 @@
                         <persName xml:lang="per-Latn-x-lc" type="supplied" key="person_f7035">ʿAbd al-Rasūl ibn Muḥammad Khān al-Bījāpūrī</persName>
                         <persName xml:lang="per" type="supplied" key="person_f7035">عبد الرّسول ابن محمّد خان البيجاپورى</persName>
                      </author>
-<<<<<<< HEAD
                   </msItem>
                   <msItem n="12" xml:id="Uk_Delhi_Persian_1169-item12">
                      <locus from="230v" to="240v">ff. 230v-240v</locus>
@@ -299,19 +298,6 @@
                         <p>Not dated at end. 
 </p>
                      </note>
-=======
-                     <title xml:lang="fa-Latn-x-lc" key="work_8254">Intikhāb-i Tafsīr-i Sūrah-i Muzzammil</title>
-                     <title xml:lang="fa" key="work_8254">انتخاب تفسیر سوره مزمل</title>
-                     <incipit xml:lang="fa" />
-                     <explicit xml:lang="ar" defective="true" />
-                     <note>An abridgement of a commentary on Sūrah 73 of the Qurʼān</note>
-                     <listBibl>
-                        <bibl>For a more detailed description see Persian III, .</bibl>
-                     </listBibl>
-                     <textLang mainLang="fa">Persian</textLang>
-                     <note>
-                  </note>
->>>>>>> 55efc24e
                   </msItem>
                </msContents>
                <physDesc>
@@ -333,14 +319,9 @@
                   </handDesc>
                </physDesc>
                <history>
-<<<<<<< HEAD
                   <origin calendar="#Hijri-qamari" notBefore="1680" notAfter="1706-10-16" when-custom="8 Rajab 1118">
                      <origDate calendar="#Hijri-qamari" notBefore="1680" notAfter="1706-10-16">8 Rajab 1118 (1680 - 16 October 1706)</origDate>
                      <origPlace>India</origPlace>
-=======
-                  <origin>
-                     <origDate calendar="#Gregorian" notBefore="1625" notAfter="1675">mid 17th century</origDate> (during the authorʼs lifetime)
->>>>>>> 55efc24e
                   </origin>
                </history>
                <additional>
@@ -390,19 +371,6 @@
          <change when="2022-04-21">
             <persName>Julian Cook</persName>
               850 BL Persian mss prepared for initial publication in FIHRIST (plus 18 replacements)
-<<<<<<< HEAD
-            
-=======
-         </change>
-         <change when="2018-06-08">
-            <persName>Andrew Morrison</persName> Updated key attributes using <ref target="https://github.com/bodleian/fihrist-mss/tree/master/processing/conversion_scripts/update-keys.xsl">update-keys.xsl</ref>
-         </change>
-         <change when="2018-03-15" xml:id="add-summary">
-            <persName>Andrew Morrison</persName> Added summary using <ref target="https://github.com/bodleian/fihrist-mss/tree/master/processing/conversion_scripts/add-summaries.xsl">add-summaries.xsl</ref>
-         </change>
-         <change when="2017-11-07">
-            <persName>James Cummings</persName> Up-converted the markup using <ref target="https://github.com/bodleian/fihrist-mss/tree/master/processing/convertFihrist2Bodley.xsl">https://github.com/bodleian/fihrist-mss/tree/master/processing/convertFihrist2Bodley.xsl</ref>
->>>>>>> 55efc24e
          </change>
          <change when="2016-09-27">
             <persName key="person_f7748" role="cataloguer">Sāqib Bāburī</persName>
@@ -412,11 +380,7 @@
    <text>
       <body>
          <p>
-<<<<<<< HEAD
             <!-- Body paragraph provided for validation and future transcription -->
-=======
-            <!--Body paragraph provided for validation and future transcription-->
->>>>>>> 55efc24e
          </p>
       </body>
    </text>
