<?xml version="1.0" encoding="utf-8"?>
<?xml-model href="https://raw.githubusercontent.com/msdesc/consolidated-tei-schema/master/msdesc.rng" type="application/xml" schematypens="http://relaxng.org/ns/structure/1.0"?>
<?xml-model href="https://raw.githubusercontent.com/msdesc/consolidated-tei-schema/master/msdesc.rng" type="application/xml" schematypens="http://purl.oclc.org/dsdl/schematron"?>
<TEI xmlns="http://www.tei-c.org/ns/1.0" xml:id="manuscript_3280">
   <teiHeader>
      <fileDesc>
         <titleStmt>
            <title>IO Islamic 4401</title>
            <funder>BL</funder>
            <principal>Ursula Sims-Williams</principal>
         </titleStmt>
         <publicationStmt>
            <publisher>British Library</publisher>
            <date calendar="#Gregorian">2022-04-21</date>
            <pubPlace>
               <address>
                  <addrLine>Asian and African Studies</addrLine>
                  <addrLine>British Library</addrLine>
                  <street>96 Euston Road</street>
                  <settlement>London</settlement>
                  <postCode>NW1 2DB</postCode>
                  <addrLine>
                     <ref target="http://www.bl.uk">British Library</ref>
                  </addrLine>
                  <addrLine>
                     <email>apac-enquiries@bl.uk</email>
                  </addrLine>
               </address>
            </pubPlace>
            <idno>BL</idno>
            <idno type="msID">Uk_IO_Islamic_4401</idno>
            <idno type="catalogue">Fihrist</idno>
         </publicationStmt>
         <sourceDesc>
            <msDesc xml:id="Uk_IO_Islamic_4401" xml:lang="en">
               <msIdentifier>
                  <country>United Kingdom</country>
                  <settlement>London</settlement>
                  <institution>British Library</institution>
                  <repository>St. Pancras</repository>
                  <collection>Oriental Manuscripts</collection>
                  <idno>IO Islamic 4401</idno>
<<<<<<< HEAD
                  <altIdentifier type="other">
                     <idno />
                  </altIdentifier>
=======
>>>>>>> 6410c1bd
               </msIdentifier>
               <head>Hamishah bahar</head>
               <msContents>
                  <summary>1 copy of Hamīshah bahār by Kishan Chand Ikhlāṣ</summary>
                  <msItem class="http://lccn.loc.gov/sh2010106697" n="1" xml:id="Uk_IO_Islamic_4401-item1">
                     <author>
                        <persName xml:lang="per-Latn-x-lc" type="supplied" key="person_51201826">Kishan Chand Ikhlāṣ</persName>
                        <persName xml:lang="per" key="person_51201826" type="supplied">کشن چند اخلاص</persName>
                     </author>
                     <title xml:lang="per-Latn-x-lc" key="work_6976">Hamīshah bahār</title>
                     <title xml:lang="per" key="work_6976">همیشه بهار </title>
                     <note>
                        <p>A biographical dictionary of mainly Indian poets from the rule of Jahāngīr (1605-28) until the accession of Muḥammad Shāh (1719), compiled by Kishan Chand "Ikhlāṣ" in 1136 (1723-4)</p>
                     </note>
                     <textLang mainLang="per">Persian</textLang>
                     <note>
						</note>
                  </msItem>
               </msContents>
               <physDesc>
                  <objectDesc form="codex">
                     <supportDesc material="chart">
                        <extent>248 ff.<dimensions type="leaf" unit="mm">
                              <height>205</height>
                              <width>120</width>
                           </dimensions>
                           <dimensions unit="in" type="written" />
                        </extent>
                     </supportDesc>
                  </objectDesc>
                  <handDesc>
                     <summary>
                        <term xml:lang="per-Latn-x-lc">Shikastah āmīz</term>. Scribe: <persName xml:lang="per-Latn-x-lc" key="person_f7781" role="scr">Muḥammad Majīd</persName>
                     </summary>
                     <handNote script="Arabic" scope="sole" />
                  </handDesc>
                  <additions />
                  <bindingDesc>
                     <p />
                  </bindingDesc>
               </physDesc>
               <history>
                  <origin calendar="#Hijri-qamari" when="1726-03-02" when-custom="27 Jumādá II 1138, 8th regnal year of Muhammad Shah">
                     <origDate calendar="#Hijri-qamari" when="1726-03-02">27 Jumādá II 1138, 8th regnal year of Muhammad Shah</origDate>
                     <origDate calendar="#Gregorian" when="1726-03-02">2 March 1726</origDate>
                     <origPlace>India</origPlace>
                  </origin>
                  <provenance>
                     <p>St Augustine's College, Canterbury</p>
                     <p>Presented to St Augustine's College Library by the Rev. Thomas
Robinson, D.D., late Archdeacon of Madras</p>
                  </provenance>
                  <acquisition> </acquisition>
               </history>
               <additional>
                  <adminInfo>
                     <recordHist>
                        <source>Based on unpublished description in Catalogue of Persian Manuscripts in the India
Office Library, vol. 3. Available on British Library Digitised
Manuscripts, manuscript number: <ref target="http://www.bl.uk/manuscripts/Viewer.aspx?ref=mss_eur_e207!16">MSS Eur E207/16</ref>
                        </source>
                     </recordHist>
                     <availability status="restricted">
                        <p>Entry to read in the Library is permitted only on presentation of a valid reader's card for admissions procedures contact <ref target="http://www.bl.uk/reshelp/inrrooms/stp/register/stpregister.html/">British Library, Registering for a Reader Pass</ref>. Contact <email>apac-enquiries@bl.uk</email> for further information on the availability of this manuscript. For information on catalogues and ordering manuscripts see <ref target="https://www.bl.uk/help/find-persian-manuscripts">Finding and ordering Persian manuscripts in the British Library</ref>.
                        </p>
                     </availability>
                  </adminInfo>
                  <listBibl>
                     <bibl>
                        <ref target="Persian_III" type="number">16, f.
24r</ref>
                     </bibl>
                  </listBibl>
               </additional>
            </msDesc>
         </sourceDesc>
      </fileDesc>
      <encodingDesc>
         <classDecl>
            <taxonomy xml:id="LCSH">
               <bibl>
                  <ref target="http://id.loc.gov/authorities/about.html#lcsh">Library of Congress Subject Headings</ref>
               </bibl>
            </taxonomy>
         </classDecl>
      </encodingDesc>
      <profileDesc>
         <textClass>
			</textClass>
      </profileDesc>
      <revisionDesc>
         <change when="2022-04-21">
            <persName>Julian Cook</persName>
              850 BL Persian mss prepared for initial publication in FIHRIST (plus 18 replacements)
         </change>
<<<<<<< HEAD
=======
         <change when="2020-07-06" xml:id="role-assignment">
            <persName>Julian Cook</persName> Assigned role(s) to every person having an id (Fihrist data cleanup project).
         </change>
         <change when="2020-07-06" xml:id="ids-cleanup">
            <persName>Julian Cook</persName> Changed person and work ids (Fihrist data cleanup project).
         </change>
         <change when="2018-06-08">
            <persName>Andrew Morrison</persName> Updated key attributes using <ref target="https://github.com/bodleian/fihrist-mss/tree/master/processing/conversion_scripts/update-keys.xsl">update-keys.xsl</ref>
         </change>
         <change when="2018-03-15" xml:id="add-summary">
            <persName>Andrew Morrison</persName> Added summary using <ref target="https://github.com/bodleian/fihrist-mss/tree/master/processing/conversion_scripts/add-summaries.xsl">add-summaries.xsl</ref>
         </change>
         <change when="2017-11-07">
            <persName>James Cummings</persName> Up-converted the markup using <ref target="https://github.com/bodleian/fihrist-mss/tree/master/processing/convertFihrist2Bodley.xsl">https://github.com/bodleian/fihrist-mss/tree/master/processing/convertFihrist2Bodley.xsl</ref>
         </change>
>>>>>>> 6410c1bd
         <change when="2014-12-16">
            <persName key="person_32019063" role="cataloguer">Ursula Sims-Williams</persName>
         </change>
      </revisionDesc>
   </teiHeader>
   <text>
      <body>
         <p>
            <!-- Body paragraph provided for validation and future transcription -->
         </p>
      </body>
   </text>
</TEI><|MERGE_RESOLUTION|>--- conflicted
+++ resolved
@@ -40,12 +40,6 @@
                   <repository>St. Pancras</repository>
                   <collection>Oriental Manuscripts</collection>
                   <idno>IO Islamic 4401</idno>
-<<<<<<< HEAD
-                  <altIdentifier type="other">
-                     <idno />
-                  </altIdentifier>
-=======
->>>>>>> 6410c1bd
                </msIdentifier>
                <head>Hamishah bahar</head>
                <msContents>
@@ -141,8 +135,6 @@
             <persName>Julian Cook</persName>
               850 BL Persian mss prepared for initial publication in FIHRIST (plus 18 replacements)
          </change>
-<<<<<<< HEAD
-=======
          <change when="2020-07-06" xml:id="role-assignment">
             <persName>Julian Cook</persName> Assigned role(s) to every person having an id (Fihrist data cleanup project).
          </change>
@@ -158,7 +150,6 @@
          <change when="2017-11-07">
             <persName>James Cummings</persName> Up-converted the markup using <ref target="https://github.com/bodleian/fihrist-mss/tree/master/processing/convertFihrist2Bodley.xsl">https://github.com/bodleian/fihrist-mss/tree/master/processing/convertFihrist2Bodley.xsl</ref>
          </change>
->>>>>>> 6410c1bd
          <change when="2014-12-16">
             <persName key="person_32019063" role="cataloguer">Ursula Sims-Williams</persName>
          </change>
