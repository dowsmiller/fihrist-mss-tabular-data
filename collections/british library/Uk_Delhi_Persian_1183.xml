<?xml version="1.0" encoding="utf-8"?>
<?xml-model href="https://raw.githubusercontent.com/msdesc/consolidated-tei-schema/master/msdesc.rng" type="application/xml" schematypens="http://relaxng.org/ns/structure/1.0"?>
<?xml-model href="https://raw.githubusercontent.com/msdesc/consolidated-tei-schema/master/msdesc.rng" type="application/xml" schematypens="http://purl.oclc.org/dsdl/schematron"?>
<TEI xmlns="http://www.tei-c.org/ns/1.0" xml:id="manuscript_3174">
   <teiHeader>
      <fileDesc>
         <titleStmt>
            <title>Delhi Persian 1183 a-cc</title>
            <funder>BL</funder>
            <principal>Ursula Sims-Williams</principal>
         </titleStmt>
         <publicationStmt>
            <publisher>British Library</publisher>
            <date calendar="#Gregorian">2022-04-21</date>
            <pubPlace>
               <address>
                  <addrLine>Asian and African Studies</addrLine>
                  <addrLine>British Library</addrLine>
                  <street>96 Euston Road</street>
                  <settlement>London</settlement>
                  <postCode>NW1 2DB</postCode>
                  <addrLine>
                     <ref target="http://www.bl.uk">British Library</ref>
                  </addrLine>
                  <addrLine>
                     <email>apac-enquiries@bl.uk</email>
                  </addrLine>
               </address>
            </pubPlace>
            <idno>BL</idno>
            <idno type="msID">Uk_Delhi_Persian_1183</idno>
            <idno type="catalogue">Fihrist</idno>
         </publicationStmt>
         <sourceDesc>
            <msDesc xml:id="Uk_Delhi_Persian_1183" xml:lang="en">
               <msIdentifier>
                  <country>United Kingdom</country>
                  <settlement>London</settlement>
                  <institution>British Library</institution>
                  <repository>St. Pancras</repository>
                  <collection>Oriental Manuscripts, Delhi Persian</collection>
                  <idno>Delhi Persian 1183 a-cc</idno>
               </msIdentifier>
               <head>Miscellaneous works on Sufism, 29 works (a-cc)</head>
               <msContents class="http://lccn.loc.gov/sh2008112367 http://lccn.loc.gov/sh2006003807">
                  <summary>Collection of miscellaneous Persian and Arabic works on Sufism, comprised of twenty-nine heterogeneous items from differing sources. Defective at beginning and lacunae in later portions. Items a-p originate from a single volume, characterised by the same nastaʿlīq hand with minor variations, also using naskh. Volume not dated; individual items dated (items b, f, r, w, and bb), ranging 1061-8 Shavvāl 1140/1651-18 May 1728. Neat to awkward scribal nastaʿlīq, naskh, and shikastah āmīz hands. Stamped foliation and discontinuous earlier Persian foliation in parts. Lacks original binding. Original text cropped, cut and remounted with new margins in gutter. Folios subsequently rebound in IOL red half leather binding, stamp dated 21 Oct 1935. Folios damaged by wormholes, gauze net overlay in parts, later repairs, cropped margins, and occasional stains. Labels from the earlier wrapper remounted at beginning. Owner’s seals. Condition moderately fragile. IOL microfilms detailed below. </summary>
                  <msItem n="1" xml:id="Uk_Delhi_Persian_1183-item1">
                     <locus from="1r" to="8r">ff. 1r-8r</locus>
                     <note>
                        <p>Item a. </p>
                        <p>Large fragment from a selected portion of a treatise on aspects of Sufism, focusing on gnosis of the self and divine, by an unnamed author. 
</p>
                        <p>Defective at beginning. 
</p>
                        <p>Lacunae between folios 2-3 and 5-6. 
</p>
                        <p>Although divided into seven sections termed bāb, only two bāb are here present. 
</p>
                        <p>Colophon not dated (f. 8r): completed in the baldah (city) of <placeName>Jahāngīrnagar</placeName> (diacritics omitted). 

                        </p>
                        <p>Neat nastaʿlīq-i khafī. 
</p>
                        <p>See IOL microfilm 1302. 
</p>
                     </note>
                     <textLang mainLang="per" otherLangs="ara">Persian &amp; Arabic</textLang>
                     <title xml:lang="per-Latn-x-lc" key="work_1767">Mirʾāt al-muḥaqqiqīn</title>
                     <title xml:lang="per" key="work_1767">مرآة المحقّقين</title>
                  </msItem>
                  <msItem n="2" xml:id="Uk_Delhi_Persian_1183-item2">
                     <locus from="8r" to="11r">ff. 8r-11r</locus>
                     <author>
                        <persName xml:lang="per-Latn-x-lc" type="supplied" key="person_90062645">Hamadhānī, ʿAlī ibn Muḥammad, 1314-1385</persName>
                        <persName xml:lang="per" type="supplied" key="person_90062645">سيّد على همدانى</persName>
                     </author>
                     <title xml:lang="per-Latn-x-lc" key="work_21738">Dah qāʿidah</title>
                     <title xml:lang="per" key="work_21738">ده قائده</title>
                     <note>
                        <p>Item b. </p>
                        <p>Treatise setting out ten virtues in the life of a Ṣūfī by the Kubrāvī Ṣūfī, poet and scholar, <persName key="person_90062645" role="aut">Sayyid ʿAlī ibn Shihāb al-Dīn al-Hamadānī</persName>, known as <persName key="person_90062645" role="aut">Amīr al-Kabīr</persName> (d. 786/1385). According to Levy, the work maybe a translation of a similar Arabic treatise, <title>al-Uṣūl al-ʿasharat al-Najmīyah</title>, by <persName key="person_103630065" role="ant">Najm al-Dīn Kubrá</persName>. 

                        </p>
                        <p>Dated colophon (f. 11r): completed on Friday, 22 Jumādá al-S̲ānī 1095/6 June 1684. Space for the regnal year has been left blank. 
</p>
                        <p>Neat nastaʿlīq-i khafī. 
</p>
                        <p>See IOL microfilm 1302. </p>
                     </note>
                     <textLang mainLang="per" otherLangs="ara">Persian and Arabic</textLang>
                  </msItem>
                  <msItem n="3" xml:id="Uk_Delhi_Persian_1183-item3">
                     <locus from="11r" to="16v">ff. 11r-16v</locus>
                     <note>
                        <p>Item c. </p>
                        <p>Discursive homiletic treatise instructing aspirant Ṣūfīs to observe piety by the Kubrāvī Ṣūfī, poet and scholar, Sayyid ʿAlī ibn Shihāb al-Dīn al-Hamadānī, known as Amīr al-Kabīr (d. 786/1385). 
</p>
                        <p>Not dated at end. 
</p>
                        <p>Neat nastaʿlīq-i khafī. 
</p>
                        <p>See IOL microfilm 1302. 
</p>
                     </note>
                     <textLang mainLang="per" otherLangs="ara">Persian and Arabic</textLang>
                     <author>
                        <persName xml:lang="per-Latn-x-lc" key="person_90062645" type="supplied">Hamadhānī, ʿAlī ibn Muḥammad, 1314-1385</persName>
                        <persName xml:lang="per" key="person_90062645" type="supplied">سيّد على همدانى</persName>
                     </author>
                     <title xml:lang="per-Latn-x-lc" key="work_21739">Risālah-'i darvīshīyah</title>
                     <title xml:lang="per" key="work_21739">رسالهٴ درويشيّه</title>
                  </msItem>
                  <msItem n="4" xml:id="Uk_Delhi_Persian_1183-item4">
                     <locus from="16v" to="25r">ff. 16v-25r</locus>
                     <textLang mainLang="per" otherLangs="ara">Persian &amp; Arabic</textLang>
                     <note>
                        <p>Item d. </p>
                        <p>Untitled dissertation advocating moral conduct among aspirant Ṣūfīs by an author whose name is not indicated within the work. However, a later note ascribes the work to a certain <persName key="person_f7084" role="att">Badr al-Dīn Balkhī RRVMY (Rūmī?)</persName>. 

                        </p>
                        <p>Not dated at end. 
</p>
                        <p>See IOL microfilm 1302. 
</p>
                     </note>
                  </msItem>
                  <msItem n="5" xml:id="Uk_Delhi_Persian_1183-item5">
                     <locus from="25r" to="29v">ff. 25r-29v</locus>
                     <textLang mainLang="per">Persian </textLang>
                     <note>
                        <p>Item e. </p>
                        <p>Rare treatise on the tenets of the Naqshbandi school of Sufism by <persName key="person_84349020" role="aut">Sayyid Naṣīr al-Dīn ʿUbayd Allāh Aḥrār Ghijduvānī, known as Khvājah Aḥrār (d. 895/1490)</persName>, conventionally thought to be lost, and later translated into Chaghatay Turkic by the Timurid or Mughal ruler, <persName key="person_97090468" role="trl">Emperor Ẓahīr al-Dīn Muḥammad Bābur</persName> (d. 937/1530). 

                        </p>
                        <p>The work was written at the request of the author’s father, hence the title. 
</p>
                        <p>Not dated at end. 
Neat nastaʿlīq-i khafī. 
See IOL microfilm 1302. 
</p>
                     </note>
                     <title xml:lang="per-Latn-x-lc" key="work_11389">Risālat vālidīyah</title>
                     <title xml:lang="per" key="work_11389">رسالة والديّه</title>
                     <author>
                        <persName xml:lang="per-Latn-x-lc" type="supplied" key="person_485149294387580522619">Aḥrār, ʿUbayd Allāh ibn Maḥmūd, 1403 or 1404-1489 or 1490</persName>
                        <persName xml:lang="per" type="supplied" key="person_485149294387580522619">خواجه احرار</persName>
                     </author>
                  </msItem>
                  <msItem n="6" xml:id="Uk_Delhi_Persian_1183-item6">
                     <locus from="29v" to="40v">ff. 29v-40v</locus>
                     <textLang mainLang="per" otherLangs="ara">Persian and Arabic</textLang>
                     <note>
                        <p>Item f. 
</p>
                        <p>Treatise collecting the teachings and thoughts of the saint and founder of the Naqshbandī Ṣūfī order, <persName key="person_6835087" role="ant">Bahāʾ al-Dīn Muḥammad Bukhārī the Naqshband</persName> (d. 791/1388), compiled by his disciple, the theologian and author of a tafsīr of the <title>Qurʾān</title>, Yaʿqūb ibn ʿUs̲mān ibn Maḥmūd Ghaznavī Charkhī (d. 838/1434-5). 

                        </p>
                        <p>Dated colophon (f. 40v): completed by <persName key="person_f7600" role="scr">Shaykh Rajab Allāh</persName> (?) in RY 27 [of <persName key="person_6178410" role="oth">Emperor ʿĀlamgīr I</persName>], 1[0]93/1682. 

                        </p>
                        <p>Neat nastaʿlīq-i khafī. 
</p>
                        <p>See IOL microfilm 1302. 
</p>
                     </note>
                     <title xml:lang="per-Latn-x-lc" key="work_21749">Risālah-'i unsīyah</title>
                     <title xml:lang="per" key="work_21749">رسالهٴ انسيّه</title>
                     <author>
                        <persName xml:lang="per-Latn-x-lc" key="person_11716360" type="supplied">Yaʿqūb ibn ʿUs̲mān ibn Maḥmūd Ghaznavī Charkhī (d. 838/1434-5)</persName>
                        <persName xml:lang="per" key="person_11716360" type="supplied">يعقوب چرخى</persName>
                     </author>
                  </msItem>
                  <msItem n="7" xml:id="Uk_Delhi_Persian_1183-item7">
                     <locus from="40v" to="49r">ff. 40v-49r</locus>
                     <textLang mainLang="per">Persian </textLang>
                     <note>
                        <p>Item g. 
</p>
                        <p>Untitled treatise comprising dicta attributed to some of the Ṣūfī teachers, collected by an unnamed author. 
</p>
                        <p>Not dated at end. 
</p>
                        <p>Neat nastaʿlīq-i khafī. 
</p>
                        <p>See IOL microfilm 1303. </p>
                     </note>
                  </msItem>
                  <msItem n="8" xml:id="Uk_Delhi_Persian_1183-item8">
                     <locus from="49r" to="50v">ff. 49r-50v</locus>
                     <textLang mainLang="per" otherLangs="ara">Persian and Arabic</textLang>
                     <note>
                        <p>Item h. 
</p>
                        <p>Brief extract from a Ṣūfī treatise entitled Kanz al-mulūk comprised of moral precepts ascribed in a superscription to Jāmī (d. 898/1492) with the title Naṣīḥat'nāmah. 
</p>
                        <p>Not dated at end. 
</p>
                        <p>Neat nastaʿlīq-i khafī. 
</p>
                        <p>See IOL microfilm 1303. 
</p>
                     </note>
                     <title xml:lang="per-Latn-x-lc" key="work_21740">Kanz al-mulūk</title>
                     <title xml:lang="per" key="work_21740">كنز الملوك</title>
                  </msItem>
                  <msItem n="9" xml:id="Uk_Delhi_Persian_1183-item9">
                     <locus from="50v" to="51v">ff. 50v-51v</locus>
                     <textLang mainLang="per" otherLangs="ara">Persian and Arabic</textLang>
                     <note>
                        <p>Item i. 
</p>
                        <p>Brief extract from a Ṣūfī treatise comprised of moral precepts ascribed in a superscription to Farīd al-Dīn ʿAṭṭār (d. 657/1230). 
</p>
                        <p>Not dated at end. 
</p>
                        <p>Neat nastaʿlīq-i khafī. 
</p>
                        <p>See IOL microfilm 1303. 
</p>
                     </note>
                     <title xml:lang="per-Latn-x-lc" key="work_20152">Pand'nāmah </title>
                     <title xml:lang="per" key="work_20152">پند نامه</title>
                     <author>
                        <persName xml:lang="per-Latn-x-lc" key="person_120724759" type="supplied">Farīd al-Dīn ʿAṭṭār</persName>
                        <persName xml:lang="per" key="person_120724759" type="supplied">شيخ فريدالدين محمد عطار نيشابورى‏</persName>
                     </author>
                  </msItem>
                  <msItem n="10" xml:id="Uk_Delhi_Persian_1183-item10">
                     <locus from="51v" to="53r">ff. 51v-53r</locus>
                     <textLang mainLang="per" otherLangs="ara">Persian and Arabic</textLang>
                     <note>
                        <p>Item j. 
</p>
                        <p>Didactic treatise comprised of questions and answers on moral subjects supposedly asked by the Persian minister <persName key="person_14650184" role="ant">Buzurjmihr</persName> of the Greek philosopher <persName key="person_7524651" role="ant">Aristotle</persName>, the latter defined here as the master. The work does not mention an author, compiler, or chain of transmission. 

                        </p>
                        <p>Not dated at end. 
</p>
                        <p>Neat nastaʿlīq-i khafī. 
</p>
                        <p>See IOL microfilm 1303. 
</p>
                     </note>
                     <title xml:lang="per-Latn-x-lc" key="work_20107">Ẓafar'nāmah az Arisṭāṭālīs</title>
                     <title xml:lang="per" key="work_20107">ظفر نامه از ارسطاطاليس</title>
                  </msItem>
                  <msItem n="11" xml:id="Uk_Delhi_Persian_1183-item11">
                     <locus from="53r" to="54r">ff. 53r-54r</locus>
                     <textLang mainLang="per" otherLangs="ara">Persian and Arabic</textLang>
                     <note>
                        <p>Item k. 
</p>
                        <p>Untitled collection of religious anecdotes, with an account of Ṣūfī initiation, by an unnamed author. 
</p>
                        <p>Not dated at end. 
</p>
                        <p>Neat nastaʿlīq-i khafī.  
</p>
                        <p>See IOL microfilm 1303. 
</p>
                     </note>
                     <author />
                  </msItem>
                  <msItem n="12" xml:id="Uk_Delhi_Persian_1183-item12">
                     <locus from="54r" to="54v">ff. 54r-54v</locus>
                     <textLang mainLang="per" otherLangs="ara">Persian and Arabic</textLang>
                     <note>
                        <p>Item l. 
</p>
                        <p>Brief note on penance from the perspective of an initiated Ṣūfī quoting large portions of Arabic prayers. 
</p>
                        <p>Not dated at end. 
</p>
                        <p>Neat nastaʿlīq-i khafī. 
</p>
                        <p>See IOL microfilm 1303. 
</p>
                     </note>
                     <author />
                  </msItem>
                  <msItem n="13" xml:id="Uk_Delhi_Persian_1183-item13">
                     <locus from="54v" to="56r">ff. 54v-56r</locus>
                     <textLang mainLang="per" otherLangs="ara">Persian and Arabic</textLang>
                     <note>
                        <p>Item m. 
</p>
                        <p>Untitled Ṣūfī manual or dastūr al-ʿamal on discipline, daily obligations, ablutions, and prayers, with the author’s reminiscences, ascribed in a lengthy superscription to one <persName key="person_f7586" role="aut">Shaykh Ḥājjī Muḥammad</persName>. 

                        </p>
                        <p>Not dated at end. 
</p>
                        <p>Neat nastaʿlīq-i khafī. 
</p>
                        <p>See IOL microfilm 1304. 
</p>
                     </note>
                     <author>
                        <persName xml:lang="per-Latn-x-lc" type="supplied" key="person_f7586">Shaykh Ḥājjī Muḥammad</persName>
                        <persName xml:lang="per" type="supplied" key="person_f7586">شيخ حاجّى محمّد</persName>
                     </author>
                  </msItem>
                  <msItem n="14" xml:id="Uk_Delhi_Persian_1183-item14">
                     <locus from="56r" to="66v">ff. 56r-66v</locus>
<<<<<<< HEAD
                     <textLang mainLang="per" otherLangs="ara">Persian and Arabic</textLang>
                     <note>
                        <p>Item n. 
</p>
                        <p>Adapted Persian translation by Muḥammad ibn Shaykh Muḥammad al-Sabzavārī (an author with many sobriquets) apparently based on a treatise of mixed Arabic and Persian filled with divine revelations, talismanic amulets and magical charms, later subject to the commentary of the <persName key="person_f7185" role="ant">Imām Humām</persName> (<persName key="person_f7185" role="ant">Imām Mūsá al-Riz̤āʾ</persName>) and passed onto <persName key="person_f7057" role="ant">Aḥmad ibn Muḥammad ibn Ibrāhīm al-Tamīmī</persName>, author of the <title>Javāhir al-Qurʾān</title>. 

                        </p>
                        <p>The work consists of twelve chapters or bāb. 
</p>
                        <p>Not dated at end. 
</p>
                        <p>Neat nastaʿlīq-i khafī. Large excerpts of Arabic in naskh, occasionally overlined. 
</p>
                        <p>See IOL microfilm 1304. 
</p>
                     </note>
                     <title xml:lang="per-Latn-x-lc" key="work_7926">Tuḥfat al-gharāʾib</title>
                     <title xml:lang="per" key="work_7926">تحفة الغرائب</title>
                     <author>
                        <persName xml:lang="per-Latn-x-lc" key="person_f2754" type="supplied">Muḥammad ibn Shaykh Muḥammad al-Sabzavārī</persName>
                        <persName xml:lang="per" key="person_f2754" type="supplied">محمّد ابن شيخ محمّد السّبزوارى</persName>
                     </author>
                  </msItem>
                  <msItem n="15" xml:id="Uk_Delhi_Persian_1183-item15">
                     <locus from="66v" to="69v">ff. 66v-69v</locus>
                     <textLang mainLang="per" otherLangs="ara">Persian and Arabic</textLang>
                     <note>
                        <p>Item o. 
</p>
                        <p>Excerpt from the preface of a treatise of Ṣūfī devotions in refined prose and verse, by one <persName key="person_f7285" role="aut">Mīr Abū al-Qāsim ibn Shāh Mīrzā ibn Asad Allāh al-Ḥusaynī al-KSYVY (al-Kīsavī?)</persName>. Both title and author are mentioned only in a subscription at the end of the excerpt. 

                        </p>
                        <p>Not dated at end. 
</p>
                        <p>Neat nastaʿlīq-i khafī. 
</p>
                        <p>Water staining. 
</p>
                        <p>See IOL microfilm 1304. 
</p>
                     </note>
                     <title xml:lang="per-Latn-x-lc" key="work_21741">Riyāz̤ al-mutafakkirīn</title>
                     <title xml:lang="per" key="work_21741">رياض المتفكّرين</title>
                     <author>
                        <persName xml:lang="per-Latn-x-lc" type="supplied" key="person_f7285">Mīr Abū al-Qāsim ibn Shāh Mīrzā ibn Asad Allāh al-Ḥusaynī</persName>
                        <persName xml:lang="per" type="supplied" key="person_f7285">مير ابو القاسم ابن شاه ميرزا ابن اسد الله الحسينى</persName>
                     </author>
                  </msItem>
                  <msItem n="16" xml:id="Uk_Delhi_Persian_1183-item16">
                     <locus from="69v" to="80v">ff. 69v-80v</locus>
                     <textLang mainLang="per" otherLangs="ara">Persian and Arabic</textLang>
                     <note>
                        <p>Item p. 
</p>
                        <p>Untitled collection of eighteen Persian murāsalāt or letters ascribed to the great Qādirī Ṣūfī master, Shaykh ʿAbd al-Qādir Gīlānī (Jīlānī), <persName key="person_71359982" role="att">Muḥyī al-Dīn Abū Muḥammad ibn Abī Ṣāliḥ Zangīdūst</persName> (d. 561/1166). 

                        </p>
                        <p>The work is followed by several other works, including a collection of Ṣūfī anecdotes, the treatise <title>Risālah-'i murīdīyah</title>, followed by another collection of Ṣūfī comments. 

                        </p>
                        <p>Not dated at end. 
</p>
                        <p>Annotations in margins. 
</p>
                        <p>Neat nastaʿlīq-i khafī. 
</p>
                        <p>See IOL microfilm 1304. 
</p>
                     </note>
                     <author>
                        <persName xml:lang="per-Latn-x-lc" type="supplied" key="person_71359982">Shaykh ʿAbd al-Qādir Gīlānī</persName>
                        <persName xml:lang="per" type="supplied" key="person_71359982">شيخ عبد القادر گيلانى</persName>
                     </author>
                  </msItem>
                  <msItem n="17" xml:id="Uk_Delhi_Persian_1183-item17">
                     <locus from="81r" to="99r">ff. 81r-99r</locus>
                     <textLang mainLang="per" otherLangs="ara">Persian and Arabic</textLang>
                     <note>
                        <p>Item q. 
</p>
                        <p>Untitled commentary on the mystical rubāʿīyāt of <persName key="person_314814912" role="ant">Khvājah Muḥammad Bāqī Naqshbandī</persName> (d. 1012/1603-4) by an unnamed author. 

                        </p>
                        <p>Not dated at end. 
</p>
                        <p>Large and distinct scribal nastaʿlīq, with naskh for Arabic. 
</p>
                        <p>Annotations and supplementary rubrication in margins. 
</p>
                        <p>See IOL microfilm 1304. 
</p>
                     </note>
                  </msItem>
                  <msItem n="18" xml:id="Uk_Delhi_Persian_1183-item18">
                     <locus from="99v" to="107v">ff. 99v-107v</locus>
                     <textLang mainLang="per">Persian </textLang>
                     <note>
                        <p>Item r. 
</p>
                        <p>Untitled commentary on the mystical rubāʿīyāt of by an unnamed author. It is possible this work continues the contents of the previous work (item q), according <persName key="person_79056967" role="cataloguer">Arberry</persName>. 

                        </p>
                        <p>Dated colophon (f. 107v): completed by <persName key="person_f7159" role="scr">Ḥaqq al-Yaqīn</persName> for <persName key="person_f7223" role="pat">Khvājah Bahāʾū al-Dīn (sic, read Bahāʾ al-Dīn)</persName>, an afternoon (date not specified), in RY 1 of <persName key="person_45680638" role="oth">Emperor Muḥammad Shāh</persName>, (1131-2)/1719-20. 

                        </p>
                        <p>Large and distinct scribal nastaʿlīq, with naskh for Arabic. 
</p>
                        <p>Annotations in margins and end. 
</p>
                        <p>See IOL microfilm 1304. 
</p>
                     </note>
                  </msItem>
                  <msItem n="19" xml:id="Uk_Delhi_Persian_1183-item19">
                     <locus from="108v" to="112r">ff. 108v-112r</locus>
                     <textLang mainLang="per" otherLangs="ara">Persian and Arabic</textLang>
                     <note>
                        <p>Item s. 
</p>
                        <p>Untitled collection of correspondence on Ṣūfī matters by Khvājah Muʿīn al-Dīn Sijzī (d. 633/1236) addressed to Khvājah Quṭb al-Dīn Ūshī Dihlavī (d. 634/1237), assembled by an unnamed compiler. 
</p>
                        <p>Not dated at end. 
</p>
                        <p>Bold shikastah āmīz written irregularly at oblique angles. 
</p>
                        <p>See IOL microfilm 1305. 
</p>
                     </note>
                  </msItem>
                  <msItem n="20" xml:id="Uk_Delhi_Persian_1183-item20">
                     <locus from="112r" to="116r">ff. 112r-116r</locus>
                     <textLang mainLang="per" otherLangs="ara">Persian and Arabic</textLang>
                     <note>
                        <p>Item t. 
</p>
                        <p>Ṣūfī treatise commenting on the Islamic creed as recorded in the prayer Āmantu bi-Allāh, by the "Rāz-i Ilāhī," Shaykh Burhān al-Dīn ibn Kabīr Muḥammad Burhānpūrī (d. 1083/1672-3). 
</p>
                        <p>Not dated at end. 
</p>
                        <p>Bold shikastah āmīz written irregularly at oblique angles. 
</p>
                        <p>See IOL microfilm 1305. 
</p>
                     </note>
                     <title xml:lang="per-Latn-x-lc" key="work_21742">Sharḥ-i Āmantu bi-Allāh</title>
                     <title xml:lang="per" key="work_21742">شرح آمنت بالله </title>
                     <author>
                        <persName xml:lang="per-Latn-x-lc" type="alternative" key="person_305037808">Shaykh Burhān al-Dīn ibn Kabīr Muḥammad Burhānpūrī</persName>
                        <persName xml:lang="per" type="alternative" key="person_305037808">شيخ برهان الدّين برهانپورى</persName>
                     </author>
                  </msItem>
                  <msItem n="21" xml:id="Uk_Delhi_Persian_1183-item21">
                     <locus from="116r" to="124v">ff. 116r-124v</locus>
                     <textLang mainLang="per" otherLangs="ara">Persian and Arabic</textLang>
                     <note>
                        <p>Item u. 
</p>
                        <p>Treatise comprised of Ṣūfī anecdotes arranged into seven universes or ʿavālim with seven corresponding sections or bāb, by a certain Shāh Murtaz̤á, descended from <persName key="person_f7550" role="oth">Shāh Ḥamzah</persName> and <persName key="person_f7549" role="oth">Shāh Ḥāfiẓ</persName>, who describes himself as a devotee of the Chishtī Ṣūfī, <persName key="person_f7548" role="oth">Shāh Burhān al-Dīn ibn Shāh Mīrānjī Shams al-ʿUshshāq</persName>. 

                        </p>
                        <p>Not dated at end. 
</p>
                        <p>Bold shikastah āmīz written irregularly at oblique angles. 
</p>
                        <p>See IOL microfilm 1305. 
</p>
                     </note>
                     <title xml:lang="per-Latn-x-lc" key="work_21743">Kashf al-ʿavāmm</title>
                     <title xml:lang="per" key="work_21743">كشف العوامّ</title>
                     <author>
                        <persName xml:lang="per-Latn-x-lc" key="person_f7559" type="supplied">Shāh Murtaz̤á</persName>
                        <persName xml:lang="per" key="person_f7559" type="supplied">شاه مرتضىٰ</persName>
                     </author>
                  </msItem>
                  <msItem n="22" xml:id="Uk_Delhi_Persian_1183-item22">
                     <locus from="125r" to="157r">ff. 125r-157r</locus>
                     <textLang mainLang="per" otherLangs="ara">Persian and Arabic</textLang>
                     <note>
                        <p>Item v. 
</p>
                        <p>Treatise compiling esoteric Ṣūfī prayers, aphorisms, anecdotes, selected quotations from the <title>Qurʾān</title> and <title>Ḥadīs̲</title>, as well as poems by one ʿAbd al-Jalīl, who according to <persName key="person_79056967" role="cataloguer">Arberry</persName> may be the same as <persName key="person_19217849" role="att">ʿAbd al-Jalīl Bilgrāmī</persName> (d. 138/1726). 

                        </p>
                        <p>Colophon not dated (f. 157r): completed by (stylised monogram) <persName key="person_f7082" role="scr">Bābā Kishan</persName> (?). 

                        </p>
                        <p>old shikastah āmīz written irregularly at oblique angles. 
</p>
                        <p>See IOL microfilm 1305. 
</p>
                     </note>
                     <title xml:lang="per-Latn-x-lc" key="work_21744">Asrārīyah</title>
                     <title xml:lang="per" key="work_21744">اسراريّه</title>
                     <author>
                        <persName xml:lang="per-Latn-x-lc" type="supplied" key="person_f7015">ʿAbd al-Jalīl</persName>
                        <persName xml:lang="per" type="supplied" key="person_f7015">عبد الجليل</persName>
                     </author>
                  </msItem>
                  <msItem n="23" xml:id="Uk_Delhi_Persian_1183-item23">
                     <locus from="158v" to="181r">ff. 158v-181r</locus>
                     <textLang mainLang="per" otherLangs="ara">Persian and Arabic</textLang>
                     <note>
                        <p>Item w. 
</p>
                        <p>Ṣūfī treatise containing a number of early Urdu verses and quotations by a certain ʿUbayd Allāh ibn Muḥammad Muʾmin, who gives the name of his murshid or spiritual leader, <persName key="person_f7224" role="oth">Khvājah Faz̤l Allāh</persName>, tracing the spiritual lineage to <persName key="person_f7551" role="oth">Shāh Ḥusayn</persName> and <persName key="person_f7553" role="ant oth">Shāh ʿInāyat Allāh</persName>, whose Urdu verses are often quoted. 

                        </p>
                        <p>The work consists of five sections termed faṣl. 
</p>
                        <p>Dated colophon (f. 181r): completed 1061/1651. 
</p>
                        <p>Tight Indian taʿlīq. 
</p>
                        <p>Annotations in margins. 
</p>
                        <p>Arabic prayer in awkward naskh added on folio 181v. 
</p>
                        <p>See IOL microfilm 1305. 
</p>
                     </note>
                     <title xml:lang="per-Latn-x-lc" key="work_21745">Durr al-maʿānī</title>
                     <title xml:lang="per" key="work_21745">درّ المعانى</title>
                     <author>
                        <persName xml:lang="per-Latn-x-lc" type="supplied" key="person_f7633">ʿUbayd Allāh ibn Muḥammad Muʾmin</persName>
                        <persName xml:lang="per" type="supplied" key="person_f7633">عبيد الله ابن محمّد موٴمن</persName>
                     </author>
                  </msItem>
                  <msItem n="24" xml:id="Uk_Delhi_Persian_1183-item24">
                     <locus from="182r" to="183v">ff. 182r-183v</locus>
                     <textLang mainLang="per" otherLangs="ara">Persian and Arabic</textLang>
                     <note>
                        <p>Item x. 
</p>
                        <p>Fragment from an untitled description of a visit to <placeName>Makkah</placeName>, largely in Arabic mixed with Persian poetry, by Muḥammad Shaykh Ibrāhīm al-ʿĀmilī. 

                        </p>
                        <p>Not dated at end. 
</p>
                        <p>Awkward nastaʿlīq. 
</p>
                        <p>Gauze overlay. 
</p>
                        <p>See IOL microfilm 1305. 
</p>
                     </note>
                     <author>
                        <persName key="person_f7404" type="supplied" xml:lang="per-Latn-x-lc">Muḥammad Shaykh Ibrāhīm al-ʿĀmilī</persName>
                        <persName key="person_f7404" type="supplied" xml:lang="per">محمّد شيخ ابراهيم العاملى</persName>
                     </author>
                  </msItem>
                  <msItem n="25" xml:id="Uk_Delhi_Persian_1183-item25">
                     <locus from="184r" to="204v">ff. 184r-204v</locus>
                     <textLang mainLang="per">Persian </textLang>
                     <note>
                        <p>Item y. 
</p>
                        <p>Untitled Persian translation of an unidentified commentary on the <title>Munājāt</title> or private utterances and prayers ascribed to <persName key="person_34436377" role="ant">Imām and Caliph ʿAlī</persName>, by one Sayyid Raḥmat Allāh ibn Shāh ʿAzīz Allāh. 

                        </p>
                        <p>Colophon (f. 204v): completed 25 Ramaz̤ān (year not mentioned). 
</p>
                        <p>Rough shikastah āmīz hand for passages of Persian, with clumsy naskh for Arabic and a small, squat shikastah āmīz hand for subscript Persian translations, moving to a more disciplined and even nastaʿlīq hand after folio 200. 
</p>
                        <p>See IOL microfilm 1305. 
</p>
                     </note>
                     <title xml:lang="per-Latn-x-lc" key="work_21746">Sharḥ-i munājāt</title>
                     <title xml:lang="per" key="work_21746">شرح مناجات</title>
                     <author>
                        <persName type="supplied" key="person_f7540" xml:lang="per-Latn-x-lc">Sayyid Raḥmat Allāh ibn Shāh ʿAzīz Allāh</persName>
                        <persName type="supplied" key="person_f7540" xml:lang="per">سيّد رحمت الله ابن شاه عزيز الله</persName>
                     </author>
                  </msItem>
                  <msItem n="26" xml:id="Uk_Delhi_Persian_1183-item26">
                     <locus from="205r" to="209v">ff. 205r-209v</locus>
                     <textLang mainLang="per" otherLangs="ara">Persian and Arabic</textLang>
                     <note>
                        <p>Item z. 
</p>
                        <p>Ṣūfī treatise on divine unity by an unnamed author. 
</p>
                        <p>The work consists of two discourses or maqālah. 
</p>
                        <p>Not dated at end. 
</p>
                        <p>Rough shikastah āmīz hand. 
</p>
                        <p>See IOL microfilm 1305. 
</p>
                     </note>
                     <title xml:lang="per-Latn-x-lc" key="work_21747">Kashf al-tawḥīd</title>
                     <title xml:lang="per" key="work_21747">كشف التّوحيد</title>
                  </msItem>
                  <msItem n="27" xml:id="Uk_Delhi_Persian_1183-item27">
                     <locus from="210r" to="210v">ff. 210r-210v</locus>
                     <textLang mainLang="per">Persian </textLang>
                     <note>
                        <p>Item aa. 
</p>
                        <p>Bī sar'nāmah mas̲navī by the eminent Ṣūfī poet and thinker, Farīd al-Dīn ʿAṭṭār Nayshāpūrī (d. 627/1230).
</p>
                        <p>Not dated at end. 
</p>
                        <p>Small but awkward nastaʿlīq hand, arranged into multiple alternating diagonal and vertical columns. 
</p>
                        <p>See IOL microfilm 1305. 
</p>
                     </note>
                     <title xml:lang="per-Latn-x-lc" key="work_21748">Bī sar'nāmah</title>
                     <title xml:lang="per" key="work_21748">بى سر نامه</title>
                     <author>
                        <persName xml:lang="per-Latn-x-lc" type="supplied" key="person_120724759">ʿAṭṭār</persName>
                        <persName xml:lang="per" type="supplied" key="person_120724759">عطّار</persName>
                     </author>
                  </msItem>
                  <msItem n="28" xml:id="Uk_Delhi_Persian_1183-item28">
                     <locus from="211v" to="235v">ff. 211v-235v</locus>
                     <textLang mainLang="per" otherLangs="ara">Persian and Arabic</textLang>
                     <note>
                        <p>Item bb. 
</p>
                        <p>Untitled Persian paraphrase based on an Arabic commentary on a Shaṭṭārīyah Ṣūfī treatise of <persName key="person_103630065" role="ant">Aḥmad ibn ʿUmar al-Khīvaqī, known as Abū al-Janāb Najm al-Dīn Kubrá</persName> (d. 618/1221), by an unnamed translator. 

                        </p>
                        <p>Dated colophon (f. 235v): completed 8 Shavvāl in RY 5 (in raqm) of <persName key="person_45680638" role="oth">Emperor Muḥammad Shāh</persName>, 1140/18 May 1728. 

                        </p>
                        <p>Awkward scribal nastaʿlīq hand with bold naskh for Arabic passages. </p>
                        <p>Concluding passages have been crammed into the lower margin, along with the dated colophon. 
</p>
                        <p>See IOL microfilm 1305. 
</p>
                     </note>
                     <author />
                  </msItem>
                  <msItem n="29" xml:id="Uk_Delhi_Persian_1183-item29">
                     <locus from="236v" to="266v">ff. 236v-266v</locus>
                     <textLang mainLang="per" otherLangs="ara">Persian and Arabic</textLang>
                     <note>
                        <p>Item cc. 
</p>
                        <p>Untitled collection of forty brief letters on mystical doctrine and practice by the seventeenth-century Sunnī saint, ʿAbd al-Jalīl Lakhnavī Ṣiddīqī. One of the letters is addressed to the contemporary Naqshbandī saint, Aḥmad Fārūqī Sihrindī (d. 1034/1624). 
</p>
                        <p>Not dated at end.
</p>
                        <p>Scribal nastaʿlīq hand. 
</p>
                        <p>See IOL microfilm 1305. 
</p>
                     </note>
                     <author>
                        <persName xml:lang="per-Latn-x-lc" key="person_f7016">ʿAbd al-Jalīl Lakhnavī</persName>
                        <persName xml:lang="per" key="person_f7016">عبد الجليل لكهنوى</persName>
                     </author>
=======
                     <author key="person_f2754">
                        <persName xml:lang="fa-Latn-x-lc" type="supplied">Muḥammad ibn Shaykh Muḥammad Sabzavārī</persName>
                        <persName xml:lang="fa-Latn-x-lc" type="alt">Sarfarāzī</persName>
                        <persName xml:lang="fa-Latn-x-lc" type="alt">Ïadrī</persName>
                        <persName xml:lang="fa-Latn-x-lc" type="alt">Haravī</persName>
                        <persName xml:lang="fa">محمد بن شیخ محمد سبزواری</persName>
                     </author>
                     <title xml:lang="fa-Latn-x-lc" key="work_7926">Tuḥfat al-gharāʼib</title>
                     <title xml:lang="fa" key="work_7926">تحفة الغرائب</title>
                     <incipit xml:lang="fa" />
                     <explicit xml:lang="fa" />
                     <note>A compilation of Qurʼānic passages with talismanic and magical virtues, together with instructions for their use</note>
                     <note>This work is dated <date calendar="#Hijri-qamari" when="1684">22 Jum II 1095</date>, the date of <ref type="no" target="Uk">Delhi Persian 1183b (British Library).</ref> (<locus n="11r">f 11r</locus>)
                     </note>
                     <listBibl>
                        <bibl>For a more detailed description see Persian III, .</bibl>
                     </listBibl>
                     <textLang mainLang="fa" otherLangs="ar">Persian and Arabic</textLang>
                     <note>
                  </note>
>>>>>>> 55efc24e
                  </msItem>
               </msContents>
               <physDesc>
                  <objectDesc form="codex">
                     <supportDesc material="chart">
                        <extent>266 ff.<dimensions type="leaf" unit="mm">
                              <height>203</height>
                              <width>140</width>
                           </dimensions>
                           <dimensions type="written" unit="mm">
										
										
									</dimensions>
                        </extent>
                     </supportDesc>
                  </objectDesc>
                  <handDesc>
<<<<<<< HEAD
                     <handNote script="Arabic" scope="major" />
                  </handDesc>
=======
                     <handNote scope="major" script="nasta_liq_naskh" xml:id="hand_work_14">Nastaʻlīq, Arabic in naskh, headings and overlining in red <p>Copyist: <persName xml:lang="fa-Latn-x-lc" type="supplied" key="person_f3847" role="scr" change="#role-assignment">Shaykh (?) Muḥibb Allāh, <foreign xml:lang="fa">شیخ محب الله</foreign>
                           </persName> (<locus n="40v">f. 40v</locus>)
                        </p>
                     </handNote>
                  </handDesc>
                  <decoDesc>
                     <decoNote type="unwan" />
                  </decoDesc>
                  <bindingDesc>
                     <p>20th century half leather red European binding</p>
                  </bindingDesc>
>>>>>>> 55efc24e
               </physDesc>
               <history>
                  <origin calendar="#Hijri-qamari" notBefore="1651" notAfter="1728-05-18" when-custom="1061-8 Shavvāl 1140">
                     <origDate calendar="#Hijri-qamari" notBefore="1651" notAfter="1728-05-18">1061-8 Shavvāl 1140 (1651 - 18 May 1728)</origDate>
 Jahangirnagar, Dhaka <origPlace>India, Bangladesh</origPlace>
                  </origin>
               </history>
               <additional>
                  <adminInfo>
                     <recordHist>
                        <source>Based on unpublished description in Catalogue of Persian Manuscripts in the India Office Library, vol. 3. Available on British Library Digitised Manuscripts, manuscript number: <ref target="http://www.bl.uk/manuscripts/Viewer.aspx?ref=mss_eur_e207!4_f048r">MSS Eur E207/4_f048r</ref>
                        </source>
                     </recordHist>
                     <availability status="restricted">
                        <p>Entry to read in the Library is permitted only on presentation of a valid reader's card for admissions procedures contact <ref target="http://www.bl.uk/reshelp/inrrooms/stp/register/stpregister.html/">British Library, Registering for a Reader Pass</ref>. Contact <email>apac-enquiries@bl.uk</email> for further information on the availability of this manuscript. For information on catalogues and ordering manuscripts see <ref target="https://www.bl.uk/help/find-persian-manuscripts">Finding and ordering Persian manuscripts in the British Library</ref>.
                        </p>
                     </availability>
                  </adminInfo>
                  <listBibl>
                     <bibl>
                        <ref target="http://www.bl.uk/manuscripts/Viewer.aspx?ref=mss_eur_e207!4_f048r">MSS Eur E207/4_f048r</ref>
                     </bibl>
                  </listBibl>
               </additional>
            </msDesc>
         </sourceDesc>
      </fileDesc>
      <encodingDesc>
         <classDecl>
            <taxonomy xml:id="LCSH">
               <bibl>
                  <ref target="http://id.loc.gov/authorities/about.html#lcsh">Library of Congress Subject Headings</ref>
               </bibl>
            </taxonomy>
         </classDecl>
      </encodingDesc>
      <profileDesc>
         <textClass>
            <keywords scheme="#LCSH">
               <list>
                  <item>
                     <term key="subject_sh2006003807" target="http://lccn.loc.gov/sh2006003807#concept">Sufi literature, Persian</term>
                  </item>
                  <item>
                     <term key="subject_sh2008112367" target="http://lccn.loc.gov/sh2008112367#concept">Sufism--Early works to 1800</term>
                  </item>
               </list>
            </keywords>
         </textClass>
      </profileDesc>
      <revisionDesc>
         <change when="2022-04-21">
            <persName>Julian Cook</persName>
              850 BL Persian mss prepared for initial publication in FIHRIST (plus 18 replacements)
<<<<<<< HEAD
            
=======
         </change>
         <change when="2020-07-06" xml:id="role-assignment">
            <persName>Julian Cook</persName> Assigned role(s) to every person having an id (Fihrist data cleanup project).
		
         </change>
         <change when="2018-06-08">
            <persName>Andrew Morrison</persName> Updated key attributes using <ref target="https://github.com/bodleian/fihrist-mss/tree/master/processing/conversion_scripts/update-keys.xsl">update-keys.xsl</ref>
         </change>
         <change when="2018-03-15" xml:id="add-summary">
            <persName>Andrew Morrison</persName> Added summary using <ref target="https://github.com/bodleian/fihrist-mss/tree/master/processing/conversion_scripts/add-summaries.xsl">add-summaries.xsl</ref>
         </change>
         <change when="2017-11-07">
            <persName>James Cummings</persName> Up-converted the markup using <ref target="https://github.com/bodleian/fihrist-mss/tree/master/processing/convertFihrist2Bodley.xsl">https://github.com/bodleian/fihrist-mss/tree/master/processing/convertFihrist2Bodley.xsl</ref>
>>>>>>> 55efc24e
         </change>
         <change when="2016-10-31">
            <persName key="person_f7748" role="cataloguer">Sāqib Bāburī</persName>
         </change>
      </revisionDesc>
   </teiHeader>
   <text>
      <body>
         <p>
<<<<<<< HEAD
            <!-- Body paragraph provided for validation and future transcription -->
=======
            <!--Body paragraph provided for validation and future transcription-->
>>>>>>> 55efc24e
         </p>
      </body>
   </text>
</TEI><|MERGE_RESOLUTION|>--- conflicted
+++ resolved
@@ -301,7 +301,6 @@
                   </msItem>
                   <msItem n="14" xml:id="Uk_Delhi_Persian_1183-item14">
                      <locus from="56r" to="66v">ff. 56r-66v</locus>
-<<<<<<< HEAD
                      <textLang mainLang="per" otherLangs="ara">Persian and Arabic</textLang>
                      <note>
                         <p>Item n. 
@@ -656,28 +655,7 @@
                         <persName xml:lang="per-Latn-x-lc" key="person_f7016">ʿAbd al-Jalīl Lakhnavī</persName>
                         <persName xml:lang="per" key="person_f7016">عبد الجليل لكهنوى</persName>
                      </author>
-=======
-                     <author key="person_f2754">
-                        <persName xml:lang="fa-Latn-x-lc" type="supplied">Muḥammad ibn Shaykh Muḥammad Sabzavārī</persName>
-                        <persName xml:lang="fa-Latn-x-lc" type="alt">Sarfarāzī</persName>
-                        <persName xml:lang="fa-Latn-x-lc" type="alt">Ïadrī</persName>
-                        <persName xml:lang="fa-Latn-x-lc" type="alt">Haravī</persName>
-                        <persName xml:lang="fa">محمد بن شیخ محمد سبزواری</persName>
-                     </author>
-                     <title xml:lang="fa-Latn-x-lc" key="work_7926">Tuḥfat al-gharāʼib</title>
-                     <title xml:lang="fa" key="work_7926">تحفة الغرائب</title>
-                     <incipit xml:lang="fa" />
-                     <explicit xml:lang="fa" />
-                     <note>A compilation of Qurʼānic passages with talismanic and magical virtues, together with instructions for their use</note>
-                     <note>This work is dated <date calendar="#Hijri-qamari" when="1684">22 Jum II 1095</date>, the date of <ref type="no" target="Uk">Delhi Persian 1183b (British Library).</ref> (<locus n="11r">f 11r</locus>)
-                     </note>
-                     <listBibl>
-                        <bibl>For a more detailed description see Persian III, .</bibl>
-                     </listBibl>
-                     <textLang mainLang="fa" otherLangs="ar">Persian and Arabic</textLang>
-                     <note>
-                  </note>
->>>>>>> 55efc24e
+
                   </msItem>
                </msContents>
                <physDesc>
@@ -695,22 +673,8 @@
                      </supportDesc>
                   </objectDesc>
                   <handDesc>
-<<<<<<< HEAD
                      <handNote script="Arabic" scope="major" />
                   </handDesc>
-=======
-                     <handNote scope="major" script="nasta_liq_naskh" xml:id="hand_work_14">Nastaʻlīq, Arabic in naskh, headings and overlining in red <p>Copyist: <persName xml:lang="fa-Latn-x-lc" type="supplied" key="person_f3847" role="scr" change="#role-assignment">Shaykh (?) Muḥibb Allāh, <foreign xml:lang="fa">شیخ محب الله</foreign>
-                           </persName> (<locus n="40v">f. 40v</locus>)
-                        </p>
-                     </handNote>
-                  </handDesc>
-                  <decoDesc>
-                     <decoNote type="unwan" />
-                  </decoDesc>
-                  <bindingDesc>
-                     <p>20th century half leather red European binding</p>
-                  </bindingDesc>
->>>>>>> 55efc24e
                </physDesc>
                <history>
                   <origin calendar="#Hijri-qamari" notBefore="1651" notAfter="1728-05-18" when-custom="1061-8 Shavvāl 1140">
@@ -765,23 +729,7 @@
          <change when="2022-04-21">
             <persName>Julian Cook</persName>
               850 BL Persian mss prepared for initial publication in FIHRIST (plus 18 replacements)
-<<<<<<< HEAD
             
-=======
-         </change>
-         <change when="2020-07-06" xml:id="role-assignment">
-            <persName>Julian Cook</persName> Assigned role(s) to every person having an id (Fihrist data cleanup project).
-		
-         </change>
-         <change when="2018-06-08">
-            <persName>Andrew Morrison</persName> Updated key attributes using <ref target="https://github.com/bodleian/fihrist-mss/tree/master/processing/conversion_scripts/update-keys.xsl">update-keys.xsl</ref>
-         </change>
-         <change when="2018-03-15" xml:id="add-summary">
-            <persName>Andrew Morrison</persName> Added summary using <ref target="https://github.com/bodleian/fihrist-mss/tree/master/processing/conversion_scripts/add-summaries.xsl">add-summaries.xsl</ref>
-         </change>
-         <change when="2017-11-07">
-            <persName>James Cummings</persName> Up-converted the markup using <ref target="https://github.com/bodleian/fihrist-mss/tree/master/processing/convertFihrist2Bodley.xsl">https://github.com/bodleian/fihrist-mss/tree/master/processing/convertFihrist2Bodley.xsl</ref>
->>>>>>> 55efc24e
          </change>
          <change when="2016-10-31">
             <persName key="person_f7748" role="cataloguer">Sāqib Bāburī</persName>
@@ -791,11 +739,7 @@
    <text>
       <body>
          <p>
-<<<<<<< HEAD
             <!-- Body paragraph provided for validation and future transcription -->
-=======
-            <!--Body paragraph provided for validation and future transcription-->
->>>>>>> 55efc24e
          </p>
       </body>
    </text>
