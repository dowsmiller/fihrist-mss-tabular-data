<?xml version="1.0" encoding="utf-8"?>
<?xml-model href="https://raw.githubusercontent.com/msdesc/consolidated-tei-schema/master/msdesc.rng" type="application/xml" schematypens="http://relaxng.org/ns/structure/1.0"?>
<?xml-model href="https://raw.githubusercontent.com/msdesc/consolidated-tei-schema/master/msdesc.rng" type="application/xml" schematypens="http://purl.oclc.org/dsdl/schematron"?>
<TEI xmlns="http://www.tei-c.org/ns/1.0" xml:id="manuscript_3174">
   <teiHeader>
      <fileDesc>
         <titleStmt>
            <title>Delhi Persian 1183 a-cc</title>
            <funder>BL</funder>
            <principal>Ursula Sims-Williams</principal>
         </titleStmt>
         <publicationStmt>
            <publisher>British Library</publisher>
            <date calendar="#Gregorian">2022-04-21</date>
            <pubPlace>
               <address>
                  <addrLine>Asian and African Studies</addrLine>
                  <addrLine>British Library</addrLine>
                  <street>96 Euston Road</street>
                  <settlement>London</settlement>
                  <postCode>NW1 2DB</postCode>
                  <addrLine>
                     <ref target="http://www.bl.uk">British Library</ref>
                  </addrLine>
                  <addrLine>
                     <email>apac-enquiries@bl.uk</email>
                  </addrLine>
               </address>
            </pubPlace>
            <idno>BL</idno>
            <idno type="msID">Uk_Delhi_Persian_1183</idno>
            <idno type="catalogue">Fihrist</idno>
         </publicationStmt>
         <sourceDesc>
            <msDesc xml:id="Uk_Delhi_Persian_1183" xml:lang="en">
               <msIdentifier>
                  <country>United Kingdom</country>
                  <settlement>London</settlement>
                  <institution>British Library</institution>
                  <repository>St. Pancras</repository>
                  <collection>Oriental Manuscripts, Delhi Persian</collection>
                  <idno>Delhi Persian 1183 a-cc</idno>
               </msIdentifier>
               <head>Miscellaneous works on Sufism, 29 works (a-cc)</head>
               <msContents class="http://lccn.loc.gov/sh2008112367 http://lccn.loc.gov/sh2006003807">
                  <summary>Collection of miscellaneous Persian and Arabic works on Sufism, comprised of twenty-nine heterogeneous items from differing sources. Defective at beginning and lacunae in later portions. Items a-p originate from a single volume, characterised by the same nastaʿlīq hand with minor variations, also using naskh. Volume not dated; individual items dated (items b, f, r, w, and bb), ranging 1061-8 Shavvāl 1140/1651-18 May 1728. Neat to awkward scribal nastaʿlīq, naskh, and shikastah āmīz hands. Stamped foliation and discontinuous earlier Persian foliation in parts. Lacks original binding. Original text cropped, cut and remounted with new margins in gutter. Folios subsequently rebound in IOL red half leather binding, stamp dated 21 Oct 1935. Folios damaged by wormholes, gauze net overlay in parts, later repairs, cropped margins, and occasional stains. Labels from the earlier wrapper remounted at beginning. Owner’s seals. Condition moderately fragile. IOL microfilms detailed below. </summary>
                  <msItem n="1" xml:id="Uk_Delhi_Persian_1183-item1">
                     <locus from="1r" to="8r">ff. 1r-8r</locus>
                     <note>
                        <p>Item a. </p>
                        <p>Large fragment from a selected portion of a treatise on aspects of Sufism, focusing on gnosis of the self and divine, by an unnamed author. 
</p>
                        <p>Defective at beginning. 
</p>
                        <p>Lacunae between folios 2-3 and 5-6. 
</p>
                        <p>Although divided into seven sections termed bāb, only two bāb are here present. 
</p>
                        <p>Colophon not dated (f. 8r): completed in the baldah (city) of <placeName>Jahāngīrnagar</placeName> (diacritics omitted). 

                        </p>
                        <p>Neat nastaʿlīq-i khafī. 
</p>
                        <p>See IOL microfilm 1302. 
</p>
                     </note>
                     <textLang mainLang="per" otherLangs="ara">Persian &amp; Arabic</textLang>
                     <title xml:lang="per-Latn-x-lc" key="work_1767">Mirʾāt al-muḥaqqiqīn</title>
                     <title xml:lang="per" key="work_1767">مرآة المحقّقين</title>
                  </msItem>
                  <msItem n="2" xml:id="Uk_Delhi_Persian_1183-item2">
                     <locus from="8r" to="11r">ff. 8r-11r</locus>
                     <author>
                        <persName xml:lang="per-Latn-x-lc" type="supplied" key="person_90062645">Hamadhānī, ʿAlī ibn Muḥammad, 1314-1385</persName>
                        <persName xml:lang="per" type="supplied" key="person_90062645">سيّد على همدانى</persName>
                     </author>
                     <title xml:lang="per-Latn-x-lc" key="work_21738">Dah qāʿidah</title>
                     <title xml:lang="per" key="work_21738">ده قائده</title>
                     <note>
                        <p>Item b. </p>
                        <p>Treatise setting out ten virtues in the life of a Ṣūfī by the Kubrāvī Ṣūfī, poet and scholar, <persName key="person_90062645" role="aut">Sayyid ʿAlī ibn Shihāb al-Dīn al-Hamadānī</persName>, known as <persName key="person_90062645" role="aut">Amīr al-Kabīr</persName> (d. 786/1385). According to Levy, the work maybe a translation of a similar Arabic treatise, <title>al-Uṣūl al-ʿasharat al-Najmīyah</title>, by <persName key="person_103630065" role="ant">Najm al-Dīn Kubrá</persName>. 

                        </p>
                        <p>Dated colophon (f. 11r): completed on Friday, 22 Jumādá al-S̲ānī 1095/6 June 1684. Space for the regnal year has been left blank. 
</p>
                        <p>Neat nastaʿlīq-i khafī. 
</p>
                        <p>See IOL microfilm 1302. </p>
                     </note>
                     <textLang mainLang="per" otherLangs="ara">Persian and Arabic</textLang>
                  </msItem>
                  <msItem n="3" xml:id="Uk_Delhi_Persian_1183-item3">
                     <locus from="11r" to="16v">ff. 11r-16v</locus>
                     <note>
                        <p>Item c. </p>
                        <p>Discursive homiletic treatise instructing aspirant Ṣūfīs to observe piety by the Kubrāvī Ṣūfī, poet and scholar, Sayyid ʿAlī ibn Shihāb al-Dīn al-Hamadānī, known as Amīr al-Kabīr (d. 786/1385). 
</p>
                        <p>Not dated at end. 
</p>
                        <p>Neat nastaʿlīq-i khafī. 
</p>
                        <p>See IOL microfilm 1302. 
</p>
                     </note>
                     <textLang mainLang="per" otherLangs="ara">Persian and Arabic</textLang>
                     <author>
                        <persName xml:lang="per-Latn-x-lc" key="person_90062645" type="supplied">Hamadhānī, ʿAlī ibn Muḥammad, 1314-1385</persName>
                        <persName xml:lang="per" key="person_90062645" type="supplied">سيّد على همدانى</persName>
                     </author>
                     <title xml:lang="per-Latn-x-lc" key="work_21739">Risālah-'i darvīshīyah</title>
                     <title xml:lang="per" key="work_21739">رسالهٴ درويشيّه</title>
                  </msItem>
                  <msItem n="4" xml:id="Uk_Delhi_Persian_1183-item4">
                     <locus from="16v" to="25r">ff. 16v-25r</locus>
                     <textLang mainLang="per" otherLangs="ara">Persian &amp; Arabic</textLang>
                     <note>
                        <p>Item d. </p>
                        <p>Untitled dissertation advocating moral conduct among aspirant Ṣūfīs by an author whose name is not indicated within the work. However, a later note ascribes the work to a certain <persName key="person_f7084" role="att">Badr al-Dīn Balkhī RRVMY (Rūmī?)</persName>. 

                        </p>
                        <p>Not dated at end. 
</p>
                        <p>See IOL microfilm 1302. 
</p>
                     </note>
                  </msItem>
                  <msItem n="5" xml:id="Uk_Delhi_Persian_1183-item5">
                     <locus from="25r" to="29v">ff. 25r-29v</locus>
                     <textLang mainLang="per">Persian </textLang>
                     <note>
                        <p>Item e. </p>
                        <p>Rare treatise on the tenets of the Naqshbandi school of Sufism by <persName key="person_84349020" role="aut">Sayyid Naṣīr al-Dīn ʿUbayd Allāh Aḥrār Ghijduvānī, known as Khvājah Aḥrār (d. 895/1490)</persName>, conventionally thought to be lost, and later translated into Chaghatay Turkic by the Timurid or Mughal ruler, <persName key="person_97090468" role="trl">Emperor Ẓahīr al-Dīn Muḥammad Bābur</persName> (d. 937/1530). 

                        </p>
                        <p>The work was written at the request of the author’s father, hence the title. 
</p>
                        <p>Not dated at end. 
Neat nastaʿlīq-i khafī. 
See IOL microfilm 1302. 
</p>
                     </note>
                     <title xml:lang="per-Latn-x-lc" key="work_11389">Risālat vālidīyah</title>
                     <title xml:lang="per" key="work_11389">رسالة والديّه</title>
                     <author>
                        <persName xml:lang="per-Latn-x-lc" type="supplied" key="person_485149294387580522619">Aḥrār, ʿUbayd Allāh ibn Maḥmūd, 1403 or 1404-1489 or 1490</persName>
                        <persName xml:lang="per" type="supplied" key="person_485149294387580522619">خواجه احرار</persName>
                     </author>
                  </msItem>
                  <msItem n="6" xml:id="Uk_Delhi_Persian_1183-item6">
                     <locus from="29v" to="40v">ff. 29v-40v</locus>
                     <textLang mainLang="per" otherLangs="ara">Persian and Arabic</textLang>
                     <note>
                        <p>Item f. 
</p>
                        <p>Treatise collecting the teachings and thoughts of the saint and founder of the Naqshbandī Ṣūfī order, <persName key="person_6835087" role="ant">Bahāʾ al-Dīn Muḥammad Bukhārī the Naqshband</persName> (d. 791/1388), compiled by his disciple, the theologian and author of a tafsīr of the <title>Qurʾān</title>, Yaʿqūb ibn ʿUs̲mān ibn Maḥmūd Ghaznavī Charkhī (d. 838/1434-5). 

                        </p>
                        <p>Dated colophon (f. 40v): completed by <persName key="person_f7600" role="scr">Shaykh Rajab Allāh</persName> (?) in RY 27 [of <persName key="person_6178410" role="oth">Emperor ʿĀlamgīr I</persName>], 1[0]93/1682. 

                        </p>
                        <p>Neat nastaʿlīq-i khafī. 
</p>
                        <p>See IOL microfilm 1302. 
</p>
                     </note>
                     <title xml:lang="per-Latn-x-lc" key="work_21749">Risālah-'i unsīyah</title>
                     <title xml:lang="per" key="work_21749">رسالهٴ انسيّه</title>
                     <author>
                        <persName xml:lang="per-Latn-x-lc" key="person_11716360" type="supplied">Yaʿqūb ibn ʿUs̲mān ibn Maḥmūd Ghaznavī Charkhī (d. 838/1434-5)</persName>
                        <persName xml:lang="per" key="person_11716360" type="supplied">يعقوب چرخى</persName>
                     </author>
                  </msItem>
                  <msItem n="7" xml:id="Uk_Delhi_Persian_1183-item7">
                     <locus from="40v" to="49r">ff. 40v-49r</locus>
                     <textLang mainLang="per">Persian </textLang>
                     <note>
                        <p>Item g. 
</p>
                        <p>Untitled treatise comprising dicta attributed to some of the Ṣūfī teachers, collected by an unnamed author. 
</p>
                        <p>Not dated at end. 
</p>
                        <p>Neat nastaʿlīq-i khafī. 
</p>
                        <p>See IOL microfilm 1303. </p>
                     </note>
                  </msItem>
                  <msItem n="8" xml:id="Uk_Delhi_Persian_1183-item8">
                     <locus from="49r" to="50v">ff. 49r-50v</locus>
                     <textLang mainLang="per" otherLangs="ara">Persian and Arabic</textLang>
                     <note>
                        <p>Item h. 
</p>
                        <p>Brief extract from a Ṣūfī treatise entitled Kanz al-mulūk comprised of moral precepts ascribed in a superscription to Jāmī (d. 898/1492) with the title Naṣīḥat'nāmah. 
</p>
                        <p>Not dated at end. 
</p>
                        <p>Neat nastaʿlīq-i khafī. 
</p>
                        <p>See IOL microfilm 1303. 
</p>
                     </note>
                     <title xml:lang="per-Latn-x-lc" key="work_21740">Kanz al-mulūk</title>
                     <title xml:lang="per" key="work_21740">كنز الملوك</title>
                  </msItem>
                  <msItem n="9" xml:id="Uk_Delhi_Persian_1183-item9">
                     <locus from="50v" to="51v">ff. 50v-51v</locus>
                     <textLang mainLang="per" otherLangs="ara">Persian and Arabic</textLang>
                     <note>
                        <p>Item i. 
</p>
                        <p>Brief extract from a Ṣūfī treatise comprised of moral precepts ascribed in a superscription to Farīd al-Dīn ʿAṭṭār (d. 657/1230). 
</p>
                        <p>Not dated at end. 
</p>
                        <p>Neat nastaʿlīq-i khafī. 
</p>
                        <p>See IOL microfilm 1303. 
</p>
                     </note>
                     <title xml:lang="per-Latn-x-lc" key="work_20152">Pand'nāmah </title>
                     <title xml:lang="per" key="work_20152">پند نامه</title>
                     <author>
                        <persName xml:lang="per-Latn-x-lc" key="person_120724759" type="supplied">Farīd al-Dīn ʿAṭṭār</persName>
                        <persName xml:lang="per" key="person_120724759" type="supplied">شيخ فريدالدين محمد عطار نيشابورى‏</persName>
                     </author>
                  </msItem>
                  <msItem n="10" xml:id="Uk_Delhi_Persian_1183-item10">
                     <locus from="51v" to="53r">ff. 51v-53r</locus>
                     <textLang mainLang="per" otherLangs="ara">Persian and Arabic</textLang>
                     <note>
                        <p>Item j. 
</p>
                        <p>Didactic treatise comprised of questions and answers on moral subjects supposedly asked by the Persian minister <persName key="person_14650184" role="ant">Buzurjmihr</persName> of the Greek philosopher <persName key="person_7524651" role="ant">Aristotle</persName>, the latter defined here as the master. The work does not mention an author, compiler, or chain of transmission. 

                        </p>
                        <p>Not dated at end. 
</p>
                        <p>Neat nastaʿlīq-i khafī. 
</p>
                        <p>See IOL microfilm 1303. 
</p>
                     </note>
                     <title xml:lang="per-Latn-x-lc" key="work_20107">Ẓafar'nāmah az Arisṭāṭālīs</title>
                     <title xml:lang="per" key="work_20107">ظفر نامه از ارسطاطاليس</title>
                  </msItem>
                  <msItem n="11" xml:id="Uk_Delhi_Persian_1183-item11">
                     <locus from="53r" to="54r">ff. 53r-54r</locus>
                     <textLang mainLang="per" otherLangs="ara">Persian and Arabic</textLang>
                     <note>
                        <p>Item k. 
</p>
                        <p>Untitled collection of religious anecdotes, with an account of Ṣūfī initiation, by an unnamed author. 
</p>
                        <p>Not dated at end. 
</p>
                        <p>Neat nastaʿlīq-i khafī.  
</p>
                        <p>See IOL microfilm 1303. 
</p>
                     </note>
                     <author />
                  </msItem>
                  <msItem n="12" xml:id="Uk_Delhi_Persian_1183-item12">
                     <locus from="54r" to="54v">ff. 54r-54v</locus>
                     <textLang mainLang="per" otherLangs="ara">Persian and Arabic</textLang>
                     <note>
                        <p>Item l. 
</p>
                        <p>Brief note on penance from the perspective of an initiated Ṣūfī quoting large portions of Arabic prayers. 
</p>
                        <p>Not dated at end. 
</p>
                        <p>Neat nastaʿlīq-i khafī. 
</p>
                        <p>See IOL microfilm 1303. 
</p>
                     </note>
                     <author />
                  </msItem>
                  <msItem n="13" xml:id="Uk_Delhi_Persian_1183-item13">
                     <locus from="54v" to="56r">ff. 54v-56r</locus>
                     <textLang mainLang="per" otherLangs="ara">Persian and Arabic</textLang>
                     <note>
                        <p>Item m. 
</p>
                        <p>Untitled Ṣūfī manual or dastūr al-ʿamal on discipline, daily obligations, ablutions, and prayers, with the author’s reminiscences, ascribed in a lengthy superscription to one <persName key="person_f7586" role="aut">Shaykh Ḥājjī Muḥammad</persName>. 

                        </p>
                        <p>Not dated at end. 
</p>
                        <p>Neat nastaʿlīq-i khafī. 
</p>
                        <p>See IOL microfilm 1304. 
</p>
                     </note>
                     <author>
                        <persName xml:lang="per-Latn-x-lc" type="supplied" key="person_f7586">Shaykh Ḥājjī Muḥammad</persName>
                        <persName xml:lang="per" type="supplied" key="person_f7586">شيخ حاجّى محمّد</persName>
                     </author>
                  </msItem>
                  <msItem n="14" xml:id="Uk_Delhi_Persian_1183-item14">
                     <locus from="56r" to="66v">ff. 56r-66v</locus>
                     <textLang mainLang="per" otherLangs="ara">Persian and Arabic</textLang>
                     <note>
                        <p>Item n. 
</p>
                        <p>Adapted Persian translation by Muḥammad ibn Shaykh Muḥammad al-Sabzavārī (an author with many sobriquets) apparently based on a treatise of mixed Arabic and Persian filled with divine revelations, talismanic amulets and magical charms, later subject to the commentary of the <persName key="person_f7185" role="ant">Imām Humām</persName> (<persName key="person_f7185" role="ant">Imām Mūsá al-Riz̤āʾ</persName>) and passed onto <persName key="person_f7057" role="ant">Aḥmad ibn Muḥammad ibn Ibrāhīm al-Tamīmī</persName>, author of the <title>Javāhir al-Qurʾān</title>. 

                        </p>
                        <p>The work consists of twelve chapters or bāb. 
</p>
                        <p>Not dated at end. 
</p>
                        <p>Neat nastaʿlīq-i khafī. Large excerpts of Arabic in naskh, occasionally overlined. 
</p>
                        <p>See IOL microfilm 1304. 
</p>
                     </note>
                     <title xml:lang="per-Latn-x-lc" key="work_7926">Tuḥfat al-gharāʾib</title>
                     <title xml:lang="per" key="work_7926">تحفة الغرائب</title>
                     <author>
                        <persName xml:lang="per-Latn-x-lc" key="person_f2754" type="supplied">Muḥammad ibn Shaykh Muḥammad al-Sabzavārī</persName>
                        <persName xml:lang="per" key="person_f2754" type="supplied">محمّد ابن شيخ محمّد السّبزوارى</persName>
                     </author>
                  </msItem>
                  <msItem n="15" xml:id="Uk_Delhi_Persian_1183-item15">
                     <locus from="66v" to="69v">ff. 66v-69v</locus>
                     <textLang mainLang="per" otherLangs="ara">Persian and Arabic</textLang>
                     <note>
                        <p>Item o. 
</p>
                        <p>Excerpt from the preface of a treatise of Ṣūfī devotions in refined prose and verse, by one <persName key="person_f7285" role="aut">Mīr Abū al-Qāsim ibn Shāh Mīrzā ibn Asad Allāh al-Ḥusaynī al-KSYVY (al-Kīsavī?)</persName>. Both title and author are mentioned only in a subscription at the end of the excerpt. 

                        </p>
                        <p>Not dated at end. 
</p>
                        <p>Neat nastaʿlīq-i khafī. 
</p>
                        <p>Water staining. 
</p>
                        <p>See IOL microfilm 1304. 
</p>
                     </note>
                     <title xml:lang="per-Latn-x-lc" key="work_21741">Riyāz̤ al-mutafakkirīn</title>
                     <title xml:lang="per" key="work_21741">رياض المتفكّرين</title>
                     <author>
                        <persName xml:lang="per-Latn-x-lc" type="supplied" key="person_f7285">Mīr Abū al-Qāsim ibn Shāh Mīrzā ibn Asad Allāh al-Ḥusaynī</persName>
                        <persName xml:lang="per" type="supplied" key="person_f7285">مير ابو القاسم ابن شاه ميرزا ابن اسد الله الحسينى</persName>
                     </author>
                  </msItem>
                  <msItem n="16" xml:id="Uk_Delhi_Persian_1183-item16">
                     <locus from="69v" to="80v">ff. 69v-80v</locus>
                     <textLang mainLang="per" otherLangs="ara">Persian and Arabic</textLang>
                     <note>
                        <p>Item p. 
</p>
                        <p>Untitled collection of eighteen Persian murāsalāt or letters ascribed to the great Qādirī Ṣūfī master, Shaykh ʿAbd al-Qādir Gīlānī (Jīlānī), <persName key="person_71359982" role="att">Muḥyī al-Dīn Abū Muḥammad ibn Abī Ṣāliḥ Zangīdūst</persName> (d. 561/1166). 

                        </p>
                        <p>The work is followed by several other works, including a collection of Ṣūfī anecdotes, the treatise <title>Risālah-'i murīdīyah</title>, followed by another collection of Ṣūfī comments. 

                        </p>
                        <p>Not dated at end. 
</p>
                        <p>Annotations in margins. 
</p>
                        <p>Neat nastaʿlīq-i khafī. 
</p>
                        <p>See IOL microfilm 1304. 
</p>
                     </note>
                     <author>
                        <persName xml:lang="per-Latn-x-lc" type="supplied" key="person_71359982">Shaykh ʿAbd al-Qādir Gīlānī</persName>
                        <persName xml:lang="per" type="supplied" key="person_71359982">شيخ عبد القادر گيلانى</persName>
                     </author>
                  </msItem>
                  <msItem n="17" xml:id="Uk_Delhi_Persian_1183-item17">
                     <locus from="81r" to="99r">ff. 81r-99r</locus>
                     <textLang mainLang="per" otherLangs="ara">Persian and Arabic</textLang>
                     <note>
                        <p>Item q. 
</p>
                        <p>Untitled commentary on the mystical rubāʿīyāt of <persName key="person_314814912" role="ant">Khvājah Muḥammad Bāqī Naqshbandī</persName> (d. 1012/1603-4) by an unnamed author. 

                        </p>
                        <p>Not dated at end. 
</p>
                        <p>Large and distinct scribal nastaʿlīq, with naskh for Arabic. 
</p>
                        <p>Annotations and supplementary rubrication in margins. 
</p>
                        <p>See IOL microfilm 1304. 
</p>
                     </note>
                  </msItem>
                  <msItem n="18" xml:id="Uk_Delhi_Persian_1183-item18">
                     <locus from="99v" to="107v">ff. 99v-107v</locus>
                     <textLang mainLang="per">Persian </textLang>
                     <note>
                        <p>Item r. 
</p>
                        <p>Untitled commentary on the mystical rubāʿīyāt of by an unnamed author. It is possible this work continues the contents of the previous work (item q), according <persName key="person_79056967" role="cataloguer">Arberry</persName>. 

                        </p>
                        <p>Dated colophon (f. 107v): completed by <persName key="person_f7159" role="scr">Ḥaqq al-Yaqīn</persName> for <persName key="person_f7223" role="pat">Khvājah Bahāʾū al-Dīn (sic, read Bahāʾ al-Dīn)</persName>, an afternoon (date not specified), in RY 1 of <persName key="person_45680638" role="oth">Emperor Muḥammad Shāh</persName>, (1131-2)/1719-20. 

                        </p>
                        <p>Large and distinct scribal nastaʿlīq, with naskh for Arabic. 
</p>
                        <p>Annotations in margins and end. 
</p>
                        <p>See IOL microfilm 1304. 
</p>
                     </note>
                  </msItem>
                  <msItem n="19" xml:id="Uk_Delhi_Persian_1183-item19">
                     <locus from="108v" to="112r">ff. 108v-112r</locus>
                     <textLang mainLang="per" otherLangs="ara">Persian and Arabic</textLang>
                     <note>
                        <p>Item s. 
</p>
                        <p>Untitled collection of correspondence on Ṣūfī matters by Khvājah Muʿīn al-Dīn Sijzī (d. 633/1236) addressed to Khvājah Quṭb al-Dīn Ūshī Dihlavī (d. 634/1237), assembled by an unnamed compiler. 
</p>
                        <p>Not dated at end. 
</p>
                        <p>Bold shikastah āmīz written irregularly at oblique angles. 
</p>
                        <p>See IOL microfilm 1305. 
</p>
                     </note>
                  </msItem>
                  <msItem n="20" xml:id="Uk_Delhi_Persian_1183-item20">
                     <locus from="112r" to="116r">ff. 112r-116r</locus>
                     <textLang mainLang="per" otherLangs="ara">Persian and Arabic</textLang>
                     <note>
                        <p>Item t. 
</p>
                        <p>Ṣūfī treatise commenting on the Islamic creed as recorded in the prayer Āmantu bi-Allāh, by the "Rāz-i Ilāhī," Shaykh Burhān al-Dīn ibn Kabīr Muḥammad Burhānpūrī (d. 1083/1672-3). 
</p>
                        <p>Not dated at end. 
</p>
                        <p>Bold shikastah āmīz written irregularly at oblique angles. 
</p>
                        <p>See IOL microfilm 1305. 
</p>
                     </note>
                     <title xml:lang="per-Latn-x-lc" key="work_21742">Sharḥ-i Āmantu bi-Allāh</title>
                     <title xml:lang="per" key="work_21742">شرح آمنت بالله </title>
                     <author>
                        <persName xml:lang="per-Latn-x-lc" type="alternative" key="person_305037808">Shaykh Burhān al-Dīn ibn Kabīr Muḥammad Burhānpūrī</persName>
                        <persName xml:lang="per" type="alternative" key="person_305037808">شيخ برهان الدّين برهانپورى</persName>
                     </author>
                  </msItem>
                  <msItem n="21" xml:id="Uk_Delhi_Persian_1183-item21">
                     <locus from="116r" to="124v">ff. 116r-124v</locus>
                     <textLang mainLang="per" otherLangs="ara">Persian and Arabic</textLang>
                     <note>
                        <p>Item u. 
</p>
                        <p>Treatise comprised of Ṣūfī anecdotes arranged into seven universes or ʿavālim with seven corresponding sections or bāb, by a certain Shāh Murtaz̤á, descended from <persName key="person_f7550" role="oth">Shāh Ḥamzah</persName> and <persName key="person_f7549" role="oth">Shāh Ḥāfiẓ</persName>, who describes himself as a devotee of the Chishtī Ṣūfī, <persName key="person_f7548" role="oth">Shāh Burhān al-Dīn ibn Shāh Mīrānjī Shams al-ʿUshshāq</persName>. 

                        </p>
                        <p>Not dated at end. 
</p>
                        <p>Bold shikastah āmīz written irregularly at oblique angles. 
</p>
                        <p>See IOL microfilm 1305. 
</p>
                     </note>
                     <title xml:lang="per-Latn-x-lc" key="work_21743">Kashf al-ʿavāmm</title>
                     <title xml:lang="per" key="work_21743">كشف العوامّ</title>
                     <author>
                        <persName xml:lang="per-Latn-x-lc" key="person_f7559" type="supplied">Shāh Murtaz̤á</persName>
                        <persName xml:lang="per" key="person_f7559" type="supplied">شاه مرتضىٰ</persName>
                     </author>
                  </msItem>
                  <msItem n="22" xml:id="Uk_Delhi_Persian_1183-item22">
                     <locus from="125r" to="157r">ff. 125r-157r</locus>
                     <textLang mainLang="per" otherLangs="ara">Persian and Arabic</textLang>
                     <note>
                        <p>Item v. 
</p>
                        <p>Treatise compiling esoteric Ṣūfī prayers, aphorisms, anecdotes, selected quotations from the <title>Qurʾān</title> and <title>Ḥadīs̲</title>, as well as poems by one ʿAbd al-Jalīl, who according to <persName key="person_79056967" role="cataloguer">Arberry</persName> may be the same as <persName key="person_19217849" role="att">ʿAbd al-Jalīl Bilgrāmī</persName> (d. 138/1726). 

                        </p>
                        <p>Colophon not dated (f. 157r): completed by (stylised monogram) <persName key="person_f7082" role="scr">Bābā Kishan</persName> (?). 

                        </p>
                        <p>old shikastah āmīz written irregularly at oblique angles. 
</p>
                        <p>See IOL microfilm 1305. 
</p>
                     </note>
                     <title xml:lang="per-Latn-x-lc" key="work_21744">Asrārīyah</title>
                     <title xml:lang="per" key="work_21744">اسراريّه</title>
                     <author>
                        <persName xml:lang="per-Latn-x-lc" type="supplied" key="person_f7015">ʿAbd al-Jalīl</persName>
                        <persName xml:lang="per" type="supplied" key="person_f7015">عبد الجليل</persName>
                     </author>
                  </msItem>
                  <msItem n="23" xml:id="Uk_Delhi_Persian_1183-item23">
                     <locus from="158v" to="181r">ff. 158v-181r</locus>
                     <textLang mainLang="per" otherLangs="ara">Persian and Arabic</textLang>
                     <note>
                        <p>Item w. 
</p>
                        <p>Ṣūfī treatise containing a number of early Urdu verses and quotations by a certain ʿUbayd Allāh ibn Muḥammad Muʾmin, who gives the name of his murshid or spiritual leader, <persName key="person_f7224" role="oth">Khvājah Faz̤l Allāh</persName>, tracing the spiritual lineage to <persName key="person_f7551" role="oth">Shāh Ḥusayn</persName> and <persName key="person_f7553" role="ant oth">Shāh ʿInāyat Allāh</persName>, whose Urdu verses are often quoted. 

                        </p>
                        <p>The work consists of five sections termed faṣl. 
</p>
                        <p>Dated colophon (f. 181r): completed 1061/1651. 
</p>
                        <p>Tight Indian taʿlīq. 
</p>
                        <p>Annotations in margins. 
</p>
                        <p>Arabic prayer in awkward naskh added on folio 181v. 
</p>
                        <p>See IOL microfilm 1305. 
</p>
                     </note>
                     <title xml:lang="per-Latn-x-lc" key="work_21745">Durr al-maʿānī</title>
                     <title xml:lang="per" key="work_21745">درّ المعانى</title>
                     <author>
                        <persName xml:lang="per-Latn-x-lc" type="supplied" key="person_f7633">ʿUbayd Allāh ibn Muḥammad Muʾmin</persName>
                        <persName xml:lang="per" type="supplied" key="person_f7633">عبيد الله ابن محمّد موٴمن</persName>
                     </author>
                  </msItem>
                  <msItem n="24" xml:id="Uk_Delhi_Persian_1183-item24">
                     <locus from="182r" to="183v">ff. 182r-183v</locus>
                     <textLang mainLang="per" otherLangs="ara">Persian and Arabic</textLang>
                     <note>
                        <p>Item x. 
</p>
                        <p>Fragment from an untitled description of a visit to <placeName>Makkah</placeName>, largely in Arabic mixed with Persian poetry, by Muḥammad Shaykh Ibrāhīm al-ʿĀmilī. 

                        </p>
                        <p>Not dated at end. 
</p>
                        <p>Awkward nastaʿlīq. 
</p>
                        <p>Gauze overlay. 
</p>
                        <p>See IOL microfilm 1305. 
</p>
                     </note>
                     <author>
                        <persName key="person_f7404" type="supplied" xml:lang="per-Latn-x-lc">Muḥammad Shaykh Ibrāhīm al-ʿĀmilī</persName>
                        <persName key="person_f7404" type="supplied" xml:lang="per">محمّد شيخ ابراهيم العاملى</persName>
                     </author>
                  </msItem>
                  <msItem n="25" xml:id="Uk_Delhi_Persian_1183-item25">
                     <locus from="184r" to="204v">ff. 184r-204v</locus>
                     <textLang mainLang="per">Persian </textLang>
                     <note>
                        <p>Item y. 
</p>
                        <p>Untitled Persian translation of an unidentified commentary on the <title>Munājāt</title> or private utterances and prayers ascribed to <persName key="person_34436377" role="ant">Imām and Caliph ʿAlī</persName>, by one Sayyid Raḥmat Allāh ibn Shāh ʿAzīz Allāh. 

                        </p>
                        <p>Colophon (f. 204v): completed 25 Ramaz̤ān (year not mentioned). 
</p>
                        <p>Rough shikastah āmīz hand for passages of Persian, with clumsy naskh for Arabic and a small, squat shikastah āmīz hand for subscript Persian translations, moving to a more disciplined and even nastaʿlīq hand after folio 200. 
</p>
                        <p>See IOL microfilm 1305. 
</p>
                     </note>
                     <title xml:lang="per-Latn-x-lc" key="work_21746">Sharḥ-i munājāt</title>
                     <title xml:lang="per" key="work_21746">شرح مناجات</title>
                     <author>
                        <persName type="supplied" key="person_f7540" xml:lang="per-Latn-x-lc">Sayyid Raḥmat Allāh ibn Shāh ʿAzīz Allāh</persName>
                        <persName type="supplied" key="person_f7540" xml:lang="per">سيّد رحمت الله ابن شاه عزيز الله</persName>
                     </author>
                  </msItem>
                  <msItem n="26" xml:id="Uk_Delhi_Persian_1183-item26">
                     <locus from="205r" to="209v">ff. 205r-209v</locus>
                     <textLang mainLang="per" otherLangs="ara">Persian and Arabic</textLang>
                     <note>
                        <p>Item z. 
</p>
                        <p>Ṣūfī treatise on divine unity by an unnamed author. 
</p>
                        <p>The work consists of two discourses or maqālah. 
</p>
                        <p>Not dated at end. 
</p>
                        <p>Rough shikastah āmīz hand. 
</p>
                        <p>See IOL microfilm 1305. 
</p>
                     </note>
                     <title xml:lang="per-Latn-x-lc" key="work_21747">Kashf al-tawḥīd</title>
                     <title xml:lang="per" key="work_21747">كشف التّوحيد</title>
                  </msItem>
                  <msItem n="27" xml:id="Uk_Delhi_Persian_1183-item27">
                     <locus from="210r" to="210v">ff. 210r-210v</locus>
                     <textLang mainLang="per">Persian </textLang>
                     <note>
                        <p>Item aa. 
</p>
                        <p>Bī sar'nāmah mas̲navī by the eminent Ṣūfī poet and thinker, Farīd al-Dīn ʿAṭṭār Nayshāpūrī (d. 627/1230).
</p>
                        <p>Not dated at end. 
</p>
                        <p>Small but awkward nastaʿlīq hand, arranged into multiple alternating diagonal and vertical columns. 
</p>
                        <p>See IOL microfilm 1305. 
</p>
                     </note>
                     <title xml:lang="per-Latn-x-lc" key="work_21748">Bī sar'nāmah</title>
                     <title xml:lang="per" key="work_21748">بى سر نامه</title>
                     <author>
                        <persName xml:lang="per-Latn-x-lc" type="supplied" key="person_120724759">ʿAṭṭār</persName>
                        <persName xml:lang="per" type="supplied" key="person_120724759">عطّار</persName>
                     </author>
                  </msItem>
                  <msItem n="28" xml:id="Uk_Delhi_Persian_1183-item28">
                     <locus from="211v" to="235v">ff. 211v-235v</locus>
                     <textLang mainLang="per" otherLangs="ara">Persian and Arabic</textLang>
                     <note>
                        <p>Item bb. 
</p>
                        <p>Untitled Persian paraphrase based on an Arabic commentary on a Shaṭṭārīyah Ṣūfī treatise of <persName key="person_103630065" role="ant">Aḥmad ibn ʿUmar al-Khīvaqī, known as Abū al-Janāb Najm al-Dīn Kubrá</persName> (d. 618/1221), by an unnamed translator. 

                        </p>
                        <p>Dated colophon (f. 235v): completed 8 Shavvāl in RY 5 (in raqm) of <persName key="person_45680638" role="oth">Emperor Muḥammad Shāh</persName>, 1140/18 May 1728. 

                        </p>
                        <p>Awkward scribal nastaʿlīq hand with bold naskh for Arabic passages. </p>
                        <p>Concluding passages have been crammed into the lower margin, along with the dated colophon. 
</p>
                        <p>See IOL microfilm 1305. 
</p>
                     </note>
                     <author />
                  </msItem>
                  <msItem n="29" xml:id="Uk_Delhi_Persian_1183-item29">
                     <locus from="236v" to="266v">ff. 236v-266v</locus>
                     <textLang mainLang="per" otherLangs="ara">Persian and Arabic</textLang>
                     <note>
                        <p>Item cc. 
</p>
                        <p>Untitled collection of forty brief letters on mystical doctrine and practice by the seventeenth-century Sunnī saint, ʿAbd al-Jalīl Lakhnavī Ṣiddīqī. One of the letters is addressed to the contemporary Naqshbandī saint, Aḥmad Fārūqī Sihrindī (d. 1034/1624). 
</p>
                        <p>Not dated at end.
</p>
                        <p>Scribal nastaʿlīq hand. 
</p>
                        <p>See IOL microfilm 1305. 
</p>
                     </note>
                     <author>
                        <persName xml:lang="per-Latn-x-lc" key="person_f7016">ʿAbd al-Jalīl Lakhnavī</persName>
                        <persName xml:lang="per" key="person_f7016">عبد الجليل لكهنوى</persName>
                     </author>
                  </msItem>
               </msContents>
               <physDesc>
                  <objectDesc form="codex">
                     <supportDesc material="chart">
                        <extent>266 ff.<dimensions type="leaf" unit="mm">
                              <height>203</height>
                              <width>140</width>
                           </dimensions>
                           <dimensions type="written" unit="mm">
										
										
									</dimensions>
                        </extent>
                     </supportDesc>
                  </objectDesc>
                  <handDesc>
                     <handNote script="Arabic" scope="major" />
                  </handDesc>
               </physDesc>
               <history>
                  <origin calendar="#Hijri-qamari" notBefore="1651" notAfter="1728-05-18" when-custom="1061-8 Shavvāl 1140">
                     <origDate calendar="#Hijri-qamari" notBefore="1651" notAfter="1728-05-18">1061-8 Shavvāl 1140 (1651 - 18 May 1728)</origDate>
 Jahangirnagar, Dhaka <origPlace>India, Bangladesh</origPlace>
                  </origin>
               </history>
               <additional>
                  <adminInfo>
                     <recordHist>
                        <source>Based on unpublished description in Catalogue of Persian Manuscripts in the India Office Library, vol. 3. Available on British Library Digitised Manuscripts, manuscript number: <ref target="http://www.bl.uk/manuscripts/Viewer.aspx?ref=mss_eur_e207!4_f048r">MSS Eur E207/4_f048r</ref>
                        </source>
                     </recordHist>
                     <availability status="restricted">
                        <p>Entry to read in the Library is permitted only on presentation of a valid reader's card for admissions procedures contact <ref target="http://www.bl.uk/reshelp/inrrooms/stp/register/stpregister.html/">British Library, Registering for a Reader Pass</ref>. Contact <email>apac-enquiries@bl.uk</email> for further information on the availability of this manuscript. For information on catalogues and ordering manuscripts see <ref target="https://www.bl.uk/help/find-persian-manuscripts">Finding and ordering Persian manuscripts in the British Library</ref>.
                        </p>
                     </availability>
                  </adminInfo>
                  <listBibl>
                     <bibl>
                        <ref target="http://www.bl.uk/manuscripts/Viewer.aspx?ref=mss_eur_e207!4_f048r">MSS Eur E207/4_f048r</ref>
                     </bibl>
                  </listBibl>
               </additional>
            </msDesc>
         </sourceDesc>
      </fileDesc>
      <encodingDesc>
         <classDecl>
            <taxonomy xml:id="LCSH">
               <bibl>
                  <ref target="http://id.loc.gov/authorities/about.html#lcsh">Library of Congress Subject Headings</ref>
               </bibl>
            </taxonomy>
         </classDecl>
      </encodingDesc>
      <profileDesc>
         <textClass>
            <keywords scheme="#LCSH">
               <list>
                  <item>
                     <term key="subject_sh2006003807" target="http://lccn.loc.gov/sh2006003807#concept">Sufi literature, Persian</term>
                  </item>
                  <item>
                     <term key="subject_sh2008112367" target="http://lccn.loc.gov/sh2008112367#concept">Sufism--Early works to 1800</term>
                  </item>
               </list>
            </keywords>
         </textClass>
      </profileDesc>
      <revisionDesc>
         <change when="2022-04-21">
            <persName>Julian Cook</persName>
              850 BL Persian mss prepared for initial publication in FIHRIST (plus 18 replacements)
         </change>
<<<<<<< HEAD
         <change when="2016-10-31">
            <persName key="person_f7748" role="cataloguer">Sāqib Bāburī</persName>
=======
         <change when="2020-07-06" xml:id="role-assignment">
            <persName>Julian Cook</persName> Assigned role(s) to every person having an id (Fihrist data cleanup project).
         </change>
         <change when="2018-06-08">
            <persName>Andrew Morrison</persName> Updated key attributes using <ref target="https://github.com/bodleian/fihrist-mss/tree/master/processing/conversion_scripts/update-keys.xsl">update-keys.xsl</ref>
         </change>
         <change when="2018-03-15" xml:id="add-summary">
            <persName>Andrew Morrison</persName> Added summary using <ref target="https://github.com/bodleian/fihrist-mss/tree/master/processing/conversion_scripts/add-summaries.xsl">add-summaries.xsl</ref>
         </change>
         <change when="2017-11-07">
            <persName>James Cummings</persName> Up-converted the markup using <ref target="https://github.com/bodleian/fihrist-mss/tree/master/processing/convertFihrist2Bodley.xsl">https://github.com/bodleian/fihrist-mss/tree/master/processing/convertFihrist2Bodley.xsl</ref>
         </change>
         <change when="2012-02-06">
            <persName>Bruno De Nicola</persName>
>>>>>>> 6410c1bd
         </change>
      </revisionDesc>
   </teiHeader>
   <text>
      <body>
         <p>
            <!-- Body paragraph provided for validation and future transcription -->
         </p>
      </body>
   </text>
</TEI><|MERGE_RESOLUTION|>--- conflicted
+++ resolved
@@ -729,10 +729,8 @@
             <persName>Julian Cook</persName>
               850 BL Persian mss prepared for initial publication in FIHRIST (plus 18 replacements)
          </change>
-<<<<<<< HEAD
          <change when="2016-10-31">
             <persName key="person_f7748" role="cataloguer">Sāqib Bāburī</persName>
-=======
          <change when="2020-07-06" xml:id="role-assignment">
             <persName>Julian Cook</persName> Assigned role(s) to every person having an id (Fihrist data cleanup project).
          </change>
@@ -747,7 +745,6 @@
          </change>
          <change when="2012-02-06">
             <persName>Bruno De Nicola</persName>
->>>>>>> 6410c1bd
          </change>
       </revisionDesc>
    </teiHeader>
