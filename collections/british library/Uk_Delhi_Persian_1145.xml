--- conflicted
+++ resolved
@@ -41,7 +41,6 @@
                   <collection>Oriental Manuscripts, Delhi Persian</collection>
                   <idno>Delhi Persian 1145a-x</idno>
                </msIdentifier>
-<<<<<<< HEAD
                <head>Miscellaneous religious and mystical works (Persian and Arabic), 22 works (a-x)</head>
                <msContents>
                   <summary>Valuable and rare collection of miscellaneous works (22) on poetry, lexicography, Sufism and Islamic theology, mainly by the Ḥanafī scholar, Muḥammad Rafīʿ al-Dīn ibn Shāh Valī Allāh Dihlavī. The volume may be the author’s draft copy, in which other scribes have been invited to transcribe portions of text. The IOL red leather binding, dated 27 Nov 1924, labels the volume Opuscula of Rafīʿ al-Dīn Dihlawī etc. Not dated, except for items A and R, dated 3 Z̲ū al-Ḥijjah 1214/RY 42 of Emperor Shāh ʿĀlam/28 April 1800. Summary of contents by a later hand in the verso of first flyleaf. Most works are transcribed in rough nastaʿlīq, but occasionally also in naskh. Folios overlaid with net in places; wormholes; patches applied in some margins. </summary>
@@ -410,55 +409,6 @@
                         <persName xml:lang="per-Latn-x-lc" type="supplied" key="person_18799510">Muḥammad Rafīʿ al-Dīn</persName>
                         <persName xml:lang="per" type="supplied" key="person_18799510">رفيع الدين دهلوي</persName>
                      </author>
-=======
-               <head>A volume containing different works</head>
-               <msContents class="#multipleWorks">
-                  <summary change="#add-summary2">
-                     2 works by Muḥammad Rafīʻ al-Dīn ibn Valī Allāh Dihlavī, (1163-5 Shavv 1233/1749-Aug 1818 on the subjects of Koran and Tafsir
-                  </summary>
-                  <msItem xml:id="Uk_Delhi_Persian_1145-item1" n="3" class="http://lccn.loc.gov/sh85072967 http://lccn.loc.gov/n2007204421">
-                     <locus from="39v" to="49r">ff. 39v-49r</locus>
-                     <author key="person_18799510" change="#ids-cleanup">
-                        <persName xml:lang="fa-Latn-x-lc" type="supplied">Muḥammad Rafīʻ al-Dīn ibn Valī Allāh Dihlavī, (1163-5 Shavv 1233/1749-Aug 1818</persName>
-                        <persName xml:lang="fa">محمد رفیع الدین بن ولی الله دهلوی</persName>
-                     </author>
-                     <title xml:lang="en" type="desc" key="work_8013">A discussion of Sūrah 51:56</title>
-                     <incipit xml:lang="fa" />
-                     <explicit xml:lang="ar" defective="true" />
-                     <note>A less correct copy than <ref type="no" target="Uk">I.O. Islamic 4297 (British Library).</ref>
-                     </note>
-                     <note>The first volume of the commentary on the Qurʼān, containing the first quarter i.e. Sūrahs 1-6</note>
-                     <note>Written in <date calendar="#Hijri-qamari" when="1788">Rab I 1203</date>
-                     </note>
-                     <filiation>Other copies in the India Office Library: <ref type="no" target="Uk">I.O. Islamic 3840 (British Library).</ref>, <ref type="no" target="Uk">I.O. Islamic 4297 (British Library).</ref>
-                     </filiation>
-                     <listBibl>
-                        <bibl>For a more detailed description see Persian III, .</bibl>
-                     </listBibl>
-                     <textLang mainLang="fa">Persian</textLang>
-                     <note>
-                  </note>
-                  </msItem>
-                  <msItem xml:id="Uk_Delhi_Persian_1145-item2" n="19" class="http://lccn.loc.gov/sh85072967 http://lccn.loc.gov/n2007204421">
-                     <locus from="192r" to="198v">ff. 192r-198v</locus>
-                     <author key="person_18799510" change="#ids-cleanup">
-                        <persName xml:lang="fa-Latn-x-lc" type="supplied">Muḥammad Rafīʻ al-Dīn ibn Valī Allāh Dihlavī, (1163-5 Shavv 1233/1749-Aug 1818</persName>
-                        <persName xml:lang="fa">محمد رفیع الدین بن ولی الله دهلوی</persName>
-                     </author>
-                     <title xml:lang="fa-Latn-x-lc" key="work_8014">Risālah-i shaqq al-qamar</title>
-                     <title xml:lang="fa" key="work_8014">رسالۀ شق‌القمر</title>
-                     <incipit xml:lang="fa" />
-                     <explicit xml:lang="ar" defective="true" />
-                     <note>A commentary on Sūrah 54:1, with special reference to Muḥammadʼs miracle of splitting the moon</note>
-                     <note>Neither the author nor title is mentioned in the work itself, but it is described in a note on <locus n="1Cv">f 1Cv</locus>
-                     </note>
-                     <listBibl>
-                        <bibl>For a more detailed description see Persian III, .</bibl>
-                     </listBibl>
-                     <textLang mainLang="fa">Persian</textLang>
-                     <note>
-                  </note>
->>>>>>> 55efc24e
                   </msItem>
                </msContents>
                <physDesc>
@@ -478,15 +428,6 @@
                   <handDesc>
                      <handNote script="Arabic" scope="major" />
                   </handDesc>
-<<<<<<< HEAD
-=======
-                  <decoDesc>
-                     <decoNote type="unwan" />
-                  </decoDesc>
-                  <bindingDesc>
-                     <p>Half leather 20th century European binding</p>
-                  </bindingDesc>
->>>>>>> 55efc24e
                </physDesc>
                <history>
                   <origin calendar="#Hijri-qamari" notBefore="1800-04-28" notAfter="1810" when-custom="3 Z̲ū al-Ḥijjah 1214, RY 42 of Emperor Shāh ʿĀlam">
@@ -531,26 +472,6 @@
          <change when="2022-04-21">
             <persName>Julian Cook</persName>
               850 BL Persian mss prepared for initial publication in FIHRIST (plus 18 replacements)
-<<<<<<< HEAD
-            
-=======
-         </change>
-         <change when="2020-07-06" xml:id="ids-cleanup">
-            <persName>Julian Cook</persName> Changed person and work ids (Fihrist data cleanup project).
-		
-         </change>
-         <change when="2018-06-08">
-            <persName>Andrew Morrison</persName> Updated key attributes using <ref target="https://github.com/bodleian/fihrist-mss/tree/master/processing/conversion_scripts/update-keys.xsl">update-keys.xsl</ref>
-         </change>
-         <change when="2018-03-28" xml:id="add-summary2">
-            <persName>Andrew Morrison</persName> Adjusted summary using <ref target="https://github.com/bodleian/fihrist-mss/tree/master/processing/conversion_scripts/add-summaries2.xsl">add-summaries2.xsl</ref>
-         </change>
-         <change when="2018-03-15" xml:id="add-summary">
-            <persName>Andrew Morrison</persName> Added summary using <ref target="https://github.com/bodleian/fihrist-mss/tree/master/processing/conversion_scripts/add-summaries.xsl">add-summaries.xsl</ref>
-         </change>
-         <change when="2017-11-07">
-            <persName>James Cummings</persName> Up-converted the markup using <ref target="https://github.com/bodleian/fihrist-mss/tree/master/processing/convertFihrist2Bodley.xsl">https://github.com/bodleian/fihrist-mss/tree/master/processing/convertFihrist2Bodley.xsl</ref>
->>>>>>> 55efc24e
          </change>
          <change when="2016-04-28">
             <persName key="person_f7748" role="cataloguer">Sāqib Bāburī</persName>
@@ -560,11 +481,7 @@
    <text>
       <body>
          <p>
-<<<<<<< HEAD
-            <!-- Body paragraph provided for validation and future transcription -->
-=======
             <!--Body paragraph provided for validation and future transcription-->
->>>>>>> 55efc24e
          </p>
       </body>
    </text>
