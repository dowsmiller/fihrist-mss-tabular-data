--- conflicted
+++ resolved
@@ -473,10 +473,8 @@
             <persName>Julian Cook</persName>
               850 BL Persian mss prepared for initial publication in FIHRIST (plus 18 replacements)
          </change>
-<<<<<<< HEAD
          <change when="2016-04-28">
             <persName key="person_f7748" role="cataloguer">Sāqib Bāburī</persName>
-=======
          <change when="2020-07-06" xml:id="ids-cleanup">
             <persName>Julian Cook</persName> Changed person and work ids (Fihrist data cleanup project).
          </change>
@@ -494,7 +492,6 @@
          </change>
          <change when="2012-03-22">
             <persName>Bruno De Nicola</persName>
->>>>>>> 6410c1bd
          </change>
       </revisionDesc>
    </teiHeader>
