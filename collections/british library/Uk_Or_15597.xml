--- conflicted
+++ resolved
@@ -145,10 +145,6 @@
             <persName>Julian Cook</persName>
               850 BL Persian mss prepared for initial publication in FIHRIST (plus 18 replacements)
          </change>
-<<<<<<< HEAD
-         <change when="2015-01-11">
-            <persName key="person_32019063" role="cataloguer">Ursula Sims-Williams</persName>
-=======
          <change when="2020-07-06" xml:id="ids-cleanup">
             <persName>Julian Cook</persName> Changed person and work ids (Fihrist data cleanup project).
          </change>
@@ -163,7 +159,6 @@
          </change>
          <change when="2015-02-08">
             <persName>Ursula Sims-Williams</persName>
->>>>>>> 6410c1bd
          </change>
       </revisionDesc>
    </teiHeader>
