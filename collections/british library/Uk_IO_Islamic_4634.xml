--- conflicted
+++ resolved
@@ -6,10 +6,6 @@
       <fileDesc>
          <titleStmt>
             <title>IO Islamic 4634</title>
-<<<<<<< HEAD
-            <funder>BL</funder>
-            <principal>Ursula Sims-Williams</principal>
-=======
             <principal>
                <persName key="person_32019063" role="cataloguer" change="#role-assignment #ids-cleanup">Ursula Sims-Williams</persName>
             </principal>
@@ -17,7 +13,6 @@
                <resp>Cataloguer</resp>
                <persName key="person_LC_nb2011011484" role="oth" change="#role-assignment">Bruno De Nicola</persName>
             </respStmt>
->>>>>>> 6410c1bd
          </titleStmt>
          <publicationStmt>
             <publisher>British Library</publisher>
@@ -133,10 +128,8 @@
             <persName>Julian Cook</persName>
               850 BL Persian mss prepared for initial publication in FIHRIST (plus 18 replacements)
          </change>
-<<<<<<< HEAD
          <change when="2015-11-26">
             <persName key="person_f7748" role="cataloguer">Sāqib Bāburī</persName>
-=======
          <change when="2020-07-06" xml:id="role-assignment">
             <persName>Julian Cook</persName> Assigned role(s) to every person having an id (Fihrist data cleanup project).
          </change>
@@ -156,7 +149,6 @@
             <persName>James Cummings</persName> Up-converted the markup using <ref target="https://github.com/bodleian/fihrist-mss/tree/master/processing/convertFihrist2Bodley.xsl">https://github.com/bodleian/fihrist-mss/tree/master/processing/convertFihrist2Bodley.xsl</ref>
          </change>
          <change when="2012-01-05">Record created <persName key="person_LC_nb2011011484" role="oth" change="#role-assignment">Bruno De Nicola</persName>
->>>>>>> 6410c1bd
          </change>
       </revisionDesc>
    </teiHeader>
