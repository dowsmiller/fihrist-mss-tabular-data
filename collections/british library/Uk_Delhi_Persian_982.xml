<?xml version="1.0" encoding="utf-8"?>
<?xml-model href="https://raw.githubusercontent.com/msdesc/consolidated-tei-schema/master/msdesc.rng" type="application/xml" schematypens="http://relaxng.org/ns/structure/1.0"?>
<?xml-model href="https://raw.githubusercontent.com/msdesc/consolidated-tei-schema/master/msdesc.rng" type="application/xml" schematypens="http://purl.oclc.org/dsdl/schematron"?>
<TEI xmlns="http://www.tei-c.org/ns/1.0" xml:id="manuscript_3266">
   <teiHeader>
      <fileDesc>
         <titleStmt>
            <title>Delhi Persian 982</title>
            <funder>BL</funder>
            <principal>Ursula Sims-Williams</principal>
         </titleStmt>
         <publicationStmt>
            <publisher>British Library</publisher>
            <date calendar="#Gregorian">2022-04-21</date>
            <pubPlace>
               <address>
                  <addrLine>Asian and African Studies</addrLine>
                  <addrLine>British Library</addrLine>
                  <street>96 Euston Road</street>
                  <settlement>London</settlement>
                  <postCode>NW1 2DB</postCode>
                  <addrLine>
                     <ref target="http://www.bl.uk">British Library</ref>
                  </addrLine>
                  <addrLine>
                     <email>apac-enquiries@bl.uk</email>
                  </addrLine>
               </address>
            </pubPlace>
            <idno>BL</idno>
            <idno type="msID">Uk_Delhi_Persian_982</idno>
            <idno type="catalogue">Fihrist</idno>
         </publicationStmt>
         <sourceDesc>
            <msDesc xml:id="Uk_Delhi_Persian_982" xml:lang="en">
               <msIdentifier>
                  <country>United Kingdom</country>
                  <settlement>London</settlement>
                  <institution>British Library</institution>
                  <repository>St. Pancras</repository>
                  <collection>Oriental Manuscripts, Delhi Persian</collection>
                  <idno>Delhi Persian 982</idno>
               </msIdentifier>
               <head>Sufi treatise by Jami</head>
               <msContents>
                  <summary>1 copy of Marātib-i sittah</summary>
                  <msItem class="http://lccn.loc.gov/sh2008112367 http://lccn.loc.gov/sh2006003807" n="1" xml:id="Uk_Delhi_Persian_982-item1">
                     <title xml:lang="per-Latn-x-lc" key="work_8500">Marātib-i sittah</title>
                     <title xml:lang="per" key="work_8500">مراتب ستّه</title>
                     <note>
                        <p>Abridged Persian translation and commentary of the treatise on six grades of existence according to the principles of Sufism, conventionally attributed to the great Ṣūfī writer, <persName key="person_f4913" role="ant">ʿAbd al-Raḥmān "Jāmī" Hiravī</persName> (d. 898/1492). 
 
                        </p>
                        <p>The unnamed commentator describes the work as the second of two attempts, the latest completed 22 Ramaz̤ān [10]79/23 February 1669. 
</p>
                        <p>The volume appears to have been part of a larger collection of tractates, fragments of which end and begin at either end of this work. 
</p>
                        <p>Dated colophon (f. 17v): completed by <persName key="person_f7396" role="scr">Muḥammad Ṣādiq</persName> on 15 Rabīʿ al-S̲ānī 1080/12 September 1669. 

                        </p>
                        <p>Folios detached; stained and worm-eaten; lacking original binding; fragile. 
</p>
                     </note>
                     <textLang mainLang="per">Persian</textLang>
                     <note>
						</note>
                  </msItem>
               </msContents>
               <physDesc>
                  <objectDesc form="codex">
                     <supportDesc material="chart">
                        <extent>17 ff. <dimensions type="leaf" unit="mm">
                              <height>235</height>
                              <width>152</width>
                           </dimensions>
                           <dimensions type="written" unit="mm">
										
										
									</dimensions>
                        </extent>
                     </supportDesc>
                  </objectDesc>
                  <handDesc>
                     <handNote script="Arabic" scope="major" />
                  </handDesc>
               </physDesc>
               <history>
                  <origin calendar="#Hijri-qamari" when="1669-09-12" when-custom="15 Rabīʿ II 1080">
                     <origDate calendar="#Hijri-qamari" when="1669-09-12">15 Rabīʿ II 1080</origDate>
                     <origDate calendar="#Gregorian" when="1669-09-12">12 September 1669</origDate>
                     <origPlace>India</origPlace>
                  </origin>
               </history>
               <additional>
                  <adminInfo>
                     <recordHist>
                        <source>Based on unpublished description in Catalogue of Persian Manuscripts in the India Office Library, vol. 3. Available on British Library Digitised Manuscripts, manuscript number: <ref target="http://www.bl.uk/manuscripts/Viewer.aspx?ref=mss_eur_e207!3_f003r">MSS Eur E207/3_f003r</ref>
                        </source>
                     </recordHist>
                     <availability status="restricted">
                        <p>Entry to read in the Library is permitted only on presentation of a valid reader's card for admissions procedures contact <ref target="http://www.bl.uk/reshelp/inrrooms/stp/register/stpregister.html/">British Library, Registering for a Reader Pass</ref>. Contact <email>apac-enquiries@bl.uk</email> for further information on the availability of this manuscript. For information on catalogues and ordering manuscripts see <ref target="https://www.bl.uk/help/find-persian-manuscripts">Finding and ordering Persian manuscripts in the British Library</ref>.
                        </p>
                     </availability>
                  </adminInfo>
                  <listBibl>
                     <bibl>
                        <ref target="http://www.bl.uk/manuscripts/Viewer.aspx?ref=mss_eur_e207!3_f003r">MSS Eur E207/3_f003r</ref>
                     </bibl>
                  </listBibl>
               </additional>
            </msDesc>
         </sourceDesc>
      </fileDesc>
      <encodingDesc>
         <classDecl>
            <taxonomy xml:id="LCSH">
               <bibl>
                  <ref target="http://id.loc.gov/authorities/about.html#lcsh">Library of Congress Subject Headings</ref>
               </bibl>
            </taxonomy>
         </classDecl>
      </encodingDesc>
      <profileDesc>
         <textClass>
			</textClass>
      </profileDesc>
      <revisionDesc>
         <change when="2022-04-21">
            <persName>Julian Cook</persName>
              850 BL Persian mss prepared for initial publication in FIHRIST (plus 18 replacements)
         </change>
<<<<<<< HEAD
=======
         <change when="2020-07-06" xml:id="role-assignment">
            <persName>Julian Cook</persName> Assigned role(s) to every person having an id (Fihrist data cleanup project).
         </change>
         <change when="2018-06-08">
            <persName>Andrew Morrison</persName> Updated key attributes using <ref target="https://github.com/bodleian/fihrist-mss/tree/master/processing/conversion_scripts/update-keys.xsl">update-keys.xsl</ref>
         </change>
         <change when="2018-03-15" xml:id="add-summary">
            <persName>Andrew Morrison</persName> Added summary using <ref target="https://github.com/bodleian/fihrist-mss/tree/master/processing/conversion_scripts/add-summaries.xsl">add-summaries.xsl</ref>
         </change>
         <change when="2018-03-02" xml:id="fix-dates">
            <persName>Andrew Morrison</persName> Added or modified attributes in origDate elements using <ref target="https://github.com/bodleian/fihrist-mss/tree/master/processing/conversion_scripts/fix-dates.xsl">fix-dates.xsl</ref>
         </change>
         <change when="2017-11-07">
            <persName>James Cummings</persName> Up-converted the markup using <ref target="https://github.com/bodleian/fihrist-mss/tree/master/processing/convertFihrist2Bodley.xsl">https://github.com/bodleian/fihrist-mss/tree/master/processing/convertFihrist2Bodley.xsl</ref>
         </change>
>>>>>>> 6410c1bd
         <change when="2016-03-31">
            <persName key="person_f7748" role="cataloguer">Sāqib Bāburī</persName>
         </change>
      </revisionDesc>
   </teiHeader>
   <text>
      <body>
         <p>
            <!-- Body paragraph provided for validation and future transcription -->
         </p>
      </body>
   </text>
</TEI><|MERGE_RESOLUTION|>--- conflicted
+++ resolved
@@ -129,8 +129,6 @@
             <persName>Julian Cook</persName>
               850 BL Persian mss prepared for initial publication in FIHRIST (plus 18 replacements)
          </change>
-<<<<<<< HEAD
-=======
          <change when="2020-07-06" xml:id="role-assignment">
             <persName>Julian Cook</persName> Assigned role(s) to every person having an id (Fihrist data cleanup project).
          </change>
@@ -146,7 +144,6 @@
          <change when="2017-11-07">
             <persName>James Cummings</persName> Up-converted the markup using <ref target="https://github.com/bodleian/fihrist-mss/tree/master/processing/convertFihrist2Bodley.xsl">https://github.com/bodleian/fihrist-mss/tree/master/processing/convertFihrist2Bodley.xsl</ref>
          </change>
->>>>>>> 6410c1bd
          <change when="2016-03-31">
             <persName key="person_f7748" role="cataloguer">Sāqib Bāburī</persName>
          </change>
