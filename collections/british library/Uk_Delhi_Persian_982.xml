--- conflicted
+++ resolved
@@ -48,7 +48,6 @@
                      <title xml:lang="per-Latn-x-lc" key="work_8500">Marātib-i sittah</title>
                      <title xml:lang="per" key="work_8500">مراتب ستّه</title>
                      <note>
-<<<<<<< HEAD
                         <p>Abridged Persian translation and commentary of the treatise on six grades of existence according to the principles of Sufism, conventionally attributed to the great Ṣūfī writer, <persName key="person_f4913" role="ant">ʿAbd al-Raḥmān "Jāmī" Hiravī</persName> (d. 898/1492). 
  
                         </p>
@@ -65,19 +64,6 @@
                      <textLang mainLang="per">Persian</textLang>
                      <note>
 						</note>
-=======
-                        <p>Abridged Persian translation and commentary of the treatise on six grades of existence according to the principles of Sufism, conventionally attributed to the great Ṣūfī writer, <persName key="person_f4913" role="ant" change="#role-assignment">ʿAbd al-Raḥmān "Jāmī" Hiravī</persName> (d. 898/1492).
-                        </p>
-                        <p>The unnamed commentator describes the work as the second of two attempts, the latest completed 22 Ramaz̤ān [10]79/23 February 1669.</p>
-                        <p>The volume appears to have been part of a larger collection of tractates, fragments of which end and begin at either end of this work.</p>
-                        <p>Dated colophon (f. 17v): completed by <persName key="person_f2881" role="scr" change="#role-assignment">Muḥammad Ṣādiq</persName> on 15 Rabīʿ al-S̲ānī 1080/12 September 1669.
-                        </p>
-                        <p>Folios detached; stained and worm-eaten; lacking original binding; fragile.</p>
-                     </note>
-                     <textLang mainLang="fa">Persian</textLang>
-                     <note>
-                  </note>
->>>>>>> 55efc24e
                   </msItem>
                </msContents>
                <physDesc>
@@ -87,14 +73,11 @@
                               <height>235</height>
                               <width>152</width>
                            </dimensions>
-<<<<<<< HEAD
                            <dimensions type="written" unit="mm">
 										
 										
 									</dimensions>
-=======
-                           <dimensions type="written" unit="mm" />
->>>>>>> 55efc24e
+
                         </extent>
                      </supportDesc>
                   </objectDesc>
@@ -146,26 +129,7 @@
          <change when="2022-04-21">
             <persName>Julian Cook</persName>
               850 BL Persian mss prepared for initial publication in FIHRIST (plus 18 replacements)
-<<<<<<< HEAD
             
-=======
-         </change>
-         <change when="2020-07-06" xml:id="role-assignment">
-            <persName>Julian Cook</persName> Assigned role(s) to every person having an id (Fihrist data cleanup project).
-		
-         </change>
-         <change when="2018-06-08">
-            <persName>Andrew Morrison</persName> Updated key attributes using <ref target="https://github.com/bodleian/fihrist-mss/tree/master/processing/conversion_scripts/update-keys.xsl">update-keys.xsl</ref>
-         </change>
-         <change when="2018-03-15" xml:id="add-summary">
-            <persName>Andrew Morrison</persName> Added summary using <ref target="https://github.com/bodleian/fihrist-mss/tree/master/processing/conversion_scripts/add-summaries.xsl">add-summaries.xsl</ref>
-         </change>
-         <change when="2018-03-02" xml:id="fix-dates">
-            <persName>Andrew Morrison</persName> Added or modified attributes in origDate elements using <ref target="https://github.com/bodleian/fihrist-mss/tree/master/processing/conversion_scripts/fix-dates.xsl">fix-dates.xsl</ref>
-         </change>
-         <change when="2017-11-07">
-            <persName>James Cummings</persName> Up-converted the markup using <ref target="https://github.com/bodleian/fihrist-mss/tree/master/processing/convertFihrist2Bodley.xsl">https://github.com/bodleian/fihrist-mss/tree/master/processing/convertFihrist2Bodley.xsl</ref>
->>>>>>> 55efc24e
          </change>
          <change when="2016-03-31">
             <persName key="person_f7748" role="cataloguer">Sāqib Bāburī</persName>
@@ -175,11 +139,7 @@
    <text>
       <body>
          <p>
-<<<<<<< HEAD
             <!-- Body paragraph provided for validation and future transcription -->
-=======
-            <!--Body paragraph provided for validation and future transcription-->
->>>>>>> 55efc24e
          </p>
       </body>
    </text>
