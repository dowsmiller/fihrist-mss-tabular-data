--- conflicted
+++ resolved
@@ -134,8 +134,6 @@
             <persName>Julian Cook</persName>
               850 BL Persian mss prepared for initial publication in FIHRIST (plus 18 replacements)
          </change>
-<<<<<<< HEAD
-=======
          <change when="2020-07-06" xml:id="ids-cleanup">
             <persName>Julian Cook</persName> Changed person and work ids (Fihrist data cleanup project).
          </change>
@@ -148,7 +146,6 @@
          <change when="2017-11-07">
             <persName>James Cummings</persName> Up-converted the markup using <ref target="https://github.com/bodleian/fihrist-mss/tree/master/processing/convertFihrist2Bodley.xsl">https://github.com/bodleian/fihrist-mss/tree/master/processing/convertFihrist2Bodley.xsl</ref>
          </change>
->>>>>>> 6410c1bd
          <change when="2015-01-30">
             <persName key="person_32019063" role="cataloguer">Ursula Sims-Williams</persName>
          </change>
